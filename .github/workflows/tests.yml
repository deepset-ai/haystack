# If you change this name also do it in tests_skipper.yml and ci_metrics.yml
name: Tests

on:
  workflow_dispatch: # Activate this workflow manually
  push:
    branches:
      - main
      # release branches have the form v1.9.x
      - "v[0-9].*[0-9].x"
  pull_request:
    types:
      - opened
      - reopened
      - synchronize
      - ready_for_review
    paths:
      - "**.py"
      - "pyproject.toml"
      - "!.github/**/*.py"
      - "!rest_api/**/*.py"
      - "!docs/**/*.py"

env:
  SLACK_WEBHOOK_URL: ${{ secrets.SLACK_WEBHOOK_URL }}
  SLACK_WEBHOOK_TYPE: INCOMING_WEBHOOK
  OPENAI_API_KEY: ${{ secrets.OPENAI_API_KEY }}
  COHERE_API_KEY: ${{ secrets.COHERE_API_KEY }}
  PYTHON_VERSION: "3.8"

jobs:
  black:
    runs-on: ubuntu-latest
    steps:
      - uses: actions/checkout@v4

      - uses: actions/setup-python@v4
        with:
          python-version: ${{ env.PYTHON_VERSION }}

      - name: Install Black
        run: |
          pip install --upgrade pip
          pip install .[formatting]

      - name: Check status
        run: |
          if ! black . --check; then
            git status
            echo "###################################################################################################"
            echo "# "
            echo "# CHECK FAILED! Black found issues with your code formatting."
            echo "# "
            echo "# Either:"
            echo "# 1. Run Black locally before committing:"
            echo "# "
            echo "#     pip install .[formatting]"
            echo "#     black ."
            echo "# "
            echo "# 2. Install the pre-commit hook:"
            echo "# "
            echo "#     pre-commit install --hook-type pre-push"
            echo "# "
            echo "# 3. See https://github.com/deepset-ai/haystack/blob/main/CONTRIBUTING.md for help."
            echo "# "
            echo "# If you have further problems, please open an issue: https://github.com/deepset-ai/haystack/issues"
            echo "# "
            echo "##################################################################################################"
            exit 1
          fi

      - name: Calculate alert data
        id: calculator
        shell: bash
        if: (success() || failure()) && github.ref_name == 'main'
        run: |
          if [ "${{ job.status }}" = "success" ]; then
            echo "alert_type=success" >> "$GITHUB_OUTPUT";
          else
            echo "alert_type=error" >> "$GITHUB_OUTPUT";
          fi

      - name: Send event to Datadog
        if: (success() || failure()) && github.ref_name == 'main'
        uses: masci/datadog@v1
        with:
          api-key: ${{ secrets.CORE_DATADOG_API_KEY }}
          api-url: https://api.datadoghq.eu
          events: |
            - title: "${{ github.workflow }} workflow"
              text: "Job ${{ github.job }} in branch ${{ github.ref_name }}"
              alert_type: "${{ steps.calculator.outputs.alert_type }}"
              source_type_name: "Github"
              host: ${{ github.repository_owner }}
              tags:
                - "project:${{ github.repository }}"
                - "job:${{ github.job }}"
                - "run_id:${{ github.run_id }}"
                - "workflow:${{ github.workflow }}"
                - "branch:${{ github.ref_name }}"
                - "url:https://github.com/${{ github.repository }}/actions/runs/${{ github.run_id }}"

  unit-tests:
    name: Unit / ${{ matrix.topic }} / ${{ matrix.os }} / ${{ matrix.dependencies }}
    needs: black
    strategy:
      fail-fast: false
      matrix:
        os:
          - ubuntu-latest
          - windows-latest
        topic:
          - document_stores
          - nodes
          - agents
          - cli
          - prompt
          - pipelines
          - utils
          - others
          - modeling
        dependencies:
          - all,dev
        include:
          - topic: document_stores
            os: ubuntu-latest
            dependencies: elasticsearch8,faiss,weaviate,pinecone,opensearch,inference,audio,crawler,preprocessing,file-conversion,pdf,ocr,ray,onnx,beir,metrics,aws,dev
          - topic: document_stores
            os: windows-latest
            dependencies: elasticsearch8,faiss,weaviate,pinecone,opensearch,inference,audio,crawler,preprocessing,file-conversion,pdf,ocr,ray,onnx,beir,metrics,aws,dev
    runs-on: ${{ matrix.os }}
    steps:
      - uses: actions/checkout@v4

      - uses: actions/setup-python@v4
        with:
          python-version: ${{ env.PYTHON_VERSION }}

      - name: Install Haystack
        run: pip install .[${{ matrix.dependencies }}]

      - name: Run
        run: pytest --cov-report xml:coverage.xml --cov="haystack" -m "unit" test/${{ matrix.topic }}

      - name: Coveralls Parallel
        # We upload only coverage for ubuntu as handling both os
        # complicates the workflow too much for little to no gain
        if: matrix.os == 'ubuntu-latest'
        uses: coverallsapp/github-action@v2
        with:
          path-to-lcov: coverage.xml
          flag-name: ${{ matrix.topic }}
          parallel: true

      - name: Calculate alert data
        id: calculator
        shell: bash
        if: (success() || failure()) && github.ref_name == 'main'
        run: |
          if [ "${{ job.status }}" = "success" ]; then
            echo "alert_type=success" >> "$GITHUB_OUTPUT";
          else
            echo "alert_type=error" >> "$GITHUB_OUTPUT";
          fi

      - name: Send event to Datadog
        if: (success() || failure()) && github.ref_name == 'main'
        uses: masci/datadog@v1
        with:
          api-key: ${{ secrets.CORE_DATADOG_API_KEY }}
          api-url: https://api.datadoghq.eu
          events: |
            - title: "${{ github.workflow }} workflow"
              text: "Job ${{ github.job }} in branch ${{ github.ref_name }}"
              alert_type: "${{ steps.calculator.outputs.alert_type }}"
              source_type_name: "Github"
              host: ${{ github.repository_owner }}
              tags:
                - "project:${{ github.repository }}"
                - "job:${{ github.job }}"
                - "run_id:${{ github.run_id }}"
                - "workflow:${{ github.workflow }}"
                - "branch:${{ github.ref_name }}"
                - "url:https://github.com/${{ github.repository }}/actions/runs/${{ github.run_id }}"

  unit-tests-preview:
    name: Unit / preview / ${{ matrix.os }}
    needs: black
    strategy:
      fail-fast: false
      matrix:
        os:
          - ubuntu-latest
          - windows-latest
    runs-on: ${{ matrix.os }}
    steps:
      - uses: actions/checkout@v4

      - uses: actions/setup-python@v4
        with:
          python-version: ${{ env.PYTHON_VERSION }}

      - name: Install Haystack
        run: pip install .[preview,dev] langdetect transformers[torch,sentencepiece]==4.32.1 sentence-transformers>=2.2.0 pypdf openai-whisper

      - name: Run
        run: pytest --cov-report xml:coverage.xml --cov="haystack" -m "unit" test/preview

      - name: Coveralls Parallel
        # We upload only coverage for ubuntu as handling both os
        # complicates the workflow too much for little to no gain
        if: matrix.os == 'ubuntu-latest'
        uses: coverallsapp/github-action@v2
        with:
          path-to-lcov: coverage.xml
          flag-name: preview
          parallel: true

      - name: Calculate alert data
        id: calculator
        shell: bash
        if: (success() || failure()) && github.ref_name == 'main'
        run: |
          if [ "${{ job.status }}" = "success" ]; then
            echo "alert_type=success" >> "$GITHUB_OUTPUT";
          else
            echo "alert_type=error" >> "$GITHUB_OUTPUT";
          fi

      - name: Send event to Datadog
        if: (success() || failure()) && github.ref_name == 'main'
        uses: masci/datadog@v1
        with:
          api-key: ${{ secrets.CORE_DATADOG_API_KEY }}
          api-url: https://api.datadoghq.eu
          events: |
            - title: "${{ github.workflow }} workflow"
              text: "Job ${{ github.job }} in branch ${{ github.ref_name }}"
              alert_type: "${{ steps.calculator.outputs.alert_type }}"
              source_type_name: "Github"
              host: ${{ github.repository_owner }}
              tags:
                - "project:${{ github.repository }}"
                - "job:${{ github.job }}"
                - "run_id:${{ github.run_id }}"
                - "workflow:${{ github.workflow }}"
                - "branch:${{ github.ref_name }}"
                - "url:https://github.com/${{ github.repository }}/actions/runs/${{ github.run_id }}"

  upload-coverage:
    needs: unit-tests
    runs-on: ubuntu-latest
    steps:
      - name: Coveralls Finished
        uses: coverallsapp/github-action@v2
        with:
          parallel-finished: true

  integration-tests-elasticsearch7:
    name: Integration / Elasticsearch7 / ${{ matrix.os }}
    needs:
      - unit-tests
    strategy:
      fail-fast: false
      matrix:
        os: [ubuntu-latest]
    runs-on: ${{ matrix.os }}
    services:
      elasticsearch:
        image: elasticsearch:7.17.6
        env:
          discovery.type: "single-node"
          ES_JAVA_OPTS: "-Xms128m -Xmx256m"
        ports:
          - 9200:9200
    steps:
      - uses: actions/checkout@v4

      - uses: actions/setup-python@v4
        with:
          python-version: ${{ env.PYTHON_VERSION }}

      - name: Install Haystack
        run: pip install .[elasticsearch,dev,preprocessing,inference]

      - name: Run tests
        run: |
          pytest --maxfail=5 -m "document_store and integration" test/document_stores/test_elasticsearch.py

      - name: Calculate alert data
        id: calculator
        shell: bash
        if: (success() || failure()) && github.ref_name == 'main'
        run: |
          if [ "${{ job.status }}" = "success" ]; then
            echo "alert_type=success" >> "$GITHUB_OUTPUT";
          else
            echo "alert_type=error" >> "$GITHUB_OUTPUT";
          fi

      - name: Send event to Datadog
        if: (success() || failure()) && github.ref_name == 'main'
        uses: masci/datadog@v1
        with:
          api-key: ${{ secrets.CORE_DATADOG_API_KEY }}
          api-url: https://api.datadoghq.eu
          events: |
            - title: "${{ github.workflow }} workflow"
              text: "Job ${{ github.job }} in branch ${{ github.ref_name }}"
              alert_type: "${{ steps.calculator.outputs.alert_type }}"
              source_type_name: "Github"
              host: ${{ github.repository_owner }}
              tags:
                - "project:${{ github.repository }}"
                - "job:${{ github.job }}"
                - "run_id:${{ github.run_id }}"
                - "workflow:${{ github.workflow }}"
                - "branch:${{ github.ref_name }}"
                - "url:https://github.com/${{ github.repository }}/actions/runs/${{ github.run_id }}"

  integration-tests-elasticsearch8:
    name: Integration / Elasticsearch8 / ${{ matrix.os }}
    needs:
      - unit-tests
    strategy:
      fail-fast: false
      matrix:
        os: [ubuntu-latest]
    runs-on: ${{ matrix.os }}
    services:
      elasticsearch:
        image: elasticsearch:8.8.0
        env:
          discovery.type: "single-node"
          xpack.security.enabled: "false"
          ES_JAVA_OPTS: "-Xms128m -Xmx256m"
        ports:
          - 9200:9200
    steps:
      - uses: actions/checkout@v4

      - uses: actions/setup-python@v4
        with:
          python-version: ${{ env.PYTHON_VERSION }}

      - name: Install Haystack
        run: pip install .[elasticsearch8,dev,preprocessing,inference]

      - name: Run tests
        run: |
          pytest --maxfail=5 -m "document_store and integration" test/document_stores/test_elasticsearch.py

      - name: Calculate alert data
        id: calculator
        shell: bash
        if: (success() || failure()) && github.ref_name == 'main'
        run: |
          if [ "${{ job.status }}" = "success" ]; then
            echo "alert_type=success" >> "$GITHUB_OUTPUT";
          else
            echo "alert_type=error" >> "$GITHUB_OUTPUT";
          fi

      - name: Send event to Datadog
        if: (success() || failure()) && github.ref_name == 'main'
        uses: masci/datadog@v1
        with:
          api-key: ${{ secrets.CORE_DATADOG_API_KEY }}
          api-url: https://api.datadoghq.eu
          events: |
            - title: "${{ github.workflow }} workflow"
              text: "Job ${{ github.job }} in branch ${{ github.ref_name }}"
              alert_type: "${{ steps.calculator.outputs.alert_type }}"
              source_type_name: "Github"
              host: ${{ github.repository_owner }}
              tags:
                - "project:${{ github.repository }}"
                - "job:${{ github.job }}"
                - "run_id:${{ github.run_id }}"
                - "workflow:${{ github.workflow }}"
                - "branch:${{ github.ref_name }}"
                - "url:https://github.com/${{ github.repository }}/actions/runs/${{ github.run_id }}"

  integration-tests-sql:
    name: Integration / SQL / ${{ matrix.os }}
    needs:
      - unit-tests
    strategy:
      fail-fast: false
      matrix:
        os: [ubuntu-latest, windows-latest]
    runs-on: ${{ matrix.os }}
    steps:
      - uses: actions/checkout@v4

      - uses: actions/setup-python@v4
        with:
          python-version: ${{ env.PYTHON_VERSION }}

      - name: Install Haystack
        run: pip install .[dev,sql,preprocessing]

      - name: Run tests
        run: |
          pytest --maxfail=5 -m "document_store and integration" test/document_stores/test_sql.py

      - name: Calculate alert data
        id: calculator
        shell: bash
        if: (success() || failure()) && github.ref_name == 'main'
        run: |
          if [ "${{ job.status }}" = "success" ]; then
            echo "alert_type=success" >> "$GITHUB_OUTPUT";
          else
            echo "alert_type=error" >> "$GITHUB_OUTPUT";
          fi

      - name: Send event to Datadog
        if: (success() || failure()) && github.ref_name == 'main'
        uses: masci/datadog@v1
        with:
          api-key: ${{ secrets.CORE_DATADOG_API_KEY }}
          api-url: https://api.datadoghq.eu
          events: |
            - title: "${{ github.workflow }} workflow"
              text: "Job ${{ github.job }} in branch ${{ github.ref_name }}"
              alert_type: "${{ steps.calculator.outputs.alert_type }}"
              source_type_name: "Github"
              host: ${{ github.repository_owner }}
              tags:
                - "project:${{ github.repository }}"
                - "job:${{ github.job }}"
                - "run_id:${{ github.run_id }}"
                - "workflow:${{ github.workflow }}"
                - "branch:${{ github.ref_name }}"
                - "url:https://github.com/${{ github.repository }}/actions/runs/${{ github.run_id }}"

  integration-tests-opensearch:
    name: Integration / Opensearch / ${{ matrix.os }}
    needs:
      - unit-tests
    strategy:
      fail-fast: false
      matrix:
        os: [ubuntu-latest]
    runs-on: ${{ matrix.os }}
    services:
      opensearch:
        image: opensearchproject/opensearch:1.3.5
        env:
          discovery.type: "single-node"
          ES_JAVA_OPTS: "-Xms128m -Xmx256m"
        ports:
          - 9200:9200
    steps:
      - uses: actions/checkout@v4

      - uses: actions/setup-python@v4
        with:
          python-version: ${{ env.PYTHON_VERSION }}

      - name: Install Haystack
        run: pip install .[dev,opensearch,preprocessing]

      - name: Run tests
        run: |
          pytest --maxfail=5 -m "document_store and integration" test/document_stores/test_opensearch.py

      - name: Calculate alert data
        id: calculator
        shell: bash
        if: (success() || failure()) && github.ref_name == 'main'
        run: |
          if [ "${{ job.status }}" = "success" ]; then
            echo "alert_type=success" >> "$GITHUB_OUTPUT";
          else
            echo "alert_type=error" >> "$GITHUB_OUTPUT";
          fi

      - name: Send event to Datadog
        if: (success() || failure()) && github.ref_name == 'main'
        uses: masci/datadog@v1
        with:
          api-key: ${{ secrets.CORE_DATADOG_API_KEY }}
          api-url: https://api.datadoghq.eu
          events: |
            - title: "${{ github.workflow }} workflow"
              text: "Job ${{ github.job }} in branch ${{ github.ref_name }}"
              alert_type: "${{ steps.calculator.outputs.alert_type }}"
              source_type_name: "Github"
              host: ${{ github.repository_owner }}
              tags:
                - "project:${{ github.repository }}"
                - "job:${{ github.job }}"
                - "run_id:${{ github.run_id }}"
                - "workflow:${{ github.workflow }}"
                - "branch:${{ github.ref_name }}"
                - "url:https://github.com/${{ github.repository }}/actions/runs/${{ github.run_id }}"

  integration-tests-dc:
    name: Integration / dC / ${{ matrix.os }}
    needs:
      - unit-tests
    strategy:
      fail-fast: false
      matrix:
        os: [ubuntu-latest, windows-latest]
    runs-on: ${{ matrix.os }}
    steps:
      - uses: actions/checkout@v4

      - uses: actions/setup-python@v4
        with:
          python-version: ${{ env.PYTHON_VERSION }}

      - name: Install Haystack
        run: pip install .[dev,preprocessing]

      - name: Run tests
        run: |
          pytest --maxfail=5 -m "document_store and integration" test/document_stores/test_deepsetcloud.py

      - name: Calculate alert data
        id: calculator
        shell: bash
        if: (success() || failure()) && github.ref_name == 'main'
        run: |
          if [ "${{ job.status }}" = "success" ]; then
            echo "alert_type=success" >> "$GITHUB_OUTPUT";
          else
            echo "alert_type=error" >> "$GITHUB_OUTPUT";
          fi

      - name: Send event to Datadog
        if: (success() || failure()) && github.ref_name == 'main'
        uses: masci/datadog@v1
        with:
          api-key: ${{ secrets.CORE_DATADOG_API_KEY }}
          api-url: https://api.datadoghq.eu
          events: |
            - title: "${{ github.workflow }} workflow"
              text: "Job ${{ github.job }} in branch ${{ github.ref_name }}"
              alert_type: "${{ steps.calculator.outputs.alert_type }}"
              source_type_name: "Github"
              host: ${{ github.repository_owner }}
              tags:
                - "project:${{ github.repository }}"
                - "job:${{ github.job }}"
                - "run_id:${{ github.run_id }}"
                - "workflow:${{ github.workflow }}"
                - "branch:${{ github.ref_name }}"
                - "url:https://github.com/${{ github.repository }}/actions/runs/${{ github.run_id }}"

  integration-tests-faiss:
    name: Integration / faiss / ${{ matrix.os }}
    needs:
      - unit-tests
    strategy:
      fail-fast: false
      matrix:
        os: [ubuntu-latest, windows-latest]
    runs-on: ${{ matrix.os }}
    steps:
      - uses: actions/checkout@v4

      - uses: actions/setup-python@v4
        with:
          python-version: ${{ env.PYTHON_VERSION }}

      - name: Install Haystack
        run: pip install .[faiss,dev,preprocessing]

      - name: Run tests
        run: |
          pytest --maxfail=5 -m "document_store and integration" test/document_stores/test_faiss.py

      - name: Calculate alert data
        id: calculator
        shell: bash
        if: (success() || failure()) && github.ref_name == 'main'
        run: |
          if [ "${{ job.status }}" = "success" ]; then
            echo "alert_type=success" >> "$GITHUB_OUTPUT";
          else
            echo "alert_type=error" >> "$GITHUB_OUTPUT";
          fi

      - name: Send event to Datadog
        if: (success() || failure()) && github.ref_name == 'main'
        uses: masci/datadog@v1
        with:
          api-key: ${{ secrets.CORE_DATADOG_API_KEY }}
          api-url: https://api.datadoghq.eu
          events: |
            - title: "${{ github.workflow }} workflow"
              text: "Job ${{ github.job }} in branch ${{ github.ref_name }}"
              alert_type: "${{ steps.calculator.outputs.alert_type }}"
              source_type_name: "Github"
              host: ${{ github.repository_owner }}
              tags:
                - "project:${{ github.repository }}"
                - "job:${{ github.job }}"
                - "run_id:${{ github.run_id }}"
                - "workflow:${{ github.workflow }}"
                - "branch:${{ github.ref_name }}"
                - "url:https://github.com/${{ github.repository }}/actions/runs/${{ github.run_id }}"

  integration-tests-weaviate:
    name: Integration / Weaviate / ${{ matrix.os }}
    needs:
      - unit-tests
    strategy:
      fail-fast: false
      matrix:
        os: [ubuntu-latest]
    runs-on: ${{ matrix.os }}
    services:
      weaviate:
        image: semitechnologies/weaviate:1.17.2
        env:
          AUTHENTICATION_ANONYMOUS_ACCESS_ENABLED: "true"
          PERSISTENCE_DATA_PATH: "/var/lib/weaviate"
          ENABLE_EXPERIMENTAL_BM25: "true"
          DISK_USE_READONLY_PERCENTAGE: 95
        ports:
          - 8080:8080
    steps:
      - uses: actions/checkout@v4

      - uses: actions/setup-python@v4
        with:
          python-version: ${{ env.PYTHON_VERSION }}

      - name: Install Haystack
        run: pip install .[dev,weaviate,preprocessing]

      - name: Run tests
        run: |
          pytest --maxfail=5 -m "document_store and integration" test/document_stores/test_weaviate.py

      - name: Calculate alert data
        id: calculator
        shell: bash
        if: (success() || failure()) && github.ref_name == 'main'
        run: |
          if [ "${{ job.status }}" = "success" ]; then
            echo "alert_type=success" >> "$GITHUB_OUTPUT";
          else
            echo "alert_type=error" >> "$GITHUB_OUTPUT";
          fi

      - name: Send event to Datadog
        if: (success() || failure()) && github.ref_name == 'main'
        uses: masci/datadog@v1
        with:
          api-key: ${{ secrets.CORE_DATADOG_API_KEY }}
          api-url: https://api.datadoghq.eu
          events: |
            - title: "${{ github.workflow }} workflow"
              text: "Job ${{ github.job }} in branch ${{ github.ref_name }}"
              alert_type: "${{ steps.calculator.outputs.alert_type }}"
              source_type_name: "Github"
              host: ${{ github.repository_owner }}
              tags:
                - "project:${{ github.repository }}"
                - "job:${{ github.job }}"
                - "run_id:${{ github.run_id }}"
                - "workflow:${{ github.workflow }}"
                - "branch:${{ github.ref_name }}"
                - "url:https://github.com/${{ github.repository }}/actions/runs/${{ github.run_id }}"

  integration-tests-pinecone:
    name: Integration / pinecone / ${{ matrix.os }}
    needs:
      - unit-tests
    strategy:
      fail-fast: false
      matrix:
        os: [ubuntu-latest, windows-latest]
    runs-on: ${{ matrix.os }}
    steps:
      - uses: actions/checkout@v4

      - uses: actions/setup-python@v4
        with:
          python-version: ${{ env.PYTHON_VERSION }}

      - name: Install Haystack
        run: pip install .[dev,pinecone,preprocessing]

      - name: Run tests
        env:
          PINECONE_API_KEY: ${{ secrets.PINECONE_API_KEY }}
        run: |
          pytest --maxfail=5 -m "document_store and integration" test/document_stores/test_pinecone.py

      - name: Calculate alert data
        id: calculator
        shell: bash
        if: (success() || failure()) && github.ref_name == 'main'
        run: |
          if [ "${{ job.status }}" = "success" ]; then
            echo "alert_type=success" >> "$GITHUB_OUTPUT";
          else
            echo "alert_type=error" >> "$GITHUB_OUTPUT";
          fi

      - name: Send event to Datadog
        if: (success() || failure()) && github.ref_name == 'main'
        uses: masci/datadog@v1
        with:
          api-key: ${{ secrets.CORE_DATADOG_API_KEY }}
          api-url: https://api.datadoghq.eu
          events: |
            - title: "${{ github.workflow }} workflow"
              text: "Job ${{ github.job }} in branch ${{ github.ref_name }}"
              alert_type: "${{ steps.calculator.outputs.alert_type }}"
              source_type_name: "Github"
              host: ${{ github.repository_owner }}
              tags:
                - "project:${{ github.repository }}"
                - "job:${{ github.job }}"
                - "run_id:${{ github.run_id }}"
                - "workflow:${{ github.workflow }}"
                - "branch:${{ github.ref_name }}"
                - "url:https://github.com/${{ github.repository }}/actions/runs/${{ github.run_id }}"

  integration-tests-memory:
    name: Integration / memory / ${{ matrix.os }}
    needs:
      - unit-tests
    strategy:
      fail-fast: false
      matrix:
        os: [ubuntu-latest, windows-latest]
    runs-on: ${{ matrix.os }}
    steps:
      - uses: actions/checkout@v4

      - uses: actions/setup-python@v4
        with:
          python-version: ${{ env.PYTHON_VERSION }}

      - name: Install Haystack
        run: pip install .[dev,preprocessing,inference]

      - name: Run tests
        run: |
          pytest --maxfail=5 -m "document_store and integration" test/document_stores/test_memory.py

      - name: Calculate alert data
        id: calculator
        shell: bash
        if: (success() || failure()) && github.ref_name == 'main'
        run: |
          if [ "${{ job.status }}" = "success" ]; then
            echo "alert_type=success" >> "$GITHUB_OUTPUT";
          else
            echo "alert_type=error" >> "$GITHUB_OUTPUT";
          fi

      - name: Send event to Datadog
        if: (success() || failure()) && github.ref_name == 'main'
        uses: masci/datadog@v1
        with:
          api-key: ${{ secrets.CORE_DATADOG_API_KEY }}
          api-url: https://api.datadoghq.eu
          events: |
            - title: "${{ github.workflow }} workflow"
              text: "Job ${{ github.job }} in branch ${{ github.ref_name }}"
              alert_type: "${{ steps.calculator.outputs.alert_type }}"
              source_type_name: "Github"
              host: ${{ github.repository_owner }}
              tags:
                - "project:${{ github.repository }}"
                - "job:${{ github.job }}"
                - "run_id:${{ github.run_id }}"
                - "workflow:${{ github.workflow }}"
                - "branch:${{ github.ref_name }}"
                - "url:https://github.com/${{ github.repository }}/actions/runs/${{ github.run_id }}"

  integration-tests-promptnode:
    name: Integration / PromptNode / ${{ matrix.os }}
    needs:
      - unit-tests
    strategy:
      fail-fast: false
      matrix:
        os: [ubuntu-latest, windows-latest]
    runs-on: ${{ matrix.os }}
    steps:
      - uses: actions/checkout@v4

      - uses: actions/setup-python@v4
        with:
          python-version: ${{ env.PYTHON_VERSION }}

      - name: Install Haystack
        run: pip install .[dev,preprocessing,inference]

      - name: Run tests
        run: |
          pytest --maxfail=5 -m "integration" test/prompt

      - name: Calculate alert data
        id: calculator
        shell: bash
        if: (success() || failure()) && github.ref_name == 'main'
        run: |
          if [ "${{ job.status }}" = "success" ]; then
            echo "alert_type=success" >> "$GITHUB_OUTPUT";
          else
            echo "alert_type=error" >> "$GITHUB_OUTPUT";
          fi

      - name: Send event to Datadog
        if: (success() || failure()) && github.ref_name == 'main'
        uses: masci/datadog@v1
        with:
          api-key: ${{ secrets.CORE_DATADOG_API_KEY }}
          api-url: https://api.datadoghq.eu
          events: |
            - title: "${{ github.workflow }} workflow"
              text: "Job ${{ github.job }} in branch ${{ github.ref_name }}"
              alert_type: "${{ steps.calculator.outputs.alert_type }}"
              source_type_name: "Github"
              host: ${{ github.repository_owner }}
              tags:
                - "project:${{ github.repository }}"
                - "job:${{ github.job }}"
                - "run_id:${{ github.run_id }}"
                - "workflow:${{ github.workflow }}"
                - "branch:${{ github.ref_name }}"
                - "url:https://github.com/${{ github.repository }}/actions/runs/${{ github.run_id }}"

  integration-tests-agents:
    name: Integration / Agents / ${{ matrix.os }}
    needs:
      - unit-tests
    strategy:
      fail-fast: false
      matrix:
        os: [ubuntu-latest, windows-latest]
    runs-on: ${{ matrix.os }}
    steps:
      - uses: actions/checkout@v4

      - uses: actions/setup-python@v4
        with:
          python-version: ${{ env.PYTHON_VERSION }}

      - name: Install Haystack
        run: pip install .[dev,preprocessing,inference]

      - name: Run tests
        run: |
          pytest --maxfail=5 -m "integration" test/agents

      - name: Calculate alert data
        id: calculator
        shell: bash
        if: (success() || failure()) && github.ref_name == 'main'
        run: |
          if [ "${{ job.status }}" = "success" ]; then
            echo "alert_type=success" >> "$GITHUB_OUTPUT";
          else
            echo "alert_type=error" >> "$GITHUB_OUTPUT";
          fi

      - name: Send event to Datadog
        if: (success() || failure()) && github.ref_name == 'main'
        uses: masci/datadog@v1
        with:
          api-key: ${{ secrets.CORE_DATADOG_API_KEY }}
          api-url: https://api.datadoghq.eu
          events: |
            - title: "${{ github.workflow }} workflow"
              text: "Job ${{ github.job }} in branch ${{ github.ref_name }}"
              alert_type: "${{ steps.calculator.outputs.alert_type }}"
              source_type_name: "Github"
              host: ${{ github.repository_owner }}
              tags:
                - "project:${{ github.repository }}"
                - "job:${{ github.job }}"
                - "run_id:${{ github.run_id }}"
                - "workflow:${{ github.workflow }}"
                - "branch:${{ github.ref_name }}"
                - "url:https://github.com/${{ github.repository }}/actions/runs/${{ github.run_id }}"

  integration-tests-preview:
    name: Integration / Preview / ${{ matrix.os }}
    needs:
      - unit-tests
    strategy:
      fail-fast: false
      matrix:
        os: [ubuntu-latest]
    runs-on: ${{ matrix.os }}
    services:
      tika:
        image: apache/tika:2.9.0.0
        ports:
          - 9998:9998
    steps:
      - uses: actions/checkout@v4

      - uses: actions/setup-python@v4
        with:
          python-version: ${{ env.PYTHON_VERSION }}

      - name: Install dependencies
        if: matrix.os == 'ubuntu-latest'
        run: |
          sudo apt update
          sudo apt install ffmpeg  # for local Whisper tests

      - name: Install Haystack
        # FIXME Use haystack-ai dependency list
<<<<<<< HEAD
        run: pip install .[dev,preview] langdetect transformers[torch,sentencepiece]==4.32.1 sentence-transformers>=2.2.0 pypdf openai-whisper
=======
        run: pip install .[dev,inference,file-conversion] langdetect
>>>>>>> 9a4373bf

      - name: Run tests
        run: |
          pytest --maxfail=5 -m "integration" test/preview

      - name: Calculate alert data
        id: calculator
        shell: bash
        if: (success() || failure()) && github.ref_name == 'main'
        run: |
          if [ "${{ job.status }}" = "success" ]; then
            echo "alert_type=success" >> "$GITHUB_OUTPUT";
          else
            echo "alert_type=error" >> "$GITHUB_OUTPUT";
          fi

      - name: Send event to Datadog
        if: (success() || failure()) && github.ref_name == 'main'
        uses: masci/datadog@v1
        with:
          api-key: ${{ secrets.CORE_DATADOG_API_KEY }}
          api-url: https://api.datadoghq.eu
          events: |
            - title: "${{ github.workflow }} workflow"
              text: "Job ${{ github.job }} in branch ${{ github.ref_name }}"
              alert_type: "${{ steps.calculator.outputs.alert_type }}"
              source_type_name: "Github"
              host: ${{ github.repository_owner }}
              tags:
                - "project:${{ github.repository }}"
                - "job:${{ github.job }}"
                - "run_id:${{ github.run_id }}"
                - "workflow:${{ github.workflow }}"
                - "branch:${{ github.ref_name }}"
                - "url:https://github.com/${{ github.repository }}/actions/runs/${{ github.run_id }}"

  catch-all:
    name: Catch-all check
    runs-on: ubuntu-latest
    # This job will be executed only after all the other tests
    # are successful.
    # This way we'll be able to mark only this test as required
    # and skip it accordingly.
    needs:
      - integration-tests-elasticsearch7
      - integration-tests-elasticsearch8
      - integration-tests-sql
      - integration-tests-opensearch
      - integration-tests-dc
      - integration-tests-faiss
      - integration-tests-weaviate
      - integration-tests-pinecone
      - integration-tests-memory
      - integration-tests-promptnode
      - integration-tests-agents
      - integration-tests-preview

    steps:
      - name: Finisher
        run: echo "Finish him!"<|MERGE_RESOLUTION|>--- conflicted
+++ resolved
@@ -916,11 +916,7 @@
 
       - name: Install Haystack
         # FIXME Use haystack-ai dependency list
-<<<<<<< HEAD
-        run: pip install .[dev,preview] langdetect transformers[torch,sentencepiece]==4.32.1 sentence-transformers>=2.2.0 pypdf openai-whisper
-=======
-        run: pip install .[dev,inference,file-conversion] langdetect
->>>>>>> 9a4373bf
+        run: pip install .[dev,preview] langdetect transformers[torch,sentencepiece]==4.32.1 sentence-transformers>=2.2.0 pypdf openai-whisper tika
 
       - name: Run tests
         run: |
