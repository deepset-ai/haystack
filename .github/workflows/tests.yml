--- conflicted
+++ resolved
@@ -788,94 +788,6 @@
             }
 
 
-<<<<<<< HEAD
-  integration-tests-milvus:
-    name: Integration / Milvus / ${{ matrix.os }}
-    needs:
-     - unit-tests
-    strategy:
-      fail-fast: false
-      matrix:
-        os: [ubuntu-latest]
-    runs-on: ${{ matrix.os }}
-
-    steps:
-    - uses: actions/checkout@v3
-
-    - uses: actions/setup-python@v4
-      with:
-        python-version: ${{ env.PYTHON_VERSION }}
-
-    - name: Setup Milvus
-      run: |
-        cd ../../   # Avoid causing permission issues on hashFiles later by creating unreadable folders like "volumes"
-        wget https://github.com/milvus-io/milvus/releases/download/v2.0.0/milvus-standalone-docker-compose.yml -O docker-compose.yml
-        sudo docker-compose up -d
-        sudo docker-compose ps
-
-    - name: Install Haystack
-      run: pip install .[dev,milvus,preprocessing]
-
-    - name: Run tests
-      run: |
-        pytest --maxfail=5 -m "document_store and integration" test/document_stores/test_milvus.py
-
-    - uses: slackapi/slack-github-action@v1.23.0
-      if: failure() && github.ref == 'refs/heads/main'
-      with:
-        payload: |
-            {
-              "blocks": [
-                {
-                  "type": "context",
-                  "elements": [
-                    {
-                      "type": "image",
-                      "image_url": "https://avatars.githubusercontent.com/u/${{ github.actor_id }}?v=4",
-                      "alt_text": "Actor"
-                    },
-                    {
-                      "type": "mrkdwn",
-                      "text": "*<https://github.com/${{ github.actor }}|${{ github.actor }}>*"
-                    }
-                  ]
-                },
-                {
-                  "type": "section",
-                  "text": {
-                    "type": "mrkdwn",
-                    "text": "Job ${{ github.job }} in workflow <https://github.com/${{ github.repository }}/actions/runs/${{ github.run_id }}/workflow/|${{ github.workflow }}>"
-                  }
-                },
-                {
-                  "type": "context",
-                  "elements": [
-                    {
-                      "type": "mrkdwn",
-                      "text": "Triggered by ${{ github.event_name }} for ${{ github.ref_type }} `${{ github.ref_name }}`"
-                    }
-                  ]
-                },
-                {
-                  "type": "context",
-                  "elements": [
-                    {
-                      "type": "image",
-                      "image_url": "https://github.githubassets.com/favicons/favicon.png",
-                      "alt_text": "Github logo"
-                    },
-                    {
-                      "type": "mrkdwn",
-                      "text": "<https://github.com/${{ github.repository }}/|${{ github.repository }}> Run <https://github.com/${{ github.repository }}/actions/runs/${{ github.run_id }}/attempts/${{ github.run_attempt }}/|#${{ github.run_number }} | Attempt #${{ github.run_attempt }}>"
-                    }
-                  ]
-                }
-              ]
-            }
-
-
-=======
->>>>>>> 174d80ab
   integration-tests-memory:
     name: Integration / memory / ${{ matrix.os }}
     needs:
