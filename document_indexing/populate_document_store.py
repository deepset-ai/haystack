import os
import sys
import logging

from haystack.nodes import TextConverter, PDFToTextConverter, DocxToTextConverter, PreProcessor
from haystack.document_stores import ElasticsearchDocumentStore
from s3_storage import S3Storage

<<<<<<< HEAD
import sys
import os

=======
>>>>>>> 1be64b81
# this is horrible until I find a prettier solution
myDir = os.getcwd()
sys.path.append(myDir)
from pathlib import Path
<<<<<<< HEAD

path = Path(myDir)
sys.path.append(str(path.parent.absolute()))
=======
>>>>>>> 1be64b81

path = Path(myDir) / "rest_api"
sys.path.append(str(path))

from rest_api.schema import QuestionAnswerPair


logging.basicConfig(format="%(asctime)s %(message)s", datefmt="%m/%d/%Y %I:%M:%S %p")
logger = logging.getLogger(__name__)
logging.getLogger("elasticsearch").setLevel(logging.INFO)


def question_answer_pair_to_document_store_format(q_and_a_pair: QuestionAnswerPair):
    """
    Haystack document stores want a dict in the format of {"content": str, "meta": dict}
    """
    return {
        "content": q_and_a_pair.question,
        "meta": {"game": q_and_a_pair.game, "answer": q_and_a_pair.answer, "validated": q_and_a_pair.approved},
    }


def populate_document_store(game: str):
<<<<<<< HEAD
    document_store_q_and_a_pairs = ElasticsearchDocumentStore()
    q_and_a_pairs = S3Storage().load_qa_pairs(game)
=======
    s3_storage = S3Storage()

    # Extraction part
    rulebook_file_path = s3_storage.load_rulebook_path(game)
    extractive_document_store = ElasticsearchDocumentStore(index="rulebook", embedding_dim=768)
    extractive_document_store.delete_documents(index="rulebook")
    converter = PDFToTextConverter(remove_numeric_tables=True, valid_languages=["en"])
    doc_pdf = converter.convert(file_path=rulebook_file_path, meta=None)[0]

    preprocessor = PreProcessor(
        clean_empty_lines=True,
        clean_whitespace=True,
        clean_header_footer=False,
        split_by="word",
        split_length=200,
        split_respect_sentence_boundary=False,
    )
    docs_default = preprocessor.process([doc_pdf])
    extractive_document_store.write_documents(docs_default, index="rulebook")

    # FAQ part
    q_and_a_pairs = s3_storage.load_qa_pairs(game)
>>>>>>> 1be64b81
    q_and_a_pairs = [question_answer_pair_to_document_store_format(qap) for qap in q_and_a_pairs]
    logger.info(f"Loading {len(q_and_a_pairs)} Q and A pairs")
    faq_document_store = ElasticsearchDocumentStore(index="faq", embedding_dim=384, similarity="cosine")
    faq_document_store.delete_documents(index="faq")
    faq_document_store.write_documents(q_and_a_pairs, index="faq")


def check_es():
    from elasticsearch import Elasticsearch

    client = Elasticsearch()
    logger.info(f"Elastic search has {client.count()['count']} Q and A pairs")
    client.close()


if __name__ == "__main__":
    populate_document_store("monopoly")
    check_es()<|MERGE_RESOLUTION|>--- conflicted
+++ resolved
@@ -6,22 +6,10 @@
 from haystack.document_stores import ElasticsearchDocumentStore
 from s3_storage import S3Storage
 
-<<<<<<< HEAD
-import sys
-import os
-
-=======
->>>>>>> 1be64b81
 # this is horrible until I find a prettier solution
 myDir = os.getcwd()
 sys.path.append(myDir)
 from pathlib import Path
-<<<<<<< HEAD
-
-path = Path(myDir)
-sys.path.append(str(path.parent.absolute()))
-=======
->>>>>>> 1be64b81
 
 path = Path(myDir) / "rest_api"
 sys.path.append(str(path))
@@ -45,10 +33,7 @@
 
 
 def populate_document_store(game: str):
-<<<<<<< HEAD
-    document_store_q_and_a_pairs = ElasticsearchDocumentStore()
-    q_and_a_pairs = S3Storage().load_qa_pairs(game)
-=======
+
     s3_storage = S3Storage()
 
     # Extraction part
@@ -71,7 +56,6 @@
 
     # FAQ part
     q_and_a_pairs = s3_storage.load_qa_pairs(game)
->>>>>>> 1be64b81
     q_and_a_pairs = [question_answer_pair_to_document_store_format(qap) for qap in q_and_a_pairs]
     logger.info(f"Loading {len(q_and_a_pairs)} Q and A pairs")
     faq_document_store = ElasticsearchDocumentStore(index="faq", embedding_dim=384, similarity="cosine")
