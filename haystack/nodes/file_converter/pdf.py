--- conflicted
+++ resolved
@@ -20,42 +20,6 @@
 
 logger = logging.getLogger(__name__)
 
-
-<<<<<<< HEAD
-=======
-# https://en.wikipedia.org/wiki/Ligature_(writing)
-KNOWN_LIGATURES = {
-    # Latin
-    "ﬀ": "ff",
-    "ﬁ": "fi",
-    "ﬂ": "fl",
-    "ﬃ": "ffi",
-    "ﬄ": "ffl",
-    "ﬅ": "ft",
-    "ﬆ": "st",
-    "Ǳ": "DZ",
-    "ǲ": "Dz",
-    "ǳ": "dz",
-    "Ǆ": "DŽ",
-    "ǅ": "Dž",
-    "ǆ": "dž",
-    "Ꜩ": "Tz",
-    "ꜩ": "tz",
-    "🙰": "et",
-    "℔": "lb",
-    "ᵫ": "ue",
-    "Ĳ": "IJ",
-    "ĳ": "ij",  # They are both capitalized together, so the "Ij" ligature doesn't exist
-    "ꝏ": "oo",  # Not the infinite sign but a double-o ligature: https://en.wikipedia.org/wiki/Ligature_(writing)#Massachusett_%EA%9D%8F
-    # Armenian
-    "ﬓ": "մն",
-    "ﬔ": "մե",
-    "ﬕ": "մի",
-    "ﬖ": "վն",
-    "ﬗ": "մխ",
-}
-
->>>>>>> 40ee3472
 
 class PDFToTextConverter(BaseConverter):
     def __init__(
@@ -130,16 +94,6 @@
         :param encoding: Encoding that will be passed as `-enc` parameter to `pdftotext`.
                          Defaults to "UTF-8" in order to support special characters (e.g. German Umlauts, Cyrillic ...).
                          (See list of available encodings by running `pdftotext -listenc` in the terminal)
-<<<<<<< HEAD
-=======
-        :param known_ligatures: `pdftotext` tends to recognize clusters of letters as ligatures, such as "ﬀ" (double f).
-                                Such ligatures however make text hard to compare with the content of other files,
-                                which are generally ligature free. Therefore we automatically find and replace the most
-                                common ligatures with their split counterparts. The default mapping is in
-                                `haystack.nodes.file_converter.pdf.KNOWN_LIGATURES`: it is rather biased towards Latin alphabeths
-                                but excludes all ligatures that are known to be used in IPA.
-                                You can use this parameter to provide your own set of ligatures to clean up from the documents.
->>>>>>> 40ee3472
         :param id_hash_keys: Generate the document id from a custom list of strings that refer to the document's
             attributes. If you want to ensure you don't have duplicate documents in your DocumentStore but texts are
             not unique, you can modify the metadata and pass e.g. `"meta"` to this field (e.g. [`"content"`, `"meta"`]).
@@ -273,16 +227,6 @@
                                 not one of the valid languages, then it might likely be encoding error resulting
                                 in garbled text.
         :param encoding: Select the file encoding (default is `utf-8`)
-<<<<<<< HEAD
-=======
-        :param known_ligatures: OCR tools might recognize clusters of letters as ligatures, such as "ﬀ" (double f).
-                                Such ligatures however make text hard to compare with the content of other files,
-                                which are generally ligature free. Therefore we automatically find and replace the most
-                                common ligatures with their split counterparts. The default mapping is in
-                                `haystack.nodes.file_converter.pdf.KNOWN_LIGATURES`: it is rather biased towards Latin alphabeths
-                                but excludes all ligatures that are known to be used in IPA.
-                                You can use this parameter to provide your own set of ligatures to clean up from the documents.
->>>>>>> 40ee3472
         :param id_hash_keys: Generate the document id from a custom list of strings that refer to the document's
             attributes. If you want to ensure you don't have duplicate documents in your DocumentStore but texts are
             not unique, you can modify the metadata and pass e.g. `"meta"` to this field (e.g. [`"content"`, `"meta"`]).
