from __future__ import annotations
<<<<<<< HEAD
from typing import Any, Optional, Dict, List, Tuple, Union, Callable
=======
from typing import Any, Optional, Dict, List, Tuple, Type
>>>>>>> bce84577

from copy import deepcopy
from abc import ABC, abstractmethod
from functools import wraps
import inspect
import logging

from haystack.schema import Document, MultiLabel
from haystack.errors import PipelineSchemaError
from haystack.telemetry import send_custom_event


logger = logging.getLogger(__name__)


def exportable_to_yaml(init_func):
    """
    Decorator that saves the init parameters of a node that later can
    be used with exporting YAML configuration of a Pipeline.
    """

    @wraps(init_func)
    def wrapper_exportable_to_yaml(self, *args, **kwargs):

        # Call the actuall __init__ function with all the arguments
        init_func(self, *args, **kwargs)

        # Create the configuration dictionary if it doesn't exist yet
        if not self._component_config:
            self._component_config = {"params": {}, "type": type(self).__name__}

        # Make sure it runs only on the __init__of the implementations, not in superclasses
        # NOTE: we use '.endswith' because inner classes's __qualname__ will include the parent class'
        #   name, like: ParentClass.InnerClass.__init__.
        #   Inner classes are heavily used in tests.
        if init_func.__qualname__.endswith(f"{self.__class__.__name__}.{init_func.__name__}"):

            # Store all the named input parameters in self._component_config
            for k, v in kwargs.items():
                self._component_config["params"][k] = v

            # Store unnamed input parameters in self._component_config too by inferring their names
            sig = inspect.signature(init_func)
            parameter_names = list(sig.parameters.keys())
            # we can be sure that the first one is always "self"
            arg_names = parameter_names[1 : 1 + len(args)]
            for arg, arg_name in zip(args, arg_names):
                self._component_config["params"][arg_name] = arg

    return wrapper_exportable_to_yaml


class BaseComponent(ABC):
    """
    A base class for implementing nodes in a Pipeline.
    """

    outgoing_edges: int
    _subclasses: dict = {}
    _component_config: dict = {}

    def __init__(self):
        # a small subset of the component's parameters is sent in an event after applying filters defined in haystack.telemetry.NonPrivateParameters
        send_custom_event(event=f"{type(self).__name__} initialized", payload=self._component_config.get("params", {}))

    # __init_subclass__ is invoked when a subclass of BaseComponent is _imported_
    # (not instantiated). It works approximately as a metaclass.
    def __init_subclass__(cls, **kwargs):

        super().__init_subclass__(**kwargs)

        # Automatically registers all the init parameters in
        # an instance attribute called `_component_config`,
        # used to save this component to YAML. See exportable_to_yaml()
        cls.__init__ = exportable_to_yaml(cls.__init__)

        # Keeps track of all available subclasses by name.
        # Enables generic load() for all specific component implementations.
        # Registers abstract classes and base classes too.
        cls._subclasses[cls.__name__] = cls

    @property
    def name(self) -> Optional[str]:
        return self._component_config.get("name", None)

    @name.setter
    def name(self, value: str):
        self._component_config["name"] = value

    @property
    def utilized_components(self) -> List[BaseComponent]:
        if "params" not in self._component_config:
            return list()
        return [param for param in self._component_config["params"].values() if isinstance(param, BaseComponent)]

    @property
    def type(self) -> str:
        return self._component_config["type"]

    def get_params(self, return_defaults: bool = False) -> Dict[str, Any]:
        component_signature = self._get_signature()
        params: Dict[str, Any] = {}
        for key, value in self._component_config["params"].items():
            if value != component_signature[key].default or return_defaults:
                params[key] = value
        if return_defaults:
            for key, param in component_signature.items():
                if key not in params:
                    params[key] = param.default
        return params

    @classmethod
    def get_subclass(cls, component_type: str) -> Type[BaseComponent]:
        if component_type not in cls._subclasses.keys():
            raise PipelineSchemaError(f"Haystack component with the name '{component_type}' not found.")
        subclass = cls._subclasses[component_type]
        return subclass

    @classmethod
    def _create_instance(cls, component_type: str, component_params: Dict[str, Any]):
        """
        Returns an instance of the given subclass of BaseComponent.

        :param component_type: name of the component class to load.
        :param component_params: parameters to pass to the __init__() for the component.
        """
        subclass = cls.get_subclass(component_type)
        instance = subclass(**component_params)
        return instance

    @abstractmethod
    def run(
        self,
        query: Optional[str] = None,
        file_paths: Optional[List[str]] = None,
        labels: Optional[MultiLabel] = None,
        documents: Optional[List[Document]] = None,
        meta: Optional[dict] = None,
    ) -> Tuple[Dict, str]:
        """
        Method that will be executed when the node in the graph is called.

        The argument that are passed can vary between different types of nodes
        (e.g. retriever nodes expect different args than a reader node)


        See an example for an implementation in haystack/reader/base/BaseReader.py
        :return:
        """
        pass

    @abstractmethod
    def run_batch(
        self,
        queries: Optional[Union[str, List[str]]] = None,
        file_paths: Optional[List[str]] = None,
        labels: Optional[Union[MultiLabel, List[MultiLabel]]] = None,
        documents: Optional[Union[List[Document], List[List[Document]]]] = None,
        meta: Optional[Union[Dict[str, Any], List[Dict[str, Any]]]] = None,
        params: Optional[dict] = None,
        debug: Optional[bool] = None,
    ):
        pass

    def _dispatch_run(self, **kwargs) -> Tuple[Dict, str]:
        """
        The Pipelines call this method when run() is executed. This method in turn executes the _dispatch_run_general()
        method with the correct run method.
        """
        return self._dispatch_run_general(self.run, **kwargs)

    def _dispatch_run_batch(self, **kwargs):
        """
        The Pipelines call this method when run_batch() is executed. This method in turn executes the
        _dispatch_run_general() method with the correct run method.
        """
        return self._dispatch_run_general(self.run_batch, **kwargs)

    def _dispatch_run_general(self, run_method: Callable, **kwargs):
        """
        This method takes care of the following:
          - inspect run_method's signature to validate if all necessary arguments are available
          - pop `debug` and sets them on the instance to control debug output
          - call run_method with the corresponding arguments and gather output
          - collate `_debug` information if present
          - merge component output with the preceding output and pass it on to the subsequent Component in the Pipeline
        """
        arguments = deepcopy(kwargs)
        params = arguments.get("params") or {}

        run_signature_args = inspect.signature(run_method).parameters.keys()

        run_params: Dict[str, Any] = {}
        for key, value in params.items():
            if key == self.name:  # targeted params for this node
                if isinstance(value, dict):
                    # Extract debug attributes
                    if "debug" in value.keys():
                        self.debug = value.pop("debug")

                    for _k, _v in value.items():
                        if _k not in run_signature_args:
                            raise Exception(f"Invalid parameter '{_k}' for the node '{self.name}'.")

                run_params.update(**value)
            elif key in run_signature_args:  # global params
                run_params[key] = value

        run_inputs = {}
        for key, value in arguments.items():
            if key in run_signature_args:
                run_inputs[key] = value

        output, stream = run_method(**run_inputs, **run_params)

        # Collect debug information
        debug_info = {}
        if getattr(self, "debug", None):
            # Include input
            debug_info["input"] = {**run_inputs, **run_params}
            debug_info["input"]["debug"] = self.debug
            # Include output, exclude _debug to avoid recursion
            filtered_output = {key: value for key, value in output.items() if key != "_debug"}
            debug_info["output"] = filtered_output
        # Include custom debug info
        custom_debug = output.get("_debug", {})
        if custom_debug:
            debug_info["runtime"] = custom_debug

        # append _debug information from nodes
        all_debug = arguments.get("_debug", {})
        if debug_info:
            all_debug[self.name] = debug_info
        if all_debug:
            output["_debug"] = all_debug

        # add "extra" args that were not used by the node
        for k, v in arguments.items():
            if k not in output.keys():
                output[k] = v

        output["params"] = params
        return output, stream

    @classmethod
    def _get_signature(cls) -> Dict[str, inspect.Parameter]:
        component_classes = inspect.getmro(cls)
        component_signature: Dict[str, inspect.Parameter] = {
            param_key: parameter
            for class_ in component_classes
            for param_key, parameter in inspect.signature(class_).parameters.items()
        }
        return component_signature


class RootNode(BaseComponent):
    """
    RootNode feeds inputs together with corresponding params to a Pipeline.
    """

    outgoing_edges = 1

    def run(self):  # type: ignore
        return {}, "output_1"<|MERGE_RESOLUTION|>--- conflicted
+++ resolved
@@ -1,9 +1,5 @@
 from __future__ import annotations
-<<<<<<< HEAD
-from typing import Any, Optional, Dict, List, Tuple, Union, Callable
-=======
-from typing import Any, Optional, Dict, List, Tuple, Type
->>>>>>> bce84577
+from typing import Any, Optional, Dict, List, Tuple, Union, Callable, Type
 
 from copy import deepcopy
 from abc import ABC, abstractmethod
@@ -267,4 +263,7 @@
     outgoing_edges = 1
 
     def run(self):  # type: ignore
-        return {}, "output_1"+        return {}, "output_1"
+
+    def run_batch(self):  # type: ignore
+        return {}, "output_1"
