--- conflicted
+++ resolved
@@ -64,13 +64,9 @@
         model_version: Optional[str] = None,
         tokenizer: Optional[str] = None,
         use_gpu: bool = True,
-<<<<<<< HEAD
         task: str = "text-classification",
         labels: Optional[List[str]] = ["LABEL_1", "LABEL_0"],
-        batch_size: Optional[int] = None,
-=======
         batch_size: int = 16,
->>>>>>> 489699bd
     ):
         """
         :param model_name_or_path: Directory of a saved model or the name of a public model, for example 'shahrukhx01/bert-mini-finetune-question-detection'.
