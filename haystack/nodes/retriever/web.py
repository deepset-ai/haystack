import logging
from concurrent.futures import ThreadPoolExecutor
from dataclasses import dataclass
from datetime import datetime, timedelta
from multiprocessing import cpu_count
from typing import Any, Dict, Iterator, List, Optional, Literal
from unicodedata import combining, normalize

from courlan.clean import clean_url
from htmldate.core import find_date
from trafilatura import bare_extraction
from trafilatura.downloads import fetch_url

from haystack import Document
from haystack.document_stores.base import BaseDocumentStore
from haystack.nodes import TopPSampler
from haystack.nodes.preprocessor import PreProcessor
from haystack.nodes.retriever.base import BaseRetriever
from haystack.nodes.search_engine.web import WebSearch
from haystack.schema import FilterType

logger = logging.getLogger(__name__)


@dataclass
class SearchResult:
    url: str
    score: Optional[str]
    position: Optional[str]


class WebRetriever(BaseRetriever):
    def __init__(
        self,
        web_search: WebSearch,
        top_p: Optional[float] = 0.95,
        mode: Literal["snippet", "document"] = "document",
        preprocessor: Optional[PreProcessor] = None,
        cache_document_store: Optional[BaseDocumentStore] = None,
        cache_index: Optional[str] = None,
        cache_headers: Optional[Dict[str, str]] = None,
        cache_time: int = 2 * 24 * 60 * 60,
<<<<<<< HEAD
        apply_sampler_to_processed_docs: Optional[bool] = True,
=======
>>>>>>> f2eba95d
    ):
        """
        Collect complete documents from the web using the links provided by a WebSearch node
        """
        super().__init__()
        self.web_search = web_search
        self.mode = mode
        self.preprocessor = preprocessor
        self.cache_document_store = cache_document_store
        self.cache_index = cache_index
        self.cache_headers = cache_headers
        self.cache_time = cache_time
        self.apply_sampler_to_processed_docs = apply_sampler_to_processed_docs
        if top_p is not None:
            self.sampler = TopPSampler(top_p=top_p, top_score_name="score")

    def _normalize_query(self, query: str) -> str:
        return "".join([c for c in normalize("NFKD", query.lower()) if not combining(c)])

    def _check_cache(
        self,
        query: str,
        cache_index: Optional[str] = None,
        cache_headers: Optional[Dict[str, str]] = None,
        cache_time: Optional[int] = None,
    ) -> List[Document]:
        """Check documents retrieved based on the query in the cache."""

        cache_document_store = self.cache_document_store

        documents = []

        if cache_document_store is not None:
            query_norm = self._normalize_query(query)
            cache_filter: FilterType = {"$and": {"search.query": query_norm}}

            if cache_time is not None and cache_time > 0:
                cache_filter["timestamp"] = {
                    "$gt": int((datetime.utcnow() - timedelta(seconds=cache_time)).timestamp())
                }
                logger.debug("Cache filter: %s", cache_filter)

            documents = cache_document_store.get_all_documents(
<<<<<<< HEAD
                filters=cache_filter,
                index=cache_index,
                headers=cache_headers,
                return_embedding=False,
=======
                filters=cache_filter, index=cache_index, headers=cache_headers, return_embedding=False
>>>>>>> f2eba95d
            )

        logger.debug("Found %d documents in cache", len(documents))

        return documents

    def _save_cache(
        self,
        query: str,
        documents: List[Document],
        cache_index: Optional[str] = None,
        cache_headers: Optional[Dict[str, str]] = None,
        cache_time: Optional[int] = None,
    ) -> bool:
        cache_document_store = self.cache_document_store

        if cache_document_store is not None:
            cache_document_store.write_documents(
                documents=documents,
                index=cache_index,
                headers=cache_headers,
                duplicate_documents="overwrite",
            )

            logger.debug("Saved %d documents in the cache", len(documents))

            cache_filter: FilterType = {"$and": {"search.query": query}}

            if cache_time is not None and cache_time > 0:
                cache_filter["timestamp"] = {
                    "$lt": int((datetime.utcnow() - timedelta(seconds=cache_time)).timestamp())
                }

                cache_document_store.delete_documents(
                    index=cache_index, headers=cache_headers, filters=cache_filter
                )

                logger.debug("Deleted documents in the cache using filter: %s", cache_filter)

            return True

        return False

    def retrieve(
        self,
        query: str,
        top_p: Optional[int] = None,
        preprocessor: Optional[PreProcessor] = None,
        cache_document_store: Optional[BaseDocumentStore] = None,
        cache_index: Optional[str] = None,
        cache_headers: Optional[Dict[str, str]] = None,
        cache_time: Optional[int] = None,
        **kwargs,
    ) -> List[Document]:
        """
        Retrieve documents based on a WebSearchEngine list of URLs. The documents are scraped from the web at real-time.
        The documents can then stored in a DocumentStore for later use. The documents can be cached in a DocumentStore to improve
        retrieval time.
        :param query: The query string.
        :top_p: The top-p sampling parameter. If None, the default value is used.
        :index_name: The index name to save the documents to.
        :duplicate_documents: If "skip", documents with the same ID are skipped. If "overwrite", documents with the same ID are overwritten. If "fail", an exception is raised.
        use_cache: If True, the results are cached in the DocumentStore.
        cache_time: The time limit (seconds) to check the cache. Default is 24 hours.
        """
<<<<<<< HEAD

        preprocessor = preprocessor or self.preprocessor
        cache_document_store = cache_document_store or self.cache_document_store
        cache_index = cache_index or self.cache_index
        cache_headers = cache_headers or self.cache_headers
        cache_time = cache_time or self.cache_time

        query_norm = self._normalize_query(query)
=======
        if preprocessor is None:
            preprocessor = self.preprocessor
        if cache_document_store is None:
            cache_document_store = self.cache_document_store
        if cache_index is None:
            cache_index = self.cache_index
        if cache_headers is None:
            cache_headers = self.cache_headers
        if cache_time is None:
            cache_time = self.cache_time

        query_norm = self._normalize_query(query)

        extracted_docs = []
        if cache_document_store:
            documents = self._check_cache(
                query_norm, cache_index=cache_index, cache_headers=cache_headers, cache_time=cache_time
            )
            if documents and len(documents) > 0:
                extracted_docs = documents

        if len(extracted_docs) == 0:
            search_results, _ = self.web_search.run(query=query)

            if self.sampler and search_results["documents"]:
                search_results, _ = self.sampler.run(query, search_results["documents"], top_p=top_p)
            search_results = search_results["documents"]
            if self.mode == "snippet":
                return search_results

            links: List[Tuple[str, Union[str, None], Union[str, None]]] = [
                (
                    r.meta["link"],
                    r.meta["score"] if r.meta.get("score") else None,
                    r.meta["position"] if r.meta.get("position") else None,
                )
                for r in search_results
                if r.meta.get("link")
            ]
            extracted_docs = []

            def scrape_direct(link) -> Dict[str, Any]:
                try:
                    response = fetch_url(link[0])

                    if response is None:
                        logger.debug("No response from URL %s, trying Google Cache", link[0])
                        response = fetch_url(f"https://webcache.googleusercontent.com/search?q=cache:{link[0]}")

                    if response is not None:
                        extracted = bare_extraction(
                            response,
                            include_comments=False,
                            include_tables=False,
                            include_links=False,
                            deduplicate=True,
                            date_extraction_params={
                                "extensive_search": True,
                                "outputformat": "%Y-%m-%d",
                                "original_date": True,
                            },
                        )

                        if extracted is not None and isinstance(extracted, dict):
                            extracted["url"] = clean_url(link[0])
                            extracted["search.score"] = link[1]
                            extracted["search.position"] = link[2]

                            return {
                                k: v
                                for k, v in extracted.items()
                                if k not in ["fingerprint", "license", "body", "comments", "raw_text", "commentsbody"]
                            }

                    return {}

                except Exception as e:
                    logger.error("Error retrieving URL %s: %s", link[0], e)
                    return {}

            thread_count = cpu_count() if len(links) > cpu_count() else len(links)
            with ThreadPoolExecutor(max_workers=thread_count) as executor:
                results: Iterator[Dict[str, Any]] = executor.map(scrape_direct, links)

                failed = 0
                extracted_docs = []
                for r, s in zip(results, search_results):
                    if r is not None and "text" in r:
                        r["id_hash_keys"] = ["meta.url", "meta.search.query"]
                        r["search.query"] = query_norm

                        if "description" in r:
                            del r["description"]

                        document = Document.from_dict(r, field_map={"text": "content"})

                        document.meta["timestamp"] = int(datetime.utcnow().timestamp())
                        document.meta["search.position"] = s.meta.get("position")
                        document.meta["search.score"] = s.meta.get("score")

                        extracted_docs.append(document)
                    else:
                        logger.warning("Could not extract text from URL %s. Using search snippet.", s.meta["link"])

                        if "date" in s.meta:
                            s.meta["date"] = find_date(s.meta["date"], extensive_search=True, outputformat="%Y-%m-%d")

                        if "link" in s.meta:
                            s.meta["url"] = clean_url(s.meta["link"])
                            del s.meta["link"]

                        score = s.meta.get("score")
                        if score is not None:
                            del s.meta["score"]

                        position = s.meta.get("position")
                        if position is not None:
                            del s.meta["position"]

                        s.meta["id_hash_keys"] = ["meta.url", "meta.search.query"]
                        s.meta["search.query"] = query_norm

                        s._get_id(id_hash_keys=s.meta["id_hash_keys"])

                        s.meta["search.position"] = position
                        s.meta["search.score"] = score
                        s.meta["search.snippet"] = 1
                        s.meta["timestamp"] = int(datetime.utcnow().timestamp())

                        extracted_docs.append(s)
                        failed += 1

                logger.debug(
                    "Extracted %d documents / %s snippet from %s URLs.",
                    len(extracted_docs) - failed,
                    failed,
                    len(links),
                )

        if cache_document_store:
            cached = self._save_cache(query_norm, extracted_docs, cache_index=cache_index, cache_headers=cache_headers)
            if not cached:
                logger.warning(
                    "Could not save documents to cache document store. Please check your document store configuration."
                )
>>>>>>> f2eba95d

        extracted_docs = self._check_cache(
            query_norm, cache_index=cache_index, cache_headers=cache_headers, cache_time=cache_time
        )

        # cache miss
        if not extracted_docs:
            search_results, _ = self.web_search.run(query=query)

            if self.sampler and search_results["documents"]:
                search_results, _ = self.sampler.run(
                    query, search_results["documents"], top_p=top_p
                )
            search_results = search_results["documents"]
            if self.mode == "snippet":
                return search_results

<<<<<<< HEAD
            links: List[SearchResult] = [
                SearchResult(
                    r.meta["link"], r.meta.get("score", None), r.meta.get("position", None)
                )
                for r in search_results
                if r.meta.get("link")
            ]

            def scrape_direct(link: SearchResult) -> Dict[str, Any]:
                try:
                    response = fetch_url(link.url)

                    if response is None:
                        logger.debug("No response from URL %s, trying Google Cache", link.url)
                        response = fetch_url(
                            f"https://webcache.googleusercontent.com/search?q=cache:{link.url}"
                        )

                    if response is not None:
                        extracted = bare_extraction(
                            response,
                            include_comments=False,
                            include_tables=False,
                            include_links=False,
                            deduplicate=True,
                            date_extraction_params={
                                "extensive_search": True,
                                "outputformat": "%Y-%m-%d",
                                "original_date": True,
                            },
                        )

                        if isinstance(extracted, dict):
                            extracted["url"] = clean_url(link.url)
                            extracted["search.score"] = link.score
                            extracted["search.position"] = link.position

                            return {
                                k: v
                                for k, v in extracted.items()
                                if k
                                not in [
                                    "fingerprint",
                                    "license",
                                    "body",
                                    "comments",
                                    "raw_text",
                                    "commentsbody",
                                ]
                            }

                    return {}

                except Exception as e:
                    logger.error("Error retrieving URL %s: %s", link.url, e)
                    return {}

            thread_count = cpu_count() if len(links) > cpu_count() else len(links)
            with ThreadPoolExecutor(max_workers=thread_count) as executor:
                results: Iterator[Dict[str, Any]] = executor.map(scrape_direct, links)

                failed = 0
                extracted_docs = []
                for r, doc in zip(results, search_results):
                    if r and "text" in r:
                        r["id_hash_keys"] = ["meta.url", "meta.search.query"]
                        r["search.query"] = query_norm

                        r.pop("description", None)
                        document = Document.from_dict(r, field_map={"text": "content"})

                        document.meta["timestamp"] = int(datetime.utcnow().timestamp())
                        document.meta["search.position"] = doc.meta.get("position")
                        document.meta["search.score"] = doc.meta.get("score")

                        extracted_docs.append(document)
                    else:
                        logger.warning(
                            "Could not extract text from URL %s. Using search snippet.",
                            doc.meta["link"],
                        )

                        if "date" in doc.meta:
                            doc.meta["date"] = find_date(
                                doc.meta["date"], extensive_search=True, outputformat="%Y-%m-%d"
                            )

                        if "link" in doc.meta:
                            doc.meta["url"] = clean_url(doc.meta["link"])
                            del doc.meta["link"]

                        doc.meta["id_hash_keys"] = ["meta.url", "meta.search.query"]
                        doc.meta["search.query"] = query_norm

                        doc._get_id(id_hash_keys=doc.meta["id_hash_keys"])

                        doc.meta["search.position"] = doc.meta.pop("position", None)
                        doc.meta["search.score"] = doc.meta.pop("score", None)
                        doc.meta["search.snippet"] = 1
                        doc.meta["timestamp"] = int(datetime.utcnow().timestamp())

                        extracted_docs.append(doc)
                        failed += 1

                logger.debug(
                    "Extracted %d documents / %s snippet from %s URLs.",
                    len(extracted_docs) - failed,
                    failed,
                    len(links),
                )

        if cache_document_store:
            cached = self._save_cache(
                query_norm, extracted_docs, cache_index=cache_index, cache_headers=cache_headers
            )
            if not cached:
                logger.warning(
                    "Could not save documents to cache document store. Please check your document store configuration."
                )

        processed_docs = (
            [t for d in extracted_docs for t in preprocessor.process([d])]
            if preprocessor
            else extracted_docs
        )

        logger.debug(
            "Processed %d documents resulting in %s documents",
            len(extracted_docs),
            len(processed_docs),
        )

        if self.sampler and self.apply_sampler_to_processed_docs:
            processed_docs, _ = self.sampler.run(query, processed_docs)
            processed_docs = processed_docs["documents"]

=======
>>>>>>> f2eba95d
        return processed_docs if processed_docs else []

    def retrieve_batch(
        self,
        queries: List[str],
        top_p: Optional[int] = None,
        preprocessor: Optional[PreProcessor] = None,
        cache_document_store: Optional[BaseDocumentStore] = None,
        cache_index: Optional[str] = None,
        cache_headers: Optional[Dict[str, str]] = None,
        cache_time: Optional[int] = None,
    ) -> List[List[Document]]:
        documents = []

        # TODO: parallelize using ProcessPoolExecutor and use Lock at document store methods
        for q in queries:
            documents.extend(
                self.retrieve(
                    q,
                    top_p=top_p,
                    preprocessor=preprocessor,
                    cache_document_store=cache_document_store,
                    cache_index=cache_index,
                    cache_headers=cache_headers,
                    cache_time=cache_time,
                )
            )

        return documents<|MERGE_RESOLUTION|>--- conflicted
+++ resolved
@@ -40,10 +40,7 @@
         cache_index: Optional[str] = None,
         cache_headers: Optional[Dict[str, str]] = None,
         cache_time: int = 2 * 24 * 60 * 60,
-<<<<<<< HEAD
         apply_sampler_to_processed_docs: Optional[bool] = True,
-=======
->>>>>>> f2eba95d
     ):
         """
         Collect complete documents from the web using the links provided by a WebSearch node
@@ -87,14 +84,7 @@
                 logger.debug("Cache filter: %s", cache_filter)
 
             documents = cache_document_store.get_all_documents(
-<<<<<<< HEAD
-                filters=cache_filter,
-                index=cache_index,
-                headers=cache_headers,
-                return_embedding=False,
-=======
                 filters=cache_filter, index=cache_index, headers=cache_headers, return_embedding=False
->>>>>>> f2eba95d
             )
 
         logger.debug("Found %d documents in cache", len(documents))
@@ -113,10 +103,7 @@
 
         if cache_document_store is not None:
             cache_document_store.write_documents(
-                documents=documents,
-                index=cache_index,
-                headers=cache_headers,
-                duplicate_documents="overwrite",
+                documents=documents, index=cache_index, headers=cache_headers, duplicate_documents="overwrite"
             )
 
             logger.debug("Saved %d documents in the cache", len(documents))
@@ -128,9 +115,7 @@
                     "$lt": int((datetime.utcnow() - timedelta(seconds=cache_time)).timestamp())
                 }
 
-                cache_document_store.delete_documents(
-                    index=cache_index, headers=cache_headers, filters=cache_filter
-                )
+                cache_document_store.delete_documents(index=cache_index, headers=cache_headers, filters=cache_filter)
 
                 logger.debug("Deleted documents in the cache using filter: %s", cache_filter)
 
@@ -160,7 +145,6 @@
         use_cache: If True, the results are cached in the DocumentStore.
         cache_time: The time limit (seconds) to check the cache. Default is 24 hours.
         """
-<<<<<<< HEAD
 
         preprocessor = preprocessor or self.preprocessor
         cache_document_store = cache_document_store or self.cache_document_store
@@ -169,29 +153,13 @@
         cache_time = cache_time or self.cache_time
 
         query_norm = self._normalize_query(query)
-=======
-        if preprocessor is None:
-            preprocessor = self.preprocessor
-        if cache_document_store is None:
-            cache_document_store = self.cache_document_store
-        if cache_index is None:
-            cache_index = self.cache_index
-        if cache_headers is None:
-            cache_headers = self.cache_headers
-        if cache_time is None:
-            cache_time = self.cache_time
-
-        query_norm = self._normalize_query(query)
-
-        extracted_docs = []
-        if cache_document_store:
-            documents = self._check_cache(
-                query_norm, cache_index=cache_index, cache_headers=cache_headers, cache_time=cache_time
-            )
-            if documents and len(documents) > 0:
-                extracted_docs = documents
-
-        if len(extracted_docs) == 0:
+
+        extracted_docs = self._check_cache(
+            query_norm, cache_index=cache_index, cache_headers=cache_headers, cache_time=cache_time
+        )
+
+        # cache miss
+        if not extracted_docs:
             search_results, _ = self.web_search.run(query=query)
 
             if self.sampler and search_results["documents"]:
@@ -200,24 +168,19 @@
             if self.mode == "snippet":
                 return search_results
 
-            links: List[Tuple[str, Union[str, None], Union[str, None]]] = [
-                (
-                    r.meta["link"],
-                    r.meta["score"] if r.meta.get("score") else None,
-                    r.meta["position"] if r.meta.get("position") else None,
-                )
+            links: List[SearchResult] = [
+                SearchResult(r.meta["link"], r.meta.get("score", None), r.meta.get("position", None))
                 for r in search_results
                 if r.meta.get("link")
             ]
-            extracted_docs = []
-
-            def scrape_direct(link) -> Dict[str, Any]:
+
+            def scrape_direct(link: SearchResult) -> Dict[str, Any]:
                 try:
-                    response = fetch_url(link[0])
+                    response = fetch_url(link.url)
 
                     if response is None:
-                        logger.debug("No response from URL %s, trying Google Cache", link[0])
-                        response = fetch_url(f"https://webcache.googleusercontent.com/search?q=cache:{link[0]}")
+                        logger.debug("No response from URL %s, trying Google Cache", link.url)
+                        response = fetch_url(f"https://webcache.googleusercontent.com/search?q=cache:{link.url}")
 
                     if response is not None:
                         extracted = bare_extraction(
@@ -233,10 +196,10 @@
                             },
                         )
 
-                        if extracted is not None and isinstance(extracted, dict):
-                            extracted["url"] = clean_url(link[0])
-                            extracted["search.score"] = link[1]
-                            extracted["search.position"] = link[2]
+                        if isinstance(extracted, dict):
+                            extracted["url"] = clean_url(link.url)
+                            extracted["search.score"] = link.score
+                            extracted["search.position"] = link.position
 
                             return {
                                 k: v
@@ -247,7 +210,7 @@
                     return {}
 
                 except Exception as e:
-                    logger.error("Error retrieving URL %s: %s", link[0], e)
+                    logger.error("Error retrieving URL %s: %s", link.url, e)
                     return {}
 
             thread_count = cpu_count() if len(links) > cpu_count() else len(links)
@@ -256,50 +219,42 @@
 
                 failed = 0
                 extracted_docs = []
-                for r, s in zip(results, search_results):
-                    if r is not None and "text" in r:
+                for r, doc in zip(results, search_results):
+                    if r and "text" in r:
                         r["id_hash_keys"] = ["meta.url", "meta.search.query"]
                         r["search.query"] = query_norm
 
-                        if "description" in r:
-                            del r["description"]
-
+                        r.pop("description", None)
                         document = Document.from_dict(r, field_map={"text": "content"})
 
                         document.meta["timestamp"] = int(datetime.utcnow().timestamp())
-                        document.meta["search.position"] = s.meta.get("position")
-                        document.meta["search.score"] = s.meta.get("score")
+                        document.meta["search.position"] = doc.meta.get("position")
+                        document.meta["search.score"] = doc.meta.get("score")
 
                         extracted_docs.append(document)
                     else:
-                        logger.warning("Could not extract text from URL %s. Using search snippet.", s.meta["link"])
-
-                        if "date" in s.meta:
-                            s.meta["date"] = find_date(s.meta["date"], extensive_search=True, outputformat="%Y-%m-%d")
-
-                        if "link" in s.meta:
-                            s.meta["url"] = clean_url(s.meta["link"])
-                            del s.meta["link"]
-
-                        score = s.meta.get("score")
-                        if score is not None:
-                            del s.meta["score"]
-
-                        position = s.meta.get("position")
-                        if position is not None:
-                            del s.meta["position"]
-
-                        s.meta["id_hash_keys"] = ["meta.url", "meta.search.query"]
-                        s.meta["search.query"] = query_norm
-
-                        s._get_id(id_hash_keys=s.meta["id_hash_keys"])
-
-                        s.meta["search.position"] = position
-                        s.meta["search.score"] = score
-                        s.meta["search.snippet"] = 1
-                        s.meta["timestamp"] = int(datetime.utcnow().timestamp())
-
-                        extracted_docs.append(s)
+                        logger.warning("Could not extract text from URL %s. Using search snippet.", doc.meta["link"])
+
+                        if "date" in doc.meta:
+                            doc.meta["date"] = find_date(
+                                doc.meta["date"], extensive_search=True, outputformat="%Y-%m-%d"
+                            )
+
+                        if "link" in doc.meta:
+                            doc.meta["url"] = clean_url(doc.meta["link"])
+                            del doc.meta["link"]
+
+                        doc.meta["id_hash_keys"] = ["meta.url", "meta.search.query"]
+                        doc.meta["search.query"] = query_norm
+
+                        doc._get_id(id_hash_keys=doc.meta["id_hash_keys"])
+
+                        doc.meta["search.position"] = doc.meta.pop("position", None)
+                        doc.meta["search.score"] = doc.meta.pop("score", None)
+                        doc.meta["search.snippet"] = 1
+                        doc.meta["timestamp"] = int(datetime.utcnow().timestamp())
+
+                        extracted_docs.append(doc)
                         failed += 1
 
                 logger.debug(
@@ -315,163 +270,17 @@
                 logger.warning(
                     "Could not save documents to cache document store. Please check your document store configuration."
                 )
->>>>>>> f2eba95d
-
-        extracted_docs = self._check_cache(
-            query_norm, cache_index=cache_index, cache_headers=cache_headers, cache_time=cache_time
+
+        processed_docs = (
+            [t for d in extracted_docs for t in preprocessor.process([d])] if preprocessor else extracted_docs
         )
 
-        # cache miss
-        if not extracted_docs:
-            search_results, _ = self.web_search.run(query=query)
-
-            if self.sampler and search_results["documents"]:
-                search_results, _ = self.sampler.run(
-                    query, search_results["documents"], top_p=top_p
-                )
-            search_results = search_results["documents"]
-            if self.mode == "snippet":
-                return search_results
-
-<<<<<<< HEAD
-            links: List[SearchResult] = [
-                SearchResult(
-                    r.meta["link"], r.meta.get("score", None), r.meta.get("position", None)
-                )
-                for r in search_results
-                if r.meta.get("link")
-            ]
-
-            def scrape_direct(link: SearchResult) -> Dict[str, Any]:
-                try:
-                    response = fetch_url(link.url)
-
-                    if response is None:
-                        logger.debug("No response from URL %s, trying Google Cache", link.url)
-                        response = fetch_url(
-                            f"https://webcache.googleusercontent.com/search?q=cache:{link.url}"
-                        )
-
-                    if response is not None:
-                        extracted = bare_extraction(
-                            response,
-                            include_comments=False,
-                            include_tables=False,
-                            include_links=False,
-                            deduplicate=True,
-                            date_extraction_params={
-                                "extensive_search": True,
-                                "outputformat": "%Y-%m-%d",
-                                "original_date": True,
-                            },
-                        )
-
-                        if isinstance(extracted, dict):
-                            extracted["url"] = clean_url(link.url)
-                            extracted["search.score"] = link.score
-                            extracted["search.position"] = link.position
-
-                            return {
-                                k: v
-                                for k, v in extracted.items()
-                                if k
-                                not in [
-                                    "fingerprint",
-                                    "license",
-                                    "body",
-                                    "comments",
-                                    "raw_text",
-                                    "commentsbody",
-                                ]
-                            }
-
-                    return {}
-
-                except Exception as e:
-                    logger.error("Error retrieving URL %s: %s", link.url, e)
-                    return {}
-
-            thread_count = cpu_count() if len(links) > cpu_count() else len(links)
-            with ThreadPoolExecutor(max_workers=thread_count) as executor:
-                results: Iterator[Dict[str, Any]] = executor.map(scrape_direct, links)
-
-                failed = 0
-                extracted_docs = []
-                for r, doc in zip(results, search_results):
-                    if r and "text" in r:
-                        r["id_hash_keys"] = ["meta.url", "meta.search.query"]
-                        r["search.query"] = query_norm
-
-                        r.pop("description", None)
-                        document = Document.from_dict(r, field_map={"text": "content"})
-
-                        document.meta["timestamp"] = int(datetime.utcnow().timestamp())
-                        document.meta["search.position"] = doc.meta.get("position")
-                        document.meta["search.score"] = doc.meta.get("score")
-
-                        extracted_docs.append(document)
-                    else:
-                        logger.warning(
-                            "Could not extract text from URL %s. Using search snippet.",
-                            doc.meta["link"],
-                        )
-
-                        if "date" in doc.meta:
-                            doc.meta["date"] = find_date(
-                                doc.meta["date"], extensive_search=True, outputformat="%Y-%m-%d"
-                            )
-
-                        if "link" in doc.meta:
-                            doc.meta["url"] = clean_url(doc.meta["link"])
-                            del doc.meta["link"]
-
-                        doc.meta["id_hash_keys"] = ["meta.url", "meta.search.query"]
-                        doc.meta["search.query"] = query_norm
-
-                        doc._get_id(id_hash_keys=doc.meta["id_hash_keys"])
-
-                        doc.meta["search.position"] = doc.meta.pop("position", None)
-                        doc.meta["search.score"] = doc.meta.pop("score", None)
-                        doc.meta["search.snippet"] = 1
-                        doc.meta["timestamp"] = int(datetime.utcnow().timestamp())
-
-                        extracted_docs.append(doc)
-                        failed += 1
-
-                logger.debug(
-                    "Extracted %d documents / %s snippet from %s URLs.",
-                    len(extracted_docs) - failed,
-                    failed,
-                    len(links),
-                )
-
-        if cache_document_store:
-            cached = self._save_cache(
-                query_norm, extracted_docs, cache_index=cache_index, cache_headers=cache_headers
-            )
-            if not cached:
-                logger.warning(
-                    "Could not save documents to cache document store. Please check your document store configuration."
-                )
-
-        processed_docs = (
-            [t for d in extracted_docs for t in preprocessor.process([d])]
-            if preprocessor
-            else extracted_docs
-        )
-
-        logger.debug(
-            "Processed %d documents resulting in %s documents",
-            len(extracted_docs),
-            len(processed_docs),
-        )
+        logger.debug("Processed %d documents resulting in %s documents", len(extracted_docs), len(processed_docs))
 
         if self.sampler and self.apply_sampler_to_processed_docs:
             processed_docs, _ = self.sampler.run(query, processed_docs)
             processed_docs = processed_docs["documents"]
 
-=======
->>>>>>> f2eba95d
         return processed_docs if processed_docs else []
 
     def retrieve_batch(
