--- conflicted
+++ resolved
@@ -1,9 +1,5 @@
-<<<<<<< HEAD
+# mypy: disable-error-code=override
 from typing import Dict, List, Optional, Union, Any
-=======
-# mypy: disable-error-code=override
-from typing import Dict, List, Optional, Union
->>>>>>> 77cea8b1
 
 import logging
 from collections import OrderedDict, namedtuple
