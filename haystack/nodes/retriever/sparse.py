# mypy: disable-error-code=override
from typing import Dict, List, Optional, Union, Any

import logging
from collections import OrderedDict, namedtuple

import pandas as pd
from sklearn.feature_extraction.text import TfidfVectorizer

from haystack.schema import Document
from haystack.document_stores.base import BaseDocumentStore, FilterType
from haystack.document_stores import KeywordDocumentStore
from haystack.nodes.retriever import BaseRetriever
from haystack.errors import DocumentStoreError


logger = logging.getLogger(__name__)


class BM25Retriever(BaseRetriever):
    def __init__(
        self,
        document_store: Optional[KeywordDocumentStore] = None,
        top_k: int = 10,
        all_terms_must_match: bool = False,
        custom_query: Optional[str] = None,
        scale_score: bool = True,
    ):
        """
        :param document_store: an instance of one of the following DocumentStores to retrieve from: InMemoryDocumentStore, ElasticsearchDocumentStore, OpenSearchDocumentStore and OpenDistroElasticsearchDocumentStore.
            If None, a document store must be passed to the retrieve method for this Retriever to work.
        :param all_terms_must_match: Whether all terms of the query must match the document.
                                     If true all query terms must be present in a document in order to be retrieved (i.e the AND operator is being used implicitly between query terms: "cozy fish restaurant" -> "cozy AND fish AND restaurant").
                                     Otherwise at least one query term must be present in a document in order to be retrieved (i.e the OR operator is being used implicitly between query terms: "cozy fish restaurant" -> "cozy OR fish OR restaurant").
                                     Defaults to False.
        :param custom_query: query string as per Elasticsearch DSL with a mandatory query placeholder(query).

                             Optionally, ES `filter` clause can be added where the values of `terms` are placeholders
                             that get substituted during runtime. The placeholder(${filter_name_1}, ${filter_name_2}..)
                             names must match with the filters dict supplied in self.retrieve().

                                **An example custom_query:**

                                ```python
                                {
                                    "size": 10,
                                    "query": {
                                        "bool": {
                                            "should": [{"multi_match": {
                                                "query": ${query},                 // mandatory query placeholder
                                                "type": "most_fields",
                                                "fields": ["content", "title"]}}],
                                            "filter": [                                 // optional custom filters
                                                {"terms": {"year": ${years}}},
                                                {"terms": {"quarter": ${quarters}}},
                                                {"range": {"date": {"gte": ${date}}}}
                                                ],
                                        }
                                    },
                                }
                                ```

                            **For this custom_query, a sample retrieve() could be:**

                            ```python
                            self.retrieve(query="Why did the revenue increase?",
                                          filters={"years": ["2019"], "quarters": ["Q1", "Q2"]})
                            ```

                             Optionally, highlighting can be defined by specifying Elasticsearch's highlight settings.
                             See https://www.elastic.co/guide/en/elasticsearch/reference/current/highlighting.html.
                             You will find the highlighted output in the returned Document's meta field by key "highlighted".


                                 **Example custom_query with highlighting:**

                                 ```python
                                 {
                                     "size": 10,
                                     "query": {
                                         "bool": {
                                             "should": [{"multi_match": {
                                                 "query": ${query},                 // mandatory query placeholder
                                                 "type": "most_fields",
                                                 "fields": ["content", "title"]}}],
                                         }
                                     },
                                     "highlight": {             // enable highlighting
                                         "fields": {            // for fields content and title
                                             "content": {},
                                             "title": {}
                                         }
                                     },
                                 }
                                 ```

                                 **For this custom_query, highlighting info can be accessed by:**
                                ```python
                                docs = self.retrieve(query="Why did the revenue increase?")
                                highlighted_content = docs[0].meta["highlighted"]["content"]
                                highlighted_title = docs[0].meta["highlighted"]["title"]
                                ```

        :param top_k: How many documents to return per query.
        :param scale_score: Whether to scale the similarity score to the unit interval (range of [0,1]).
                            If true (default) similarity scores (e.g. cosine or dot_product) which naturally have a different value range will be scaled to a range of [0,1], where 1 means extremely relevant.
                            Otherwise raw similarity scores (e.g. cosine or dot_product) will be used.

        """
        super().__init__()
        self.document_store: Optional[KeywordDocumentStore] = document_store
        self.top_k = top_k
        self.custom_query = custom_query
        self.all_terms_must_match = all_terms_must_match
        self.scale_score = scale_score

    def retrieve(
        self,
        query: str,
        filters: Optional[FilterType] = None,
        top_k: Optional[int] = None,
        all_terms_must_match: Optional[bool] = None,
        index: Optional[str] = None,
        headers: Optional[Dict[str, str]] = None,
        scale_score: Optional[bool] = None,
        document_store: Optional[BaseDocumentStore] = None,
    ) -> List[Document]:
        """
        Scan through documents in DocumentStore and return a small number documents
        that are most relevant to the query.

        :param query: The query
        :param filters: Optional filters to narrow down the search space to documents whose metadata fulfill certain
                        conditions.
                        Filters are defined as nested dictionaries. The keys of the dictionaries can be a logical
                        operator (`"$and"`, `"$or"`, `"$not"`), a comparison operator (`"$eq"`, `"$in"`, `"$gt"`,
                        `"$gte"`, `"$lt"`, `"$lte"`) or a metadata field name.
                        Logical operator keys take a dictionary of metadata field names and/or logical operators as
                        value. Metadata field names take a dictionary of comparison operators as value. Comparison
                        operator keys take a single value or (in case of `"$in"`) a list of values as value.
                        If no logical operator is provided, `"$and"` is used as default operation. If no comparison
                        operator is provided, `"$eq"` (or `"$in"` if the comparison value is a list) is used as default
                        operation.

                            __Example__:

                            ```python
                            filters = {
                                "$and": {
                                    "type": {"$eq": "article"},
                                    "date": {"$gte": "2015-01-01", "$lt": "2021-01-01"},
                                    "rating": {"$gte": 3},
                                    "$or": {
                                        "genre": {"$in": ["economy", "politics"]},
                                        "publisher": {"$eq": "nytimes"}
                                    }
                                }
                            }
                            # or simpler using default operators
                            filters = {
                                "type": "article",
                                "date": {"$gte": "2015-01-01", "$lt": "2021-01-01"},
                                "rating": {"$gte": 3},
                                "$or": {
                                    "genre": ["economy", "politics"],
                                    "publisher": "nytimes"
                                }
                            }
                            ```

                            To use the same logical operator multiple times on the same level, logical operators take
                            optionally a list of dictionaries as value.

                            __Example__:

                            ```python
                            filters = {
                                "$or": [
                                    {
                                        "$and": {
                                            "Type": "News Paper",
                                            "Date": {
                                                "$lt": "2019-01-01"
                                            }
                                        }
                                    },
                                    {
                                        "$and": {
                                            "Type": "Blog Post",
                                            "Date": {
                                                "$gte": "2019-01-01"
                                            }
                                        }
                                    }
                                ]
                            }
                            ```
        :param top_k: How many documents to return per query.
        :param all_terms_must_match: Whether all terms of the query must match the document.
                                     When set to `True`, the Retriever returns only documents that contain all query terms (that means the AND operator is being used implicitly between query terms. For example, the query "cozy fish restaurant" is read as "cozy AND fish AND restaurant").
                                     When set to `False`, the Retriever returns documents containing at least one query term (this means the OR operator is being used implicitly between query terms. For example, the query "cozy fish restaurant" is read as "cozy OR fish OR restaurant").
                                     Defaults to `None`. If you set a value for this parameter, it overwrites self.all_terms_must_match at runtime.
        :param index: The name of the index in the DocumentStore from which to retrieve documents
        :param headers: Custom HTTP headers to pass to elasticsearch client (e.g. {'Authorization': 'Basic YWRtaW46cm9vdA=='})
                Check out https://www.elastic.co/guide/en/elasticsearch/reference/current/http-clients.html for more information.
        :param scale_score: Whether to scale the similarity score to the unit interval (range of [0,1]).
                                           If true similarity scores (e.g. cosine or dot_product) which naturally have a different value range will be scaled to a range of [0,1], where 1 means extremely relevant.
                                           Otherwise raw similarity scores (e.g. cosine or dot_product) will be used.
        :param document_store: the docstore to use for retrieval. If `None`, the one given in the `__init__` is used instead.
        """
        document_store = document_store or self.document_store
        if document_store is None:
            raise ValueError(
                "This Retriever was not initialized with a Document Store. Provide one to the retrieve() method."
            )
        if not isinstance(document_store, KeywordDocumentStore):
            raise ValueError("document_store must be a subclass of KeywordDocumentStore.")

        if top_k is None:
            top_k = self.top_k
        if index is None:
            index = document_store.index
        if scale_score is None:
            scale_score = self.scale_score
        if all_terms_must_match is None:
            all_terms_must_match = self.all_terms_must_match

        documents = document_store.query(
            query=query,
            filters=filters,
            top_k=top_k,
            all_terms_must_match=all_terms_must_match,
            custom_query=self.custom_query,
            index=index,
            headers=headers,
            scale_score=scale_score,
        )
        return documents

    def retrieve_batch(
        self,
        queries: List[str],
        filters: Optional[Union[FilterType, List[Optional[FilterType]]]] = None,
        top_k: Optional[int] = None,
        all_terms_must_match: Optional[bool] = None,
        index: Optional[str] = None,
        headers: Optional[Dict[str, str]] = None,
        batch_size: Optional[int] = None,
        scale_score: Optional[bool] = None,
        document_store: Optional[BaseDocumentStore] = None,
    ) -> List[List[Document]]:
        """
        Scan through documents in DocumentStore and return a small number documents
        that are most relevant to the supplied queries.

        Returns a list of lists of Documents (one per query).

        :param queries: List of query strings.
        :param filters: Optional filters to narrow down the search space to documents whose metadata fulfill certain
                        conditions.
                        Filters are defined as nested dictionaries. The keys of the dictionaries can be a logical
                        operator (`"$and"`, `"$or"`, `"$not"`), a comparison operator (`"$eq"`, `"$in"`, `"$gt"`,
                        `"$gte"`, `"$lt"`, `"$lte"`) or a metadata field name.
                        Logical operator keys take a dictionary of metadata field names and/or logical operators as
                        value. Metadata field names take a dictionary of comparison operators as value. Comparison
                        operator keys take a single value or (in case of `"$in"`) a list of values as value.
                        If no logical operator is provided, `"$and"` is used as default operation. If no comparison
                        operator is provided, `"$eq"` (or `"$in"` if the comparison value is a list) is used as default
                        operation.

                            __Example__:

                            ```python
                            filters = {
                                "$and": {
                                    "type": {"$eq": "article"},
                                    "date": {"$gte": "2015-01-01", "$lt": "2021-01-01"},
                                    "rating": {"$gte": 3},
                                    "$or": {
                                        "genre": {"$in": ["economy", "politics"]},
                                        "publisher": {"$eq": "nytimes"}
                                    }
                                }
                            }
                            # or simpler using default operators
                            filters = {
                                "type": "article",
                                "date": {"$gte": "2015-01-01", "$lt": "2021-01-01"},
                                "rating": {"$gte": 3},
                                "$or": {
                                    "genre": ["economy", "politics"],
                                    "publisher": "nytimes"
                                }
                            }
                            ```

                            To use the same logical operator multiple times on the same level, logical operators take
                            optionally a list of dictionaries as value.

                            __Example__:

                            ```python
                            filters = {
                                "$or": [
                                    {
                                        "$and": {
                                            "Type": "News Paper",
                                            "Date": {
                                                "$lt": "2019-01-01"
                                            }
                                        }
                                    },
                                    {
                                        "$and": {
                                            "Type": "Blog Post",
                                            "Date": {
                                                "$gte": "2019-01-01"
                                            }
                                        }
                                    }
                                ]
                            }
                            ```
        :param top_k: How many documents to return per query.
        :param all_terms_must_match: Whether all terms of the query must match the document.
                                     When set to `True`, the Retriever returns only documents that contain all query terms (that means the AND operator is being used implicitly between query terms. For example, the query "cozy fish restaurant" is read as "cozy AND fish AND restaurant").
                                     When set to `False`, the Retriever returns documents containing at least one query term (this means the OR operator is being used implicitly between query terms. For example, the query "cozy fish restaurant" is read as "cozy OR fish OR restaurant").).
                                     Defaults to `None`. If you set a value for this parameter, it overwrites self.all_terms_must_match at runtime.
        :param index: The name of the index in the DocumentStore from which to retrieve documents
        :param headers: Custom HTTP headers to pass to elasticsearch client (e.g. {'Authorization': 'Basic YWRtaW46cm9vdA=='})
                Check out https://www.elastic.co/guide/en/elasticsearch/reference/current/http-clients.html for more information.
        :param batch_size: Not applicable.
        :param scale_score: Whether to scale the similarity score to the unit interval (range of [0,1]).
                            If true similarity scores (e.g. cosine or dot_product) which naturally have a different
                            value range will be scaled to a range of [0,1], where 1 means extremely relevant.
                            Otherwise raw similarity scores (e.g. cosine or dot_product) will be used.
        :param document_store: the docstore to use for retrieval. If `None`, the one given in the `__init__` is used instead.
        """
        document_store = document_store or self.document_store
        if document_store is None:
            raise ValueError(
                "This Retriever was not initialized with a Document Store. Provide one to the retrieve_batch() method."
            )
        if not isinstance(document_store, KeywordDocumentStore):
            raise ValueError("document_store must be a subclass of KeywordDocumentStore.")

        if top_k is None:
            top_k = self.top_k
        if index is None:
            index = document_store.index
        if scale_score is None:
            scale_score = self.scale_score
        if all_terms_must_match is None:
            all_terms_must_match = self.all_terms_must_match

        documents = document_store.query_batch(
            queries=queries,
            filters=filters,
            top_k=top_k,
            all_terms_must_match=all_terms_must_match,
            custom_query=self.custom_query,
            index=index,
            headers=headers,
            scale_score=scale_score,
        )
        return documents


class ElasticsearchRetriever(BM25Retriever):
    def __init__(
        self,
        document_store: Optional[KeywordDocumentStore] = None,
        top_k: int = 10,
        all_terms_must_match: bool = False,
        custom_query: Optional[str] = None,
    ):
        logger.warn("This class is now deprecated. Please use the BM25Retriever instead")
        super().__init__(document_store, top_k, all_terms_must_match, custom_query)


class FilterRetriever(BM25Retriever):
    """
    Naive "Retriever" that returns all documents that match the given filters. No impact of query at all.
    Helpful for benchmarking, testing and if you want to do QA on small documents without an "active" retriever.
    """

    def retrieve(
        self,
        query: str,
        filters: Optional[FilterType] = None,
        top_k: Optional[int] = None,
        index: Optional[str] = None,
        headers: Optional[Dict[str, str]] = None,
        scale_score: Optional[bool] = None,
        document_store: Optional[BaseDocumentStore] = None,
    ) -> List[Document]:
        """
        Scan through documents in DocumentStore and return a small number documents
        that are most relevant to the query.

        :param query: Has no effect, can pass in empty string
        :param filters: A dictionary where the keys specify a metadata field and the value is a list of accepted values for that field
        :param top_k: Has no effect, pass in any int or None
        :param index: The name of the index in the DocumentStore from which to retrieve documents
        :param headers: Custom HTTP headers to pass to elasticsearch client (e.g. {'Authorization': 'Basic YWRtaW46cm9vdA=='})
                Check out https://www.elastic.co/guide/en/elasticsearch/reference/current/http-clients.html for more information.
        :param scale_score: Whether to scale the similarity score to the unit interval (range of [0,1]).
                                           If true similarity scores (e.g. cosine or dot_product) which naturally have a different value range will be scaled to a range of [0,1], where 1 means extremely relevant.
                                           Otherwise raw similarity scores (e.g. cosine or dot_product) will be used.
        :param document_store: the docstore to use for retrieval. If `None`, the one given in the `__init__` is used instead.
        """
        document_store = document_store or self.document_store
        if document_store is None:
            raise ValueError(
                "This Retriever was not initialized with a Document Store. Provide one to the retrieve() method."
            )
        if index is None:
            index = document_store.index
        documents = document_store.get_all_documents(filters=filters, index=index, headers=headers)
        return documents


class ElasticsearchFilterOnlyRetriever(FilterRetriever):
    def __init__(
        self,
        document_store: Optional[KeywordDocumentStore] = None,
        top_k: int = 10,
        all_terms_must_match: bool = False,
        custom_query: Optional[str] = None,
    ):
        logger.warn("This class is now deprecated. Please use the FilterRetriever instead")
        super().__init__(document_store, top_k, all_terms_must_match, custom_query)


# TODO make Paragraph generic for configurable units of text eg, pages, paragraphs, or split by a char_limit
Paragraph = namedtuple("Paragraph", ["paragraph_id", "document_id", "content", "meta"])


class TfidfRetriever(BaseRetriever):
    """
    Read all documents from a SQL backend.

    Split documents into smaller units (eg, paragraphs or pages) to reduce the
    computations when text is passed on to a Reader for QA.

    It uses sklearn's TfidfVectorizer to compute a tf-idf matrix.
    """

    def __init__(self, document_store: Optional[BaseDocumentStore] = None, top_k: int = 10, auto_fit=True):
        """
        :param document_store: an instance of a DocumentStore to retrieve documents from.
        :param top_k: How many documents to return per query.
        :param auto_fit: Whether to automatically update tf-idf matrix by calling fit() after new documents have been added
        """
        super().__init__()

        self.vectorizer = TfidfVectorizer(
            lowercase=True, stop_words=None, token_pattern=r"(?u)\b\w\w+\b", ngram_range=(1, 1)
        )
        self.document_store = document_store
        self.top_k = top_k
        self.auto_fit = auto_fit
        self.dataframes: Dict[str, pd.DataFrame] = {}
        self.tfidf_matrices: Dict[str, Any] = {}
        self.document_counts: Dict[str, int] = {}
        if document_store and document_store.get_document_count():
            self.fit(document_store=document_store)

    def _get_all_paragraphs(self, document_store: BaseDocumentStore, index: Optional[str]) -> List[Paragraph]:
        """
        Split the list of documents in paragraphs
        """
        index = index or document_store.index
        documents = document_store.get_all_documents(index=index)

        paragraphs = []
        p_id = 0
        for doc in documents:
            for p in doc.content.split(
                "\n\n"
            ):  # TODO: this assumes paragraphs are separated by "\n\n". Can be switched to paragraph tokenizer.
                if not p.strip():  # skip empty paragraphs
                    continue
                paragraphs.append(Paragraph(document_id=doc.id, paragraph_id=p_id, content=(p,), meta=doc.meta))
                p_id += 1
        logger.info("Found %s candidate paragraphs from %s docs in DB", len(paragraphs), len(documents))
        return paragraphs

    def _calc_scores(self, queries: List[str], index: str) -> List[Dict[int, float]]:
        if isinstance(queries, str):
            queries = [queries]
        question_vector = self.vectorizer.transform(queries)
        doc_scores_per_query = self.tfidf_matrices[index].dot(question_vector.T).T.toarray()
        doc_scores_per_query = [
            [(doc_idx, doc_score) for doc_idx, doc_score in enumerate(doc_scores)]
            for doc_scores in doc_scores_per_query
        ]
        indices_and_scores: List[Dict] = [
            OrderedDict(sorted(query_idx_scores, key=lambda tup: tup[1], reverse=True))
            for query_idx_scores in doc_scores_per_query
        ]
        return indices_and_scores

    def retrieve(
        self,
        query: str,
        filters: Optional[Union[FilterType, List[Optional[FilterType]]]] = None,
        top_k: Optional[int] = None,
        index: Optional[str] = None,
        headers: Optional[Dict[str, str]] = None,
        scale_score: Optional[bool] = None,
        document_store: Optional[BaseDocumentStore] = None,
    ) -> List[Document]:
        """
        Scan through documents in DocumentStore and return a small number documents
        that are most relevant to the query.

        :param query: The query
        :param filters: A dictionary where the keys specify a metadata field and the value is a list of accepted values for that field
        :param top_k: How many documents to return per query.
        :param index: The name of the index in the DocumentStore from which to retrieve documents
        :param scale_score: Whether to scale the similarity score to the unit interval (range of [0,1]).
                                           If true similarity scores (e.g. cosine or dot_product) which naturally have a different value range will be scaled to a range of [0,1], where 1 means extremely relevant.
                                           Otherwise raw similarity scores (e.g. cosine or dot_product) will be used.

        :param document_store: the docstore to use for retrieval. If `None`, the one given in the `__init__` is used instead.
        """
        if filters:
            raise NotImplementedError("Filters are not implemented in TfidfRetriever.")
        if scale_score:
            raise NotImplementedError("Scaling score to the unit interval is not supported in TfidfRetriever.")

        document_store = document_store or self.document_store
        if document_store is None:
            raise ValueError(
                "This Retriever was not initialized with a Document Store. Provide one to the retrieve() method."
            )
        index = index or document_store.index
        assert isinstance(index, str)  # Necessary for mypy

        if self.auto_fit:
            if (
                index not in self.document_counts
                or document_store.get_document_count(headers=headers, index=index) != self.document_counts[index]
            ):
                # run fit() to update self.dataframes, self.tfidf_matrices and self.document_counts
                logger.warning(
                    "Indexed documents have been updated and fit() method needs to be run before retrieval. Running it now."
                )
                self.fit(document_store=document_store, index=index)
        if self.dataframes[index] is None:
            raise DocumentStoreError(
                "Retrieval requires dataframe and tf-idf matrix but fit() did not calculate them probably due to an empty document store."
            )

        if top_k is None:
            top_k = self.top_k
        # get scores
        indices_and_scores = self._calc_scores(queries=[query], index=index)

        # rank paragraphs
        df_sliced = self.dataframes[index].loc[indices_and_scores[0].keys()]
        df_sliced = df_sliced[:top_k]

        logger.debug(
            "Identified %s candidates via retriever:\n%s",
            df_sliced.shape[0],
            df_sliced.to_string(col_space=10, index=False),
        )

        # get actual content for the top candidates
        paragraphs = list(df_sliced.content.values)
        meta_data = [
            {"document_id": row["document_id"], "paragraph_id": row["paragraph_id"], "meta": row.get("meta", {})}
            for idx, row in df_sliced.iterrows()
        ]

        documents = []
        for para, meta in zip(paragraphs, meta_data):
            documents.append(Document(id=meta["document_id"], content=para, meta=meta.get("meta", {})))

        return documents

    def retrieve_batch(
        self,
<<<<<<< HEAD
        queries: List[str],
        filters: Optional[Dict[str, Union[Dict, List, str, int, float, bool]]] = None,
=======
        queries: Union[str, List[str]],
        filters: Optional[Union[FilterType, List[Optional[FilterType]]]] = None,
>>>>>>> eba518a5
        top_k: Optional[int] = None,
        index: Optional[str] = None,
        headers: Optional[Dict[str, str]] = None,
        batch_size: Optional[int] = None,
        scale_score: Optional[bool] = None,
        document_store: Optional[BaseDocumentStore] = None,
    ) -> List[List[Document]]:
        """
        Scan through documents in DocumentStore and return a small number documents
        that are most relevant to the supplied queries.

        Returns a list of lists of Documents (one per query).

        :param queries: Single query string or list of queries.
        :param filters: A dictionary where the keys specify a metadata field and the value is a list of accepted values for that field
        :param top_k: How many documents to return per query.
        :param index: The name of the index in the DocumentStore from which to retrieve documents
        :param batch_size: Not applicable.
        :param scale_score: Whether to scale the similarity score to the unit interval (range of [0,1]).
                            If true similarity scores (e.g. cosine or dot_product) which naturally have a different
                            value range will be scaled to a range of [0,1], where 1 means extremely relevant.
                            Otherwise raw similarity scores (e.g. cosine or dot_product) will be used.
        :param document_store: the docstore to use for retrieval. If `None`, the one given in the `__init__` is used instead.
        """
        if filters:
            raise NotImplementedError("Filters are not implemented in TfidfRetriever.")
        if scale_score:
            raise NotImplementedError("Scaling score to the unit interval is not supported in TfidfRetriever.")

        document_store = document_store or self.document_store
        if document_store is None:
            raise ValueError(
                "This Retriever was not initialized with a Document Store. Provide one to the retrieve() method."
            )
        index = index or document_store.index
        assert isinstance(index, str)  # Necessary for mypy

        if self.auto_fit:
            if (
                index not in self.document_counts
                or document_store.get_document_count(headers=headers, index=index) != self.document_counts[index]
            ):
                # run fit() to update self.dataframes, self.tfidf_matrices and self.document_counts
                logger.warning(
                    "Indexed documents have been updated and fit() method needs to be run before retrieval. Running it now."
                )
                self.fit(document_store=document_store, index=index)
        if self.dataframes[index] is None:
            raise DocumentStoreError(
                "Retrieval requires dataframe and tf-idf matrix but fit() did not calculate them probably due to an empty document store."
            )

        if top_k is None:
            top_k = self.top_k

        indices_and_scores = self._calc_scores(queries=queries, index=index)
        all_documents = []
        for query_result in indices_and_scores:
            df_sliced = self.dataframes[index].loc[query_result.keys()]
            df_sliced = df_sliced[:top_k]
            logger.debug(
                "Identified %s candidates via retriever:\n%s",
                df_sliced.shape[0],
                df_sliced.to_string(col_space=10, index=False),
            )

            # get actual content for the top candidates
            paragraphs = list(df_sliced.content.values)
            meta_data = [
                {"document_id": row["document_id"], "paragraph_id": row["paragraph_id"], "meta": row.get("meta", {})}
                for idx, row in df_sliced.iterrows()
            ]
            cur_documents = []
            for para, meta in zip(paragraphs, meta_data):
                cur_documents.append(Document(id=meta["document_id"], content=para, meta=meta.get("meta", {})))
            all_documents.append(cur_documents)

        return all_documents

    def fit(self, document_store: BaseDocumentStore, index: Optional[str] = None):
        """
        Performing training on this class according to the TF-IDF algorithm.
        """
        if document_store is None:
            raise ValueError(
                "This Retriever was not initialized with a Document Store. Provide one to the fit() method."
            )
        index = index or document_store.index
        assert isinstance(index, str)  # Necessary for mypy

        paragraphs = self._get_all_paragraphs(document_store=document_store, index=index)
        if not paragraphs or len(paragraphs) == 0:
            raise DocumentStoreError("Fit method called with empty document store")

        df = pd.DataFrame.from_dict(paragraphs)
        df["content"] = df["content"].apply(" ".join)
        self.dataframes[index] = df

        tfidf_matrix = self.vectorizer.fit_transform(df["content"])
        self.tfidf_matrices[index] = tfidf_matrix

        self.document_counts[index] = document_store.get_document_count(index=index)<|MERGE_RESOLUTION|>--- conflicted
+++ resolved
@@ -583,13 +583,8 @@
 
     def retrieve_batch(
         self,
-<<<<<<< HEAD
         queries: List[str],
-        filters: Optional[Dict[str, Union[Dict, List, str, int, float, bool]]] = None,
-=======
-        queries: Union[str, List[str]],
         filters: Optional[Union[FilterType, List[Optional[FilterType]]]] = None,
->>>>>>> eba518a5
         top_k: Optional[int] = None,
         index: Optional[str] = None,
         headers: Optional[Dict[str, str]] = None,
