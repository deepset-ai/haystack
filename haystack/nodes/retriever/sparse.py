--- conflicted
+++ resolved
@@ -89,10 +89,6 @@
         """
         # save init parameters to enable export of component config as YAML
         self.set_config(document_store=document_store, top_k=top_k, custom_query=custom_query)
-<<<<<<< HEAD
-
-=======
->>>>>>> 488c3e9e
         self.document_store: KeywordDocumentStore = document_store
         self.top_k = top_k
         self.custom_query = custom_query
