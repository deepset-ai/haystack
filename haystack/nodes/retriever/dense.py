# pylint: disable=ungrouped-imports
from abc import abstractmethod
from typing import List, Dict, Union, Optional, Any, Literal

import logging
from pathlib import Path
from copy import deepcopy
from requests.exceptions import HTTPError

import numpy as np
from tqdm import tqdm

import pandas as pd
from huggingface_hub import hf_hub_download

from haystack.errors import HaystackError
from haystack.schema import Document, FilterType
from haystack.document_stores import BaseDocumentStore
from haystack.nodes.retriever.base import BaseRetriever
from haystack.nodes.retriever._embedding_encoder import _EMBEDDING_ENCODERS, COHERE_EMBEDDING_MODELS
from haystack.utils.early_stopping import EarlyStopping
from haystack.telemetry import send_event
from haystack.lazy_imports import LazyImport


logger = logging.getLogger(__name__)


with LazyImport(message="Run 'pip install farm-haystack[inference]'") as torch_and_transformers_import:
    import torch
    from torch.nn import DataParallel
    from torch.utils.data.sampler import SequentialSampler
    from transformers import AutoConfig, AutoTokenizer
    from haystack.modeling.model.language_model import get_language_model, DPREncoder
    from haystack.modeling.model.biadaptive_model import BiAdaptiveModel
    from haystack.modeling.model.triadaptive_model import TriAdaptiveModel
    from haystack.modeling.model.prediction_head import TextSimilarityHead
    from haystack.modeling.data_handler.processor import TextSimilarityProcessor, TableTextSimilarityProcessor
    from haystack.modeling.data_handler.data_silo import DataSilo
    from haystack.modeling.data_handler.dataloader import NamedDataLoader
    from haystack.modeling.model.optimization import initialize_optimizer
    from haystack.modeling.training.base import Trainer
    from haystack.modeling.utils import initialize_device_settings  # pylint: disable=ungrouped-imports


class DenseRetriever(BaseRetriever):
    """
    Base class for all dense retrievers.
    """

    @abstractmethod
    def embed_queries(self, queries: List[str]) -> np.ndarray:
        """
        Create embeddings for a list of queries.

        :param queries: List of queries to embed.
        :return: Embeddings, one per input query, shape: (queries, embedding_dim)
        """
        pass

    @abstractmethod
    def embed_documents(self, documents: List[Document]) -> np.ndarray:
        """
        Create embeddings for a list of documents.

        :param documents: List of documents to embed.
        :return: Embeddings of documents, one per input document, shape: (documents, embedding_dim)
        """
        pass

    def run_indexing(self, documents: List[Document]):
        embeddings = self.embed_documents(documents)
        for doc, emb in zip(documents, embeddings):
            doc.embedding = emb
        output = {"documents": documents}
        return output, "output_1"


class DensePassageRetriever(DenseRetriever):
    """
    Retriever that uses a bi-encoder (one transformer for query, one transformer for passage).
    See the original paper for more details:
    Karpukhin, Vladimir, et al. (2020): "Dense Passage Retrieval for Open-Domain Question Answering."
    (https://arxiv.org/abs/2004.04906).
    """

    def __init__(
        self,
        document_store: Optional[BaseDocumentStore] = None,
        query_embedding_model: Union[Path, str] = "facebook/dpr-question_encoder-single-nq-base",
        passage_embedding_model: Union[Path, str] = "facebook/dpr-ctx_encoder-single-nq-base",
        model_version: Optional[str] = None,
        max_seq_len_query: int = 64,
        max_seq_len_passage: int = 256,
        top_k: int = 10,
        use_gpu: bool = True,
        batch_size: int = 16,
        embed_title: bool = True,
        use_fast_tokenizers: bool = True,
        similarity_function: str = "dot_product",
        global_loss_buffer_size: int = 150000,
        progress_bar: bool = True,
        devices: Optional[List[Union[str, "torch.device"]]] = None,
        use_auth_token: Optional[Union[str, bool]] = None,
        scale_score: bool = True,
    ):
        """
        Init the Retriever incl. the two encoder models from a local or remote model checkpoint.
        The checkpoint format matches huggingface transformers' model format

        **Example:**

        ```python
        # remote model from FAIR
        DensePassageRetriever(document_store=your_doc_store,
                              query_embedding_model="facebook/dpr-question_encoder-single-nq-base",
                              passage_embedding_model="facebook/dpr-ctx_encoder-single-nq-base")
        # or from local path
        DensePassageRetriever(document_store=your_doc_store,
                              query_embedding_model="model_directory/question-encoder",
                              passage_embedding_model="model_directory/context-encoder")
        ```

        :param document_store: An instance of DocumentStore from which to retrieve documents.
        :param query_embedding_model: Local path or remote name of question encoder checkpoint. The format equals the
                                      one used by hugging-face transformers' modelhub models
                                      Currently available remote names: ``"facebook/dpr-question_encoder-single-nq-base"``
        :param passage_embedding_model: Local path or remote name of passage encoder checkpoint. The format equals the
                                        one used by hugging-face transformers' modelhub models
                                        Currently available remote names: ``"facebook/dpr-ctx_encoder-single-nq-base"``
        :param model_version: The version of model to use from the HuggingFace model hub. Can be tag name, branch name, or commit hash.
        :param max_seq_len_query: Longest length of each query sequence. Maximum number of tokens for the query text. Longer ones will be cut down."
        :param max_seq_len_passage: Longest length of each passage/context sequence. Maximum number of tokens for the passage text. Longer ones will be cut down."
        :param top_k: How many documents to return per query.
        :param use_gpu: Whether to use all available GPUs or the CPU. Falls back on CPU if no GPU is available.
        :param batch_size: Number of questions or passages to encode at once. In case of multiple gpus, this will be the total batch size.
        :param embed_title: Whether to concatenate title and passage to a text pair that is then used to create the embedding.
                            This is the approach used in the original paper and is likely to improve performance if your
                            titles contain meaningful information for retrieval (topic, entities etc.) .
                            The title is expected to be present in doc.meta["name"] and can be supplied in the documents
                            before writing them to the DocumentStore like this:
                            {"text": "my text", "meta": {"name": "my title"}}.
        :param use_fast_tokenizers: Whether to use fast Rust tokenizers
        :param similarity_function: Which function to apply for calculating the similarity of query and passage embeddings during training.
                                    Options: `dot_product` (Default) or `cosine`
        :param global_loss_buffer_size: Buffer size for all_gather() in DDP.
                                        Increase if errors like "encoded data exceeds max_size ..." come up
        :param progress_bar: Whether to show a tqdm progress bar or not.
                             Can be helpful to disable in production deployments to keep the logs clean.
        :param devices: List of torch devices (e.g. cuda, cpu, mps) to limit inference to specific devices.
                        A list containing torch device objects and/or strings is supported (For example
                        [torch.device('cuda:0'), "mps", "cuda:1"]). When specifying `use_gpu=False` the devices
                        parameter is not used and a single cpu device is used for inference.
                        Note: as multi-GPU training is currently not implemented for DPR, training
                        will only use the first device provided in this list.
        :param use_auth_token: The API token used to download private models from Huggingface.
                               If this parameter is set to `True`, then the token generated when running
                               `transformers-cli login` (stored in ~/.huggingface) will be used.
                               Additional information can be found here
                               https://huggingface.co/transformers/main_classes/model.html#transformers.PreTrainedModel.from_pretrained
        :param scale_score: Whether to scale the similarity score to the unit interval (range of [0,1]).
                            If true (default) similarity scores (e.g. cosine or dot_product) which naturally have a different value range will be scaled to a range of [0,1], where 1 means extremely relevant.
                            Otherwise raw similarity scores (e.g. cosine or dot_product) will be used.
        """
        torch_and_transformers_import.check()
        super().__init__()

        self.devices, _ = initialize_device_settings(devices=devices, use_cuda=use_gpu, multi_gpu=True)

        if batch_size < len(self.devices):
            logger.warning("Batch size is less than the number of devices. All gpus will not be utilized.")

        self.document_store = document_store
        self.batch_size = batch_size
        self.progress_bar = progress_bar
        self.top_k = top_k
        self.scale_score = scale_score
        self.use_auth_token = use_auth_token

        if document_store and document_store.similarity != "dot_product":
            logger.warning(
                "You are using a Dense Passage Retriever model with the %s function. "
                "We recommend you use dot_product instead. "
                "This can be set when initializing the DocumentStore",
                document_store.similarity,
            )

        # Init & Load Encoders
        self.query_tokenizer = AutoTokenizer.from_pretrained(
            pretrained_model_name_or_path=query_embedding_model,
            revision=model_version,
            do_lower_case=True,
            use_fast=use_fast_tokenizers,
            use_auth_token=use_auth_token,
        )
        self.query_encoder = DPREncoder(
            pretrained_model_name_or_path=query_embedding_model,
            model_type="DPRQuestionEncoder",
            use_auth_token=use_auth_token,
        )
        self.passage_tokenizer = AutoTokenizer.from_pretrained(
            pretrained_model_name_or_path=passage_embedding_model,
            revision=model_version,
            do_lower_case=True,
            use_fast=use_fast_tokenizers,
            use_auth_token=use_auth_token,
        )
        self.passage_encoder = DPREncoder(
            pretrained_model_name_or_path=passage_embedding_model,
            model_type="DPRContextEncoder",
            use_auth_token=use_auth_token,
        )

        self.processor = TextSimilarityProcessor(
            query_tokenizer=self.query_tokenizer,
            passage_tokenizer=self.passage_tokenizer,
            max_seq_len_passage=max_seq_len_passage,
            max_seq_len_query=max_seq_len_query,
            label_list=["hard_negative", "positive"],
            metric="text_similarity_metric",
            embed_title=embed_title,
            num_hard_negatives=0,
            num_positives=1,
        )
        prediction_head = TextSimilarityHead(
            similarity_function=similarity_function, global_loss_buffer_size=global_loss_buffer_size
        )
        self.model = BiAdaptiveModel(
            language_model1=self.query_encoder,
            language_model2=self.passage_encoder,
            prediction_heads=[prediction_head],
            embeds_dropout_prob=0.1,
            lm1_output_types=["per_sequence"],
            lm2_output_types=["per_sequence"],
            device=self.devices[0],
        )

        self.model.connect_heads_with_processor(self.processor.tasks, require_labels=False)

        if len(self.devices) > 1:
            self.model = DataParallel(self.model, device_ids=self.devices)  # type: ignore [assignment]

    def retrieve(
        self,
        query: str,
        filters: Optional[FilterType] = None,
        top_k: Optional[int] = None,
        index: Optional[str] = None,
        headers: Optional[Dict[str, str]] = None,
        scale_score: Optional[bool] = None,
        document_store: Optional[BaseDocumentStore] = None,
    ) -> List[Document]:
        """
        Scan through the documents in a DocumentStore and return a small number of documents
        that are most relevant to the query.

        :param query: The query
        :param filters: Optional filters to narrow down the search space to documents whose metadata fulfill certain
                        conditions.
                        Filters are defined as nested dictionaries. The keys of the dictionaries can be a logical
                        operator (`"$and"`, `"$or"`, `"$not"`), a comparison operator (`"$eq"`, `"$in"`, `"$gt"`,
                        `"$gte"`, `"$lt"`, `"$lte"`) or a metadata field name.
                        Logical operator keys take a dictionary of metadata field names and/or logical operators as
                        value. Metadata field names take a dictionary of comparison operators as value. Comparison
                        operator keys take a single value or (in case of `"$in"`) a list of values as value.
                        If no logical operator is provided, `"$and"` is used as default operation. If no comparison
                        operator is provided, `"$eq"` (or `"$in"` if the comparison value is a list) is used as default
                        operation.

                            __Example__:

                            ```python
                            filters = {
                                "$and": {
                                    "type": {"$eq": "article"},
                                    "date": {"$gte": "2015-01-01", "$lt": "2021-01-01"},
                                    "rating": {"$gte": 3},
                                    "$or": {
                                        "genre": {"$in": ["economy", "politics"]},
                                        "publisher": {"$eq": "nytimes"}
                                    }
                                }
                            }
                            # or simpler using default operators
                            filters = {
                                "type": "article",
                                "date": {"$gte": "2015-01-01", "$lt": "2021-01-01"},
                                "rating": {"$gte": 3},
                                "$or": {
                                    "genre": ["economy", "politics"],
                                    "publisher": "nytimes"
                                }
                            }
                            ```

                            To use the same logical operator multiple times on the same level, logical operators take
                            optionally a list of dictionaries as value.

                            __Example__:

                            ```python
                            filters = {
                                "$or": [
                                    {
                                        "$and": {
                                            "Type": "News Paper",
                                            "Date": {
                                                "$lt": "2019-01-01"
                                            }
                                        }
                                    },
                                    {
                                        "$and": {
                                            "Type": "Blog Post",
                                            "Date": {
                                                "$gte": "2019-01-01"
                                            }
                                        }
                                    }
                                ]
                            }
                            ```
        :param top_k: How many documents to return per query.
        :param index: The name of the index in the DocumentStore from which to retrieve documents
        :param headers: Custom HTTP headers to pass to document store client if supported (e.g. {'Authorization': 'Basic API_KEY'} for basic authentication)
        :param scale_score: Whether to scale the similarity score to the unit interval (range of [0,1]).
                                           If true similarity scores (e.g. cosine or dot_product) which naturally have a different value range will be scaled to a range of [0,1], where 1 means extremely relevant.
                                           Otherwise raw similarity scores (e.g. cosine or dot_product) will be used.
        :param document_store: the docstore to use for retrieval. If `None`, the one given in the `__init__` is used instead.
        """
        document_store = document_store or self.document_store
        if document_store is None:
            raise ValueError(
                "This Retriever was not initialized with a Document Store. Provide one to the retrieve() method."
            )
        if top_k is None:
            top_k = self.top_k
        if index is None:
            index = document_store.index
        if scale_score is None:
            scale_score = self.scale_score
        query_emb = self.embed_queries(queries=[query])
        documents = document_store.query_by_embedding(
            query_emb=query_emb[0], top_k=top_k, filters=filters, index=index, headers=headers, scale_score=scale_score
        )
        return documents

    def retrieve_batch(
        self,
        queries: List[str],
        filters: Optional[Union[FilterType, List[Optional[FilterType]]]] = None,
        top_k: Optional[int] = None,
        index: Optional[str] = None,
        headers: Optional[Dict[str, str]] = None,
        batch_size: Optional[int] = None,
        scale_score: Optional[bool] = None,
        document_store: Optional[BaseDocumentStore] = None,
    ) -> List[List[Document]]:
        """
        Scan through the documents in a DocumentStore and return a small number of documents
        that are most relevant to the supplied queries.

        Returns a list of lists of Documents (one per query).

        :param queries: List of query strings.
        :param filters: Optional filters to narrow down the search space to documents whose metadata fulfill certain
                        conditions. Can be a single filter that will be applied to each query or a list of filters
                        (one filter per query).

                        Filters are defined as nested dictionaries. The keys of the dictionaries can be a logical
                        operator (`"$and"`, `"$or"`, `"$not"`), a comparison operator (`"$eq"`, `"$in"`, `"$gt"`,
                        `"$gte"`, `"$lt"`, `"$lte"`) or a metadata field name.
                        Logical operator keys take a dictionary of metadata field names and/or logical operators as
                        value. Metadata field names take a dictionary of comparison operators as value. Comparison
                        operator keys take a single value or (in case of `"$in"`) a list of values as value.
                        If no logical operator is provided, `"$and"` is used as default operation. If no comparison
                        operator is provided, `"$eq"` (or `"$in"` if the comparison value is a list) is used as default
                        operation.

                            __Example__:

                            ```python
                            filters = {
                                "$and": {
                                    "type": {"$eq": "article"},
                                    "date": {"$gte": "2015-01-01", "$lt": "2021-01-01"},
                                    "rating": {"$gte": 3},
                                    "$or": {
                                        "genre": {"$in": ["economy", "politics"]},
                                        "publisher": {"$eq": "nytimes"}
                                    }
                                }
                            }
                            # or simpler using default operators
                            filters = {
                                "type": "article",
                                "date": {"$gte": "2015-01-01", "$lt": "2021-01-01"},
                                "rating": {"$gte": 3},
                                "$or": {
                                    "genre": ["economy", "politics"],
                                    "publisher": "nytimes"
                                }
                            }
                            ```

                            To use the same logical operator multiple times on the same level, logical operators take
                            optionally a list of dictionaries as value.

                            __Example__:

                            ```python
                            filters = {
                                "$or": [
                                    {
                                        "$and": {
                                            "Type": "News Paper",
                                            "Date": {
                                                "$lt": "2019-01-01"
                                            }
                                        }
                                    },
                                    {
                                        "$and": {
                                            "Type": "Blog Post",
                                            "Date": {
                                                "$gte": "2019-01-01"
                                            }
                                        }
                                    }
                                ]
                            }
                            ```
        :param top_k: How many documents to return per query.
        :param index: The name of the index in the DocumentStore from which to retrieve documents
        :param headers: Custom HTTP headers to pass to document store client if supported (e.g. {'Authorization': 'Basic API_KEY'} for basic authentication)
        :param batch_size: Number of queries to embed at a time.
        :param scale_score: Whether to scale the similarity score to the unit interval (range of [0,1]).
                            If true similarity scores (e.g. cosine or dot_product) which naturally have a different
                            value range will be scaled to a range of [0,1], where 1 means extremely relevant.
                            Otherwise raw similarity scores (e.g. cosine or dot_product) will be used.
        :param document_store: the docstore to use for retrieval. If `None`, the one given in the `__init__` is used instead.
        """
        document_store = document_store or self.document_store
        if document_store is None:
            raise ValueError(
                "This Retriever was not initialized with a Document Store. Provide one to the retrieve() method."
            )

        if top_k is None:
            top_k = self.top_k

        if batch_size is None:
            batch_size = self.batch_size

        if index is None:
            index = document_store.index
        if scale_score is None:
            scale_score = self.scale_score

        query_embs: List[np.ndarray] = []
        for batch in self._get_batches(queries=queries, batch_size=batch_size):
            query_embs.extend(self.embed_queries(queries=batch))
        documents = document_store.query_by_embedding_batch(
            query_embs=query_embs, top_k=top_k, filters=filters, index=index, headers=headers, scale_score=scale_score
        )

        return documents

    def _get_predictions(self, dicts: List[Dict[str, Any]]) -> Dict[str, np.ndarray]:
        """
        Feed a preprocessed dataset to the model and get the actual predictions (forward pass + formatting).

        :param dicts: list of dictionaries
        examples:[{'query': "where is florida?"}, {'query': "who wrote lord of the rings?"}, ...]
                [{'passages': [{
                    "title": 'Big Little Lies (TV series)',
                    "text": 'series garnered several accolades. It received..',
                    "label": 'positive',
                    "external_id": '18768923'},
                    {"title": 'Framlingham Castle',
                    "text": 'Castle on the Hill "Castle on the Hill" is a song by English..',
                    "label": 'positive',
                    "external_id": '19930582'}, ...]
        :return: dictionary of embeddings for "passages" and "query"
        """
        dataset, tensor_names, _, _ = self.processor.dataset_from_dicts(
            dicts, indices=list(range(len(dicts))), return_baskets=True
        )

        data_loader = NamedDataLoader(
            dataset=dataset, sampler=SequentialSampler(dataset), batch_size=self.batch_size, tensor_names=tensor_names
        )
        query_embeddings_batched = []
        passage_embeddings_batched = []
        self.model.eval()

        # When running evaluations etc., we don't want a progress bar for every single query
        if len(dataset) == 1:
            disable_tqdm = True
        else:
            disable_tqdm = not self.progress_bar

        with tqdm(
            total=len(data_loader) * self.batch_size,
            unit=" Docs",
            desc="Create embeddings",
            position=1,
            leave=False,
            disable=disable_tqdm,
        ) as progress_bar:
            for raw_batch in data_loader:
                batch = {key: raw_batch[key].to(self.devices[0]) for key in raw_batch}

                # get logits
                with torch.inference_mode():
                    query_embeddings, passage_embeddings = self.model.forward(
                        query_input_ids=batch.get("query_input_ids", None),
                        query_segment_ids=batch.get("query_segment_ids", None),
                        query_attention_mask=batch.get("query_attention_mask", None),
                        passage_input_ids=batch.get("passage_input_ids", None),
                        passage_segment_ids=batch.get("passage_segment_ids", None),
                        passage_attention_mask=batch.get("passage_attention_mask", None),
                    )[0]
                    if query_embeddings is not None:
                        query_embeddings_batched.append(query_embeddings.cpu().numpy())
                    if passage_embeddings is not None:
                        passage_embeddings_batched.append(passage_embeddings.cpu().numpy())
                progress_bar.update(self.batch_size)

        all_embeddings: Dict[str, np.ndarray] = {}
        if passage_embeddings_batched:
            all_embeddings["passages"] = np.concatenate(passage_embeddings_batched)
        if query_embeddings_batched:
            all_embeddings["query"] = np.concatenate(query_embeddings_batched)
        return all_embeddings

    def embed_queries(self, queries: List[str]) -> np.ndarray:
        """
        Create embeddings for a list of queries using the query encoder.

        :param queries: List of queries to embed.
        :return: Embeddings, one per input query, shape: (queries, embedding_dim)
        """
        query_dicts = [{"query": q} for q in queries]
        result = self._get_predictions(query_dicts)["query"]
        return result

    def embed_documents(self, documents: List[Document]) -> np.ndarray:
        """
        Create embeddings for a list of documents using the passage encoder.

        :param documents: List of documents to embed.
        :return: Embeddings of documents, one per input document, shape: (documents, embedding_dim)
        """
        if self.processor.num_hard_negatives != 0:
            logger.warning(
                "'num_hard_negatives' is set to %s, but inference does "
                "not require any hard negatives. Setting num_hard_negatives to 0.",
                self.processor.num_hard_negatives,
            )
            self.processor.num_hard_negatives = 0

        passages = [
            {
                "passages": [
                    {
                        "title": d.meta["name"] if d.meta and "name" in d.meta else "",
                        "text": d.content,
                        "label": d.meta["label"] if d.meta and "label" in d.meta else "positive",
                        "external_id": d.id,
                    }
                ]
            }
            for d in documents
        ]
        embeddings = self._get_predictions(passages)["passages"]
        return embeddings

    def train(
        self,
        data_dir: str,
        train_filename: str,
        dev_filename: Optional[str] = None,
        test_filename: Optional[str] = None,
        max_samples: Optional[int] = None,
        max_processes: int = 128,
        multiprocessing_strategy: Optional[str] = None,
        dev_split: float = 0,
        batch_size: int = 2,
        embed_title: bool = True,
        num_hard_negatives: int = 1,
        num_positives: int = 1,
        n_epochs: int = 3,
        evaluate_every: int = 1000,
        n_gpu: int = 1,
        learning_rate: float = 1e-5,
        epsilon: float = 1e-08,
        weight_decay: float = 0.0,
        num_warmup_steps: int = 100,
        grad_acc_steps: int = 1,
        use_amp: bool = False,
        optimizer_name: str = "AdamW",
        optimizer_correct_bias: bool = True,
        save_dir: str = "../saved_models/dpr",
        query_encoder_save_dir: str = "query_encoder",
        passage_encoder_save_dir: str = "passage_encoder",
        checkpoint_root_dir: Path = Path("model_checkpoints"),
        checkpoint_every: Optional[int] = None,
        checkpoints_to_keep: int = 3,
        early_stopping: Optional[EarlyStopping] = None,
    ):
        """
        train a DensePassageRetrieval model
        :param data_dir: Directory where training file, dev file and test file are present
        :param train_filename: training filename
        :param dev_filename: development set filename, file to be used by model in eval step of training
        :param test_filename: test set filename, file to be used by model in test step after training
        :param max_samples: maximum number of input samples to convert. Can be used for debugging a smaller dataset.
        :param max_processes: the maximum number of processes to spawn in the multiprocessing.Pool used in DataSilo.
                              It can be set to 1 to disable the use of multiprocessing or make debugging easier.
        :param multiprocessing_strategy: Set the multiprocessing sharing strategy, this can be one of file_descriptor/file_system depending on your OS.
                                         If your system has low limits for the number of open file descriptors, and you can’t raise them,
                                         you should use the file_system strategy.
        :param dev_split: The proportion of the train set that will be sliced. Only works if dev_filename is set to None
        :param batch_size: total number of samples in 1 batch of data
        :param embed_title: whether to concatenate passage title with each passage. The default setting in official DPR embeds passage title with the corresponding passage
        :param num_hard_negatives: number of hard negative passages(passages which are very similar(high score by BM25) to query but do not contain the answer
        :param num_positives: number of positive passages
        :param n_epochs: number of epochs to train the model on
        :param evaluate_every: number of training steps after evaluation is run
        :param n_gpu: number of gpus to train on
        :param learning_rate: learning rate of optimizer
        :param epsilon: epsilon parameter of optimizer
        :param weight_decay: weight decay parameter of optimizer
        :param grad_acc_steps: number of steps to accumulate gradient over before back-propagation is done
        :param use_amp: Whether to use automatic mixed precision (AMP) natively implemented in PyTorch to improve
                        training speed and reduce GPU memory usage.
                        For more information, see (Haystack Optimization)[https://haystack.deepset.ai/guides/optimization]
                        and (Automatic Mixed Precision Package - Torch.amp)[https://pytorch.org/docs/stable/amp.html].
        :param optimizer_name: what optimizer to use (default: AdamW)
        :param num_warmup_steps: number of warmup steps
        :param optimizer_correct_bias: Whether to correct bias in optimizer
        :param save_dir: directory where models are saved
        :param query_encoder_save_dir: directory inside save_dir where query_encoder model files are saved
        :param passage_encoder_save_dir: directory inside save_dir where passage_encoder model files are saved
        :param checkpoint_root_dir: The Path of a directory where all train checkpoints are saved. For each individual
                checkpoint, a subdirectory with the name epoch_{epoch_num}_step_{step_num} is created.
        :param checkpoint_every: Save a train checkpoint after this many steps of training.
        :param checkpoints_to_keep: The maximum number of train checkpoints to save.
        :param early_stopping: An initialized EarlyStopping object to control early stopping and saving of the best models.

        Checkpoints can be stored via setting `checkpoint_every` to a custom number of steps.
        If any checkpoints are stored, a subsequent run of train() will resume training from the latest available checkpoint.
        """
        send_event(event_name="Training", event_properties={"class": self.__class__.__name__, "function_name": "train"})
        self.processor.embed_title = embed_title
        self.processor.data_dir = Path(data_dir)
        self.processor.train_filename = train_filename
        self.processor.dev_filename = dev_filename
        self.processor.test_filename = test_filename
        self.processor.max_samples = max_samples
        self.processor.dev_split = dev_split
        self.processor.num_hard_negatives = num_hard_negatives
        self.processor.num_positives = num_positives

        if isinstance(self.model, DataParallel):
            self.model.module.connect_heads_with_processor(self.processor.tasks, require_labels=True)  # type: ignore [operator]
        else:
            self.model.connect_heads_with_processor(self.processor.tasks, require_labels=True)

        data_silo = DataSilo(
            processor=self.processor,
            batch_size=batch_size,
            distributed=False,
            max_processes=max_processes,
            multiprocessing_strategy=multiprocessing_strategy,
        )

        # 5. Create an optimizer
        self.model, optimizer, lr_schedule = initialize_optimizer(
            model=self.model,  # type: ignore [arg-type]
            learning_rate=learning_rate,
            optimizer_opts={
                "name": optimizer_name,
                "correct_bias": optimizer_correct_bias,
                "weight_decay": weight_decay,
                "eps": epsilon,
            },
            schedule_opts={"name": "LinearWarmup", "num_warmup_steps": num_warmup_steps},
            n_batches=len(data_silo.loaders["train"]),
            n_epochs=n_epochs,
            grad_acc_steps=grad_acc_steps,
            device=self.devices[0],  # Only use first device while multi-gpu training is not implemented
        )

        # 6. Feed everything to the Trainer, which keeps care of growing our model and evaluates it from time to time
        trainer = Trainer.create_or_load_checkpoint(
            model=self.model,
            optimizer=optimizer,
            data_silo=data_silo,
            epochs=n_epochs,
            n_gpu=n_gpu,
            lr_schedule=lr_schedule,
            evaluate_every=evaluate_every,
            device=self.devices[0],  # Only use first device while multi-gpu training is not implemented
            use_amp=use_amp,
            checkpoint_root_dir=Path(checkpoint_root_dir),
            checkpoint_every=checkpoint_every,
            checkpoints_to_keep=checkpoints_to_keep,
            early_stopping=early_stopping,
        )

        # 7. Let it grow! Watch the tracked metrics live on experiment tracker (e.g. Mlflow)
        trainer.train()

        self.model.save(Path(save_dir), lm1_name=query_encoder_save_dir, lm2_name=passage_encoder_save_dir)
        self.query_tokenizer.save_pretrained(f"{save_dir}/{query_encoder_save_dir}")
        self.passage_tokenizer.save_pretrained(f"{save_dir}/{passage_encoder_save_dir}")

        if len(self.devices) > 1 and not isinstance(self.model, DataParallel):
            self.model = DataParallel(self.model, device_ids=self.devices)  # type: ignore [assignment]

    def save(
        self,
        save_dir: Union[Path, str],
        query_encoder_dir: str = "query_encoder",
        passage_encoder_dir: str = "passage_encoder",
    ):
        """
        Save DensePassageRetriever to the specified directory.

        :param save_dir: Directory to save to.
        :param query_encoder_dir: Directory in save_dir that contains query encoder model.
        :param passage_encoder_dir: Directory in save_dir that contains passage encoder model.
        :return: None
        """
        save_dir = Path(save_dir)
        self.model.save(save_dir, lm1_name=query_encoder_dir, lm2_name=passage_encoder_dir)
        save_dir = str(save_dir)
        self.query_tokenizer.save_pretrained(save_dir + f"/{query_encoder_dir}")
        self.passage_tokenizer.save_pretrained(save_dir + f"/{passage_encoder_dir}")

    @classmethod
    def load(
        cls,
        load_dir: Union[Path, str],
        document_store: BaseDocumentStore,
        max_seq_len_query: int = 64,
        max_seq_len_passage: int = 256,
        use_gpu: bool = True,
        batch_size: int = 16,
        embed_title: bool = True,
        use_fast_tokenizers: bool = True,
        similarity_function: str = "dot_product",
        query_encoder_dir: str = "query_encoder",
        passage_encoder_dir: str = "passage_encoder",
    ):
        """
        Load DensePassageRetriever from the specified directory.
        """
        load_dir = Path(load_dir)
        dpr = cls(
            document_store=document_store,
            query_embedding_model=Path(load_dir) / query_encoder_dir,
            passage_embedding_model=Path(load_dir) / passage_encoder_dir,
            max_seq_len_query=max_seq_len_query,
            max_seq_len_passage=max_seq_len_passage,
            use_gpu=use_gpu,
            batch_size=batch_size,
            embed_title=embed_title,
            use_fast_tokenizers=use_fast_tokenizers,
            similarity_function=similarity_function,
        )
        logger.info("DPR model loaded from %s", load_dir)

        return dpr


class TableTextRetriever(DenseRetriever):
    """
    Retriever that uses a tri-encoder to jointly retrieve among a database consisting of text passages and tables
    (one transformer for query, one transformer for text passages, one transformer for tables).
    See the original paper for more details:
    Kostić, Bogdan, et al. (2021): "Multi-modal Retrieval of Tables and Texts Using Tri-encoder Models"
    (https://arxiv.org/abs/2108.04049),
    """

    def __init__(
        self,
        document_store: Optional[BaseDocumentStore] = None,
        query_embedding_model: Union[Path, str] = "deepset/bert-small-mm_retrieval-question_encoder",
        passage_embedding_model: Union[Path, str] = "deepset/bert-small-mm_retrieval-passage_encoder",
        table_embedding_model: Union[Path, str] = "deepset/bert-small-mm_retrieval-table_encoder",
        model_version: Optional[str] = None,
        max_seq_len_query: int = 64,
        max_seq_len_passage: int = 256,
        max_seq_len_table: int = 256,
        top_k: int = 10,
        use_gpu: bool = True,
        batch_size: int = 16,
        embed_meta_fields: Optional[List[str]] = None,
        use_fast_tokenizers: bool = True,
        similarity_function: str = "dot_product",
        global_loss_buffer_size: int = 150000,
        progress_bar: bool = True,
        devices: Optional[List[Union[str, "torch.device"]]] = None,
        use_auth_token: Optional[Union[str, bool]] = None,
        scale_score: bool = True,
        use_fast: bool = True,
    ):
        """
        Init the Retriever incl. the two encoder models from a local or remote model checkpoint.
        The checkpoint format matches huggingface transformers' model format

        :param document_store: An instance of DocumentStore from which to retrieve documents.
        :param query_embedding_model: Local path or remote name of question encoder checkpoint. The format equals the
                                      one used by hugging-face transformers' modelhub models.
        :param passage_embedding_model: Local path or remote name of passage encoder checkpoint. The format equals the
                                        one used by hugging-face transformers' modelhub models.
        :param table_embedding_model: Local path or remote name of table encoder checkpoint. The format equals the
                                      one used by hugging-face transformers' modelhub models.
        :param model_version: The version of model to use from the HuggingFace model hub. Can be tag name, branch name, or commit hash.
        :param max_seq_len_query: Longest length of each query sequence. Maximum number of tokens for the query text. Longer ones will be cut down."
        :param max_seq_len_passage: Longest length of each passage/context sequence. Maximum number of tokens for the passage text. Longer ones will be cut down."
        :param top_k: How many documents to return per query.
        :param use_gpu: Whether to use all available GPUs or the CPU. Falls back on CPU if no GPU is available.
        :param batch_size: Number of questions or passages to encode at once. In case of multiple gpus, this will be the total batch size.
        :param embed_meta_fields: Concatenate the provided meta fields and text passage / table to a text pair that is
                                  then used to create the embedding.
                                  This is the approach used in the original paper and is likely to improve
                                  performance if your titles contain meaningful information for retrieval
                                  (topic, entities etc.). If no value is provided, a default will be created.
                                  That default embeds name, section title and caption.
        :param use_fast_tokenizers: Whether to use fast Rust tokenizers
        :param similarity_function: Which function to apply for calculating the similarity of query and passage embeddings during training.
                                    Options: `dot_product` (Default) or `cosine`
        :param global_loss_buffer_size: Buffer size for all_gather() in DDP.
                                        Increase if errors like "encoded data exceeds max_size ..." come up
        :param progress_bar: Whether to show a tqdm progress bar or not.
                             Can be helpful to disable in production deployments to keep the logs clean.
        :param devices: List of torch devices (e.g. cuda, cpu, mps) to limit inference to specific devices.
                        A list containing torch device objects and/or strings is supported (For example
                        [torch.device('cuda:0'), "mps", "cuda:1"]). When specifying `use_gpu=False` the devices
                        parameter is not used and a single cpu device is used for inference.
                        Note: as multi-GPU training is currently not implemented for TableTextRetriever,
                        training will only use the first device provided in this list.
        :param use_auth_token: The API token used to download private models from Huggingface.
                               If this parameter is set to `True`, then the token generated when running
                               `transformers-cli login` (stored in ~/.huggingface) will be used.
                               Additional information can be found here
                               https://huggingface.co/transformers/main_classes/model.html#transformers.PreTrainedModel.from_pretrained
        :param scale_score: Whether to scale the similarity score to the unit interval (range of [0,1]).
                            If true (default) similarity scores (e.g. cosine or dot_product) which naturally have a different value range will be scaled to a range of [0,1], where 1 means extremely relevant.
                            Otherwise raw similarity scores (e.g. cosine or dot_product) will be used.
        :param use_fast: Whether to use the fast version of DPR tokenizers or fallback to the standard version. Defaults to True.
        """
        torch_and_transformers_import.check()

        if embed_meta_fields is None:
            embed_meta_fields = ["name", "section_title", "caption"]
        super().__init__()

        self.devices, _ = initialize_device_settings(devices=devices, use_cuda=use_gpu, multi_gpu=True)

        if batch_size < len(self.devices):
            logger.warning("Batch size is less than the number of devices.All gpus will not be utilized.")

        self.document_store = document_store
        self.batch_size = batch_size
        self.progress_bar = progress_bar
        self.top_k = top_k
        self.embed_meta_fields = embed_meta_fields
        self.scale_score = scale_score

        # Init & Load Encoders
        self.query_tokenizer = AutoTokenizer.from_pretrained(
            query_embedding_model,
            revision=model_version,
            do_lower_case=True,
            use_fast=use_fast_tokenizers,
            use_auth_token=use_auth_token,
        )
        self.query_encoder = get_language_model(
            pretrained_model_name_or_path=query_embedding_model, revision=model_version, use_auth_token=use_auth_token
        )
        self.passage_tokenizer = AutoTokenizer.from_pretrained(
            passage_embedding_model,
            revision=model_version,
            do_lower_case=True,
            use_fast=use_fast_tokenizers,
            use_auth_token=use_auth_token,
        )
        self.passage_encoder = get_language_model(
            pretrained_model_name_or_path=passage_embedding_model, revision=model_version, use_auth_token=use_auth_token
        )
        self.table_tokenizer = AutoTokenizer.from_pretrained(
            table_embedding_model,
            revision=model_version,
            do_lower_case=True,
            use_fast=use_fast_tokenizers,
            use_auth_token=use_auth_token,
        )
        self.table_encoder = get_language_model(
            pretrained_model_name_or_path=table_embedding_model, revision=model_version, use_auth_token=use_auth_token
        )

        self.processor = TableTextSimilarityProcessor(
            query_tokenizer=self.query_tokenizer,
            passage_tokenizer=self.passage_tokenizer,
            table_tokenizer=self.table_tokenizer,
            max_seq_len_query=max_seq_len_query,
            max_seq_len_passage=max_seq_len_passage,
            max_seq_len_table=max_seq_len_table,
            label_list=["hard_negative", "positive"],
            metric="text_similarity_metric",
            embed_meta_fields=embed_meta_fields,
            num_hard_negatives=0,
            num_positives=1,
        )

        prediction_head = TextSimilarityHead(
            similarity_function=similarity_function, global_loss_buffer_size=global_loss_buffer_size
        )

        self.model = TriAdaptiveModel(
            language_model1=self.query_encoder,
            language_model2=self.passage_encoder,
            language_model3=self.table_encoder,
            prediction_heads=[prediction_head],
            embeds_dropout_prob=0.1,
            lm1_output_types=["per_sequence"],
            lm2_output_types=["per_sequence"],
            lm3_output_types=["per_sequence"],
            device=self.devices[0],
        )

        self.model.connect_heads_with_processor(self.processor.tasks, require_labels=False)

        if len(self.devices) > 1:
            self.model = DataParallel(self.model, device_ids=self.devices)  # type: ignore [assignment]

    def retrieve(
        self,
        query: str,
        filters: Optional[FilterType] = None,
        top_k: Optional[int] = None,
        index: Optional[str] = None,
        headers: Optional[Dict[str, str]] = None,
        scale_score: Optional[bool] = None,
        document_store: Optional[BaseDocumentStore] = None,
    ) -> List[Document]:
        if top_k is None:
            top_k = self.top_k
        document_store = document_store or self.document_store
        if document_store is None:
            raise ValueError(
                "This Retriever was not initialized with a Document Store. Provide one to the retrieve() method."
            )
        if index is None:
            index = document_store.index
        if scale_score is None:
            scale_score = self.scale_score
        query_emb = self.embed_queries(queries=[query])
        documents = document_store.query_by_embedding(
            query_emb=query_emb[0], top_k=top_k, filters=filters, index=index, headers=headers, scale_score=scale_score
        )
        return documents

    def retrieve_batch(
        self,
        queries: List[str],
        filters: Optional[Union[FilterType, List[Optional[FilterType]]]] = None,
        top_k: Optional[int] = None,
        index: Optional[str] = None,
        headers: Optional[Dict[str, str]] = None,
        batch_size: Optional[int] = None,
        scale_score: Optional[bool] = None,
        document_store: Optional[BaseDocumentStore] = None,
    ) -> List[List[Document]]:
        """
        Scan through the documents in a DocumentStore and return a small number of documents
        that are most relevant to the supplied queries.

        Returns a list of lists of Documents (one per query).

        :param queries: List of query strings.
        :param filters: Optional filters to narrow down the search space to documents whose metadata fulfill certain
                        conditions. Can be a single filter that will be applied to each query or a list of filters
                        (one filter per query).

                        Filters are defined as nested dictionaries. The keys of the dictionaries can be a logical
                        operator (`"$and"`, `"$or"`, `"$not"`), a comparison operator (`"$eq"`, `"$in"`, `"$gt"`,
                        `"$gte"`, `"$lt"`, `"$lte"`) or a metadata field name.
                        Logical operator keys take a dictionary of metadata field names and/or logical operators as
                        value. Metadata field names take a dictionary of comparison operators as value. Comparison
                        operator keys take a single value or (in case of `"$in"`) a list of values as value.
                        If no logical operator is provided, `"$and"` is used as default operation. If no comparison
                        operator is provided, `"$eq"` (or `"$in"` if the comparison value is a list) is used as default
                        operation.

                            __Example__:

                            ```python
                            filters = {
                                "$and": {
                                    "type": {"$eq": "article"},
                                    "date": {"$gte": "2015-01-01", "$lt": "2021-01-01"},
                                    "rating": {"$gte": 3},
                                    "$or": {
                                        "genre": {"$in": ["economy", "politics"]},
                                        "publisher": {"$eq": "nytimes"}
                                    }
                                }
                            }
                            # or simpler using default operators
                            filters = {
                                "type": "article",
                                "date": {"$gte": "2015-01-01", "$lt": "2021-01-01"},
                                "rating": {"$gte": 3},
                                "$or": {
                                    "genre": ["economy", "politics"],
                                    "publisher": "nytimes"
                                }
                            }
                            ```

                            To use the same logical operator multiple times on the same level, logical operators take
                            optionally a list of dictionaries as value.

                            __Example__:

                            ```python
                            filters = {
                                "$or": [
                                    {
                                        "$and": {
                                            "Type": "News Paper",
                                            "Date": {
                                                "$lt": "2019-01-01"
                                            }
                                        }
                                    },
                                    {
                                        "$and": {
                                            "Type": "Blog Post",
                                            "Date": {
                                                "$gte": "2019-01-01"
                                            }
                                        }
                                    }
                                ]
                            }
                            ```
        :param top_k: How many documents to return per query.
        :param index: The name of the index in the DocumentStore from which to retrieve documents
        :param headers: Custom HTTP headers to pass to document store client if supported (e.g. {'Authorization': 'Basic API_KEY'} for basic authentication)
        :param batch_size: Number of queries to embed at a time.
        :param scale_score: Whether to scale the similarity score to the unit interval (range of [0,1]).
                            If true similarity scores (e.g. cosine or dot_product) which naturally have a different
                            value range will be scaled to a range of [0,1], where 1 means extremely relevant.
                            Otherwise raw similarity scores (e.g. cosine or dot_product) will be used.
        :param document_store: the docstore to use for retrieval. If `None`, the one given in the `__init__` is used instead.
        """
        document_store = document_store or self.document_store
        if document_store is None:
            raise ValueError(
                "This Retriever was not initialized with a Document Store. Provide one to the retrieve_batch() method."
            )

        if top_k is None:
            top_k = self.top_k

        if batch_size is None:
            batch_size = self.batch_size

        if index is None:
            index = document_store.index
        if scale_score is None:
            scale_score = self.scale_score

        # embed_queries is already batched within by batch_size, so no need to batch the input here
        query_embs: np.ndarray = self.embed_queries(queries=queries)
        batched_query_embs: List[np.ndarray] = []
        for i in range(0, len(query_embs), batch_size):
            batched_query_embs.extend(query_embs[i : i + batch_size])
        documents = document_store.query_by_embedding_batch(
            query_embs=batched_query_embs,
            top_k=top_k,
            filters=filters,
            index=index,
            headers=headers,
            scale_score=scale_score,
        )

        return documents

    def _get_predictions(self, dicts: List[Dict[str, Any]]) -> Dict[str, np.ndarray]:
        """
        Feed a preprocessed dataset to the model and get the actual predictions (forward pass + formatting).

        :param dicts: list of dictionaries
        examples:[{'query': "where is florida?"}, {'query': "who wrote lord of the rings?"}, ...]
                [{'passages': [{
                    "title": 'Big Little Lies (TV series)',
                    "text": 'series garnered several accolades. It received..',
                    "label": 'positive',
                    "external_id": '18768923'},
                    {"title": 'Framlingham Castle',
                    "text": 'Castle on the Hill "Castle on the Hill" is a song by English..',
                    "label": 'positive',
                    "external_id": '19930582'}, ...]
        :return: dictionary of embeddings for "passages" and "query"
        """

        dataset, tensor_names, _, _ = self.processor.dataset_from_dicts(
            dicts, indices=list(range(len(dicts))), return_baskets=True
        )

        data_loader = NamedDataLoader(
            dataset=dataset, sampler=SequentialSampler(dataset), batch_size=self.batch_size, tensor_names=tensor_names
        )
        query_embeddings_batched = []
        passage_embeddings_batched = []
        self.model.eval()

        # When running evaluations etc., we don't want a progress bar for every single query
        if dataset and len(dataset) == 1:
            disable_tqdm = True
        else:
            disable_tqdm = not self.progress_bar

        with tqdm(
            total=len(data_loader) * self.batch_size,
            unit=" Docs",
            desc="Create embeddings",
            position=1,
            leave=False,
            disable=disable_tqdm,
        ) as progress_bar:
            for batch in data_loader:
                batch = {key: batch[key].to(self.devices[0]) for key in batch}

                # get logits
                with torch.inference_mode():
                    query_embeddings, passage_embeddings = self.model.forward(**batch)[0]
                    if query_embeddings is not None:
                        query_embeddings_batched.append(query_embeddings.cpu().numpy())
                    if passage_embeddings is not None:
                        passage_embeddings_batched.append(passage_embeddings.cpu().numpy())
                progress_bar.update(self.batch_size)

        all_embeddings: Dict[str, np.ndarray] = {}
        if passage_embeddings_batched:
            all_embeddings["passages"] = np.concatenate(passage_embeddings_batched)
        if query_embeddings_batched:
            all_embeddings["query"] = np.concatenate(query_embeddings_batched)
        return all_embeddings

    def embed_queries(self, queries: List[str]) -> np.ndarray:
        """
        Create embeddings for a list of queries using the query encoder.

        :param queries: List of queries to embed.
        :return: Embeddings, one per input query, shape: (queries, embedding_dim)
        """
        query_dicts = [{"query": q} for q in queries]
        result = self._get_predictions(query_dicts)["query"]
        return result

    def embed_documents(self, documents: List[Document]) -> np.ndarray:
        """
        Create embeddings for a list of text documents and / or tables using the text passage encoder and
        the table encoder.

        :param documents: List of documents to embed.
        :return: Embeddings of documents, one per input document, shape: (documents, embedding_dim)
        """

        if self.processor.num_hard_negatives != 0:
            logger.warning(
                "'num_hard_negatives' is set to %s, but inference does "
                "not require any hard negatives. Setting num_hard_negatives to 0.",
                self.processor.num_hard_negatives,
            )
            self.processor.num_hard_negatives = 0

        model_input = []
        for doc in documents:
            if doc.content_type == "table":
                model_input.append(
                    {
                        "passages": [
                            {
                                "meta": [
                                    doc.meta[meta_field]
                                    for meta_field in self.embed_meta_fields
                                    if meta_field in doc.meta and isinstance(doc.meta[meta_field], str)
                                ],
                                "columns": doc.content.columns.tolist(),  # type: ignore
                                "rows": doc.content.values.tolist(),  # type: ignore
                                "label": doc.meta["label"] if doc.meta and "label" in doc.meta else "positive",
                                "type": "table",
                                "external_id": doc.id,
                            }
                        ]
                    }
                )
            else:
                model_input.append(
                    {
                        "passages": [
                            {
                                "meta": [
                                    doc.meta[meta_field]
                                    for meta_field in self.embed_meta_fields
                                    if meta_field in doc.meta and isinstance(doc.meta[meta_field], str)
                                ],
                                "text": doc.content,
                                "label": doc.meta["label"] if doc.meta and "label" in doc.meta else "positive",
                                "type": "text",
                                "external_id": doc.id,
                            }
                        ]
                    }
                )

        embeddings = self._get_predictions(model_input)["passages"]

        return embeddings

    def train(
        self,
        data_dir: str,
        train_filename: str,
        dev_filename: Optional[str] = None,
        test_filename: Optional[str] = None,
        max_samples: Optional[int] = None,
        max_processes: int = 128,
        dev_split: float = 0,
        batch_size: int = 2,
        embed_meta_fields: Optional[List[str]] = None,
        num_hard_negatives: int = 1,
        num_positives: int = 1,
        n_epochs: int = 3,
        evaluate_every: int = 1000,
        n_gpu: int = 1,
        learning_rate: float = 1e-5,
        epsilon: float = 1e-08,
        weight_decay: float = 0.0,
        num_warmup_steps: int = 100,
        grad_acc_steps: int = 1,
        use_amp: bool = False,
        optimizer_name: str = "AdamW",
        optimizer_correct_bias: bool = True,
        save_dir: str = "../saved_models/mm_retrieval",
        query_encoder_save_dir: str = "query_encoder",
        passage_encoder_save_dir: str = "passage_encoder",
        table_encoder_save_dir: str = "table_encoder",
        checkpoint_root_dir: Path = Path("model_checkpoints"),
        checkpoint_every: Optional[int] = None,
        checkpoints_to_keep: int = 3,
        early_stopping: Optional[EarlyStopping] = None,
    ):
        """
        Train a TableTextRetrieval model.
        :param data_dir: Directory where training file, dev file and test file are present.
        :param train_filename: Training filename.
        :param dev_filename: Development set filename, file to be used by model in eval step of training.
        :param test_filename: Test set filename, file to be used by model in test step after training.
        :param max_samples: Maximum number of input samples to convert. Can be used for debugging a smaller dataset.
        :param max_processes: The maximum number of processes to spawn in the multiprocessing.Pool used in DataSilo.
                              It can be set to 1 to disable the use of multiprocessing or make debugging easier.
        :param dev_split: The proportion of the train set that will be sliced. Only works if dev_filename is set to None.
        :param batch_size: Total number of samples in 1 batch of data.
        :param embed_meta_fields: Concatenate meta fields with each passage and table.
                                  If no value is provided, a default will be created. That default embeds page title,
                                  section title and caption with the corresponding table and title with
                                  corresponding text passage.
        :param num_hard_negatives: Number of hard negative passages (passages which are
                                   very similar (high score by BM25) to query but do not contain the answer)-
        :param num_positives: Number of positive passages.
        :param n_epochs: Number of epochs to train the model on.
        :param evaluate_every: Number of training steps after evaluation is run.
        :param n_gpu: Number of gpus to train on.
        :param learning_rate: Learning rate of optimizer.
        :param epsilon: Epsilon parameter of optimizer.
        :param weight_decay: Weight decay parameter of optimizer.
        :param grad_acc_steps: Number of steps to accumulate gradient over before back-propagation is done.
        :param use_amp: Whether to use automatic mixed precision (AMP) natively implemented in PyTorch to improve
                        training speed and reduce GPU memory usage.
                        For more information, see (Haystack Optimization)[https://haystack.deepset.ai/guides/optimization]
                        and (Automatic Mixed Precision Package - Torch.amp)[https://pytorch.org/docs/stable/amp.html].
        :param optimizer_name: What optimizer to use (default: TransformersAdamW).
        :param num_warmup_steps: Number of warmup steps.
        :param optimizer_correct_bias: Whether to correct bias in optimizer.
        :param save_dir: Directory where models are saved.
        :param query_encoder_save_dir: Directory inside save_dir where query_encoder model files are saved.
        :param passage_encoder_save_dir: Directory inside save_dir where passage_encoder model files are saved.
        :param table_encoder_save_dir: Directory inside save_dir where table_encoder model files are saved.
        :param checkpoint_root_dir: The Path of a directory where all train checkpoints are saved. For each individual
                checkpoint, a subdirectory with the name epoch_{epoch_num}_step_{step_num} is created.
        :param checkpoint_every: Save a train checkpoint after this many steps of training.
        :param checkpoints_to_keep: The maximum number of train checkpoints to save.
        :param early_stopping: An initialized EarlyStopping object to control early stopping and saving of the best models.
        """
        send_event(event_name="Training", event_properties={"class": self.__class__.__name__, "function_name": "train"})
        if embed_meta_fields is None:
            embed_meta_fields = ["page_title", "section_title", "caption"]

        self.processor.embed_meta_fields = embed_meta_fields
        self.processor.data_dir = Path(data_dir)
        self.processor.train_filename = train_filename
        self.processor.dev_filename = dev_filename
        self.processor.test_filename = test_filename
        self.processor.max_samples = max_samples
        self.processor.dev_split = dev_split
        self.processor.num_hard_negatives = num_hard_negatives
        self.processor.num_positives = num_positives

        if isinstance(self.model, DataParallel):
            self.model.module.connect_heads_with_processor(self.processor.tasks, require_labels=True)  # type: ignore [operator]
        else:
            self.model.connect_heads_with_processor(self.processor.tasks, require_labels=True)

        data_silo = DataSilo(
            processor=self.processor, batch_size=batch_size, distributed=False, max_processes=max_processes
        )

        # 5. Create an optimizer
        self.model, optimizer, lr_schedule = initialize_optimizer(
            model=self.model,  # type: ignore [arg-type]
            learning_rate=learning_rate,
            optimizer_opts={
                "name": optimizer_name,
                "correct_bias": optimizer_correct_bias,
                "weight_decay": weight_decay,
                "eps": epsilon,
            },
            schedule_opts={"name": "LinearWarmup", "num_warmup_steps": num_warmup_steps},
            n_batches=len(data_silo.loaders["train"]),
            n_epochs=n_epochs,
            grad_acc_steps=grad_acc_steps,
            device=self.devices[0],  # Only use first device while multi-gpu training is not implemented
        )

        # 6. Feed everything to the Trainer, which keeps care of growing our model and evaluates it from time to time
        trainer = Trainer.create_or_load_checkpoint(
            model=self.model,
            optimizer=optimizer,
            data_silo=data_silo,
            epochs=n_epochs,
            n_gpu=n_gpu,
            lr_schedule=lr_schedule,
            evaluate_every=evaluate_every,
            device=self.devices[0],  # Only use first device while multi-gpu training is not implemented
            use_amp=use_amp,
            checkpoint_root_dir=Path(checkpoint_root_dir),
            checkpoint_every=checkpoint_every,
            checkpoints_to_keep=checkpoints_to_keep,
            early_stopping=early_stopping,
        )

        # 7. Let it grow! Watch the tracked metrics live on experiment tracker (e.g. Mlflow)
        trainer.train()

        self.model.save(
            Path(save_dir),
            lm1_name=query_encoder_save_dir,
            lm2_name=passage_encoder_save_dir,
            lm3_name=table_encoder_save_dir,
        )
        self.query_tokenizer.save_pretrained(f"{save_dir}/{query_encoder_save_dir}")
        self.passage_tokenizer.save_pretrained(f"{save_dir}/{passage_encoder_save_dir}")
        self.table_tokenizer.save_pretrained(f"{save_dir}/{table_encoder_save_dir}")

        if len(self.devices) > 1:
            self.model = DataParallel(self.model, device_ids=self.devices)  # type: ignore [assignment]

    def save(
        self,
        save_dir: Union[Path, str],
        query_encoder_dir: str = "query_encoder",
        passage_encoder_dir: str = "passage_encoder",
        table_encoder_dir: str = "table_encoder",
    ):
        """
        Save TableTextRetriever to the specified directory.

        :param save_dir: Directory to save to.
        :param query_encoder_dir: Directory in save_dir that contains query encoder model.
        :param passage_encoder_dir: Directory in save_dir that contains passage encoder model.
        :param table_encoder_dir: Directory in save_dir that contains table encoder model.
        :return: None
        """
        save_dir = Path(save_dir)
        self.model.save(save_dir, lm1_name=query_encoder_dir, lm2_name=passage_encoder_dir, lm3_name=table_encoder_dir)
        save_dir = str(save_dir)
        self.query_tokenizer.save_pretrained(save_dir + f"/{query_encoder_dir}")
        self.passage_tokenizer.save_pretrained(save_dir + f"/{passage_encoder_dir}")
        self.table_tokenizer.save_pretrained(save_dir + f"/{table_encoder_dir}")

    @classmethod
    def load(
        cls,
        load_dir: Union[Path, str],
        document_store: BaseDocumentStore,
        max_seq_len_query: int = 64,
        max_seq_len_passage: int = 256,
        max_seq_len_table: int = 256,
        use_gpu: bool = True,
        batch_size: int = 16,
        embed_meta_fields: Optional[List[str]] = None,
        use_fast_tokenizers: bool = True,
        similarity_function: str = "dot_product",
        query_encoder_dir: str = "query_encoder",
        passage_encoder_dir: str = "passage_encoder",
        table_encoder_dir: str = "table_encoder",
    ):
        """
        Load TableTextRetriever from the specified directory.
        """
        if embed_meta_fields is None:
            embed_meta_fields = ["name", "section_title", "caption"]

        load_dir = Path(load_dir)
        mm_retriever = cls(
            document_store=document_store,
            query_embedding_model=Path(load_dir) / query_encoder_dir,
            passage_embedding_model=Path(load_dir) / passage_encoder_dir,
            table_embedding_model=Path(load_dir) / table_encoder_dir,
            max_seq_len_query=max_seq_len_query,
            max_seq_len_passage=max_seq_len_passage,
            max_seq_len_table=max_seq_len_table,
            use_gpu=use_gpu,
            batch_size=batch_size,
            embed_meta_fields=embed_meta_fields,
            use_fast_tokenizers=use_fast_tokenizers,
            similarity_function=similarity_function,
        )
        logger.info("TableTextRetriever model loaded from %s", load_dir)

        return mm_retriever


class EmbeddingRetriever(DenseRetriever):
    def __init__(
        self,
        embedding_model: str,
        document_store: Optional[BaseDocumentStore] = None,
        model_version: Optional[str] = None,
        use_gpu: bool = True,
        batch_size: int = 32,
        max_seq_len: int = 512,
        model_format: Optional[str] = None,
        pooling_strategy: str = "reduce_mean",
        emb_extraction_layer: int = -1,
        top_k: int = 10,
        progress_bar: bool = True,
        devices: Optional[List[Union[str, "torch.device"]]] = None,
        use_auth_token: Optional[Union[str, bool]] = None,
        scale_score: bool = True,
        embed_meta_fields: Optional[List[str]] = None,
        api_key: Optional[str] = None,
        azure_api_version: str = "2022-12-01",
        azure_base_url: Optional[str] = None,
        azure_deployment_name: Optional[str] = None,
        api_base: str = "https://api.openai.com/v1",
        openai_organization: Optional[str] = None,
    ):
        """
        :param document_store: An instance of DocumentStore from which to retrieve documents.
        :param embedding_model: Local path or name of model in Hugging Face's model hub such
                                as ``'sentence-transformers/all-MiniLM-L6-v2'``. The embedding model could also
                                potentially be an OpenAI model ["ada", "babbage", "davinci", "curie"] or
<<<<<<< HEAD
                                a Cohere model ["small", "large"].
=======
                                a Cohere model ["embed-english-v2.0", "embed-english-light-v2.0", "embed-multilingual-v2.0"].
>>>>>>> c78e1a7e
        :param model_version: The version of model to use from the HuggingFace model hub. Can be tag name, branch name, or commit hash.
        :param use_gpu: Whether to use all available GPUs or the CPU. Falls back on CPU if no GPU is available.
        :param batch_size: Number of documents to encode at once.
        :param max_seq_len: Longest length of each document sequence. Maximum number of tokens for the document text. Longer ones will be cut down.
        :param model_format: Name of framework that was used for saving the model or model type. If no model_format is
                             provided, it will be inferred automatically from the model configuration files.
                             Options:

                             - ``'farm'`` (will use `_DefaultEmbeddingEncoder` as embedding encoder)
                             - ``'transformers'`` (will use `_DefaultEmbeddingEncoder` as embedding encoder)
                             - ``'sentence_transformers'`` (will use `_SentenceTransformersEmbeddingEncoder` as embedding encoder)
                             - ``'retribert'`` (will use `_RetribertEmbeddingEncoder` as embedding encoder)
                             - ``'openai'``: (will use `_OpenAIEmbeddingEncoder` as embedding encoder)
                             - ``'cohere'``: (will use `_CohereEmbeddingEncoder` as embedding encoder)
        :param pooling_strategy: Strategy for combining the embeddings from the model (for farm / transformers models only).
                                 Options:

                                 - ``'cls_token'`` (sentence vector)
                                 - ``'reduce_mean'`` (sentence vector)
                                 - ``'reduce_max'`` (sentence vector)
                                 - ``'per_token'`` (individual token vectors)
        :param emb_extraction_layer: Number of layer from which the embeddings shall be extracted (for farm / transformers models only).
                                     Default: -1 (very last layer).
        :param top_k: How many documents to return per query.
        :param progress_bar: If true displays progress bar during embedding.
        :param devices: List of torch devices (e.g. cuda, cpu, mps) to limit inference to specific devices.
                        A list containing torch device objects and/or strings is supported (For example
                        [torch.device('cuda:0'), "mps", "cuda:1"]). When specifying `use_gpu=False` the devices
                        parameter is not used and a single cpu device is used for inference.
                        Note: As multi-GPU training is currently not implemented for EmbeddingRetriever,
                        training will only use the first device provided in this list.
        :param use_auth_token: The API token used to download private models from Huggingface.
                               If this parameter is set to `True`, then the token generated when running
                               `transformers-cli login` (stored in ~/.huggingface) will be used.
                               Additional information can be found here
                               https://huggingface.co/transformers/main_classes/model.html#transformers.PreTrainedModel.from_pretrained
        :param scale_score: Whether to scale the similarity score to the unit interval (range of [0,1]).
                            If true (default) similarity scores (e.g. cosine or dot_product) which naturally have a different value range will be scaled to a range of [0,1], where 1 means extremely relevant.
                            Otherwise raw similarity scores (e.g. cosine or dot_product) will be used.
        :param embed_meta_fields: Concatenate the provided meta fields and text passage / table to a text pair that is
                                  then used to create the embedding.
                                  This approach is also used in the TableTextRetriever paper and is likely to improve
                                  performance if your titles contain meaningful information for retrieval
                                  (topic, entities etc.).
                                  If no value is provided, a default empty list will be created.
        :param api_key: The OpenAI API key or the Cohere API key. Required if one wants to use OpenAI/Cohere embeddings.
                        For more details see https://beta.openai.com/account/api-keys and https://dashboard.cohere.ai/api-keys
        :param azure_api_version: The version of the Azure OpenAI API to use. The default is `2022-12-01` version.
        :param azure_base_url: The base URL for the Azure OpenAI API. If not supplied, Azure OpenAI API will not be used.
                               This parameter is an OpenAI Azure endpoint, usually in the form `https://<your-endpoint>.openai.azure.com'
        :param azure_deployment_name: The name of the Azure OpenAI API deployment. If not supplied, Azure OpenAI API
                                     will not be used.
        :param api_base: The OpenAI API base URL, defaults to `"https://api.openai.com/v1"`.
        :param openai_organization: The OpenAI-Organization ID, defaults to `None`. For more details, see OpenAI
        [documentation](https://platform.openai.com/docs/api-reference/requesting-organization).
        """
        torch_and_transformers_import.check()

        if embed_meta_fields is None:
            embed_meta_fields = []
        super().__init__()

        self.devices, _ = initialize_device_settings(devices=devices, use_cuda=use_gpu, multi_gpu=True)

        if batch_size < len(self.devices):
            logger.warning("Batch size is less than the number of devices.All gpus will not be utilized.")

        self.document_store = document_store
        self.embedding_model = embedding_model
        self.model_version = model_version
        self.use_gpu = use_gpu
        self.batch_size = batch_size
        self.max_seq_len = max_seq_len
        self.pooling_strategy = pooling_strategy
        self.emb_extraction_layer = emb_extraction_layer
        self.top_k = top_k
        self.progress_bar = progress_bar
        self.use_auth_token = use_auth_token
        self.scale_score = scale_score
        self.api_key = api_key
        self.api_base = api_base
        self.api_version = azure_api_version
        self.azure_base_url = azure_base_url
        self.azure_deployment_name = azure_deployment_name
        self.openai_organization = openai_organization
        self.model_format = (
            self._infer_model_format(model_name_or_path=embedding_model, use_auth_token=use_auth_token)
            if model_format is None
            else model_format
        )

        logger.info("Init retriever using embeddings of model %s", embedding_model)

        if self.model_format not in _EMBEDDING_ENCODERS.keys():
            raise ValueError(f"Unknown retriever embedding model format {model_format}")

        if (
            self.embedding_model.startswith("sentence-transformers")
            and model_format
            and model_format != "sentence_transformers"
        ):
            logger.warning(
                "You seem to be using a Sentence Transformer embedding model but 'model_format' is set to '%s'."
                " You may need to set model_format='sentence_transformers' to ensure correct loading of model."
                "As an alternative, you can let Haystack derive the format automatically by not setting the "
                "'model_format' parameter at all.",
                self.model_format,
            )

        self.embedding_encoder = _EMBEDDING_ENCODERS[self.model_format](retriever=self)
        self.embed_meta_fields = embed_meta_fields

    def retrieve(
        self,
        query: str,
        filters: Optional[FilterType] = None,
        top_k: Optional[int] = None,
        index: Optional[str] = None,
        headers: Optional[Dict[str, str]] = None,
        scale_score: Optional[bool] = None,
        document_store: Optional[BaseDocumentStore] = None,
    ) -> List[Document]:
        """
        Scan through the documents in a DocumentStore and return a small number of documents
        that are most relevant to the query.

        :param query: The query
        :param filters: Optional filters to narrow down the search space to documents whose metadata fulfill certain
                        conditions.
                        Filters are defined as nested dictionaries. The keys of the dictionaries can be a logical
                        operator (`"$and"`, `"$or"`, `"$not"`), a comparison operator (`"$eq"`, `"$in"`, `"$gt"`,
                        `"$gte"`, `"$lt"`, `"$lte"`) or a metadata field name.
                        Logical operator keys take a dictionary of metadata field names and/or logical operators as
                        value. Metadata field names take a dictionary of comparison operators as value. Comparison
                        operator keys take a single value or (in case of `"$in"`) a list of values as value.
                        If no logical operator is provided, `"$and"` is used as default operation. If no comparison
                        operator is provided, `"$eq"` (or `"$in"` if the comparison value is a list) is used as default
                        operation.

                            __Example__:

                            ```python
                            filters = {
                                "$and": {
                                    "type": {"$eq": "article"},
                                    "date": {"$gte": "2015-01-01", "$lt": "2021-01-01"},
                                    "rating": {"$gte": 3},
                                    "$or": {
                                        "genre": {"$in": ["economy", "politics"]},
                                        "publisher": {"$eq": "nytimes"}
                                    }
                                }
                            }
                            # or simpler using default operators
                            filters = {
                                "type": "article",
                                "date": {"$gte": "2015-01-01", "$lt": "2021-01-01"},
                                "rating": {"$gte": 3},
                                "$or": {
                                    "genre": ["economy", "politics"],
                                    "publisher": "nytimes"
                                }
                            }
                            ```

                            To use the same logical operator multiple times on the same level, logical operators take
                            optionally a list of dictionaries as value.

                            __Example__:

                            ```python
                            filters = {
                                "$or": [
                                    {
                                        "$and": {
                                            "Type": "News Paper",
                                            "Date": {
                                                "$lt": "2019-01-01"
                                            }
                                        }
                                    },
                                    {
                                        "$and": {
                                            "Type": "Blog Post",
                                            "Date": {
                                                "$gte": "2019-01-01"
                                            }
                                        }
                                    }
                                ]
                            }
                            ```
        :param top_k: How many documents to return per query.
        :param index: The name of the index in the DocumentStore from which to retrieve documents
        :param headers: Custom HTTP headers to pass to document store client if supported (e.g. {'Authorization': 'Basic API_KEY'} for basic authentication)
        :param scale_score: Whether to scale the similarity score to the unit interval (range of [0,1]).
                                           If true similarity scores (e.g. cosine or dot_product) which naturally have a different value range will be scaled to a range of [0,1], where 1 means extremely relevant.
                                           Otherwise raw similarity scores (e.g. cosine or dot_product) will be used.
        :param document_store: the docstore to use for retrieval. If `None`, the one given in the `__init__` is used instead.
        """
        document_store = document_store or self.document_store
        if document_store is None:
            raise ValueError(
                "This Retriever was not initialized with a Document Store. Provide one to the retrieve() method."
            )
        if top_k is None:
            top_k = self.top_k
        if index is None:
            index = document_store.index
        if scale_score is None:
            scale_score = self.scale_score
        query_emb = self.embed_queries(queries=[query])
        documents = document_store.query_by_embedding(
            query_emb=query_emb[0], filters=filters, top_k=top_k, index=index, headers=headers, scale_score=scale_score
        )
        return documents

    def retrieve_batch(
        self,
        queries: List[str],
        filters: Optional[Union[FilterType, List[Optional[FilterType]]]] = None,
        top_k: Optional[int] = None,
        index: Optional[str] = None,
        headers: Optional[Dict[str, str]] = None,
        batch_size: Optional[int] = None,
        scale_score: Optional[bool] = None,
        document_store: Optional[BaseDocumentStore] = None,
    ) -> List[List[Document]]:
        """
        Scan through the documents in a DocumentStore and return a small number of documents
        that are most relevant to the supplied queries.

        Returns a list of lists of Documents (one per query).

        :param queries: List of query strings.
        :param filters: Optional filters to narrow down the search space to documents whose metadata fulfill certain
                        conditions. Can be a single filter that will be applied to each query or a list of filters
                        (one filter per query).

                        Filters are defined as nested dictionaries. The keys of the dictionaries can be a logical
                        operator (`"$and"`, `"$or"`, `"$not"`), a comparison operator (`"$eq"`, `"$in"`, `"$gt"`,
                        `"$gte"`, `"$lt"`, `"$lte"`) or a metadata field name.
                        Logical operator keys take a dictionary of metadata field names and/or logical operators as
                        value. Metadata field names take a dictionary of comparison operators as value. Comparison
                        operator keys take a single value or (in case of `"$in"`) a list of values as value.
                        If no logical operator is provided, `"$and"` is used as default operation. If no comparison
                        operator is provided, `"$eq"` (or `"$in"` if the comparison value is a list) is used as default
                        operation.

                            __Example__:

                            ```python
                            filters = {
                                "$and": {
                                    "type": {"$eq": "article"},
                                    "date": {"$gte": "2015-01-01", "$lt": "2021-01-01"},
                                    "rating": {"$gte": 3},
                                    "$or": {
                                        "genre": {"$in": ["economy", "politics"]},
                                        "publisher": {"$eq": "nytimes"}
                                    }
                                }
                            }
                            # or simpler using default operators
                            filters = {
                                "type": "article",
                                "date": {"$gte": "2015-01-01", "$lt": "2021-01-01"},
                                "rating": {"$gte": 3},
                                "$or": {
                                    "genre": ["economy", "politics"],
                                    "publisher": "nytimes"
                                }
                            }
                            ```

                            To use the same logical operator multiple times on the same level, logical operators take
                            optionally a list of dictionaries as value.

                            __Example__:

                            ```python
                            filters = {
                                "$or": [
                                    {
                                        "$and": {
                                            "Type": "News Paper",
                                            "Date": {
                                                "$lt": "2019-01-01"
                                            }
                                        }
                                    },
                                    {
                                        "$and": {
                                            "Type": "Blog Post",
                                            "Date": {
                                                "$gte": "2019-01-01"
                                            }
                                        }
                                    }
                                ]
                            }
                            ```
        :param top_k: How many documents to return per query.
        :param index: The name of the index in the DocumentStore from which to retrieve documents
        :param headers: Custom HTTP headers to pass to document store client if supported (e.g. {'Authorization': 'Basic API_KEY'} for basic authentication)
        :param batch_size: Number of queries to embed at a time.
        :param scale_score: Whether to scale the similarity score to the unit interval (range of [0,1]).
                            If true similarity scores (e.g. cosine or dot_product) which naturally have a different
                            value range will be scaled to a range of [0,1], where 1 means extremely relevant.
                            Otherwise raw similarity scores (e.g. cosine or dot_product) will be used.
        :param document_store: the docstore to use for retrieval. If `None`, the one given in the `__init__` is used instead.
        """
        document_store = document_store or self.document_store
        if document_store is None:
            raise ValueError(
                "This Retriever was not initialized with a Document Store. Provide one to the retrieve_batch() method."
            )
        if top_k is None:
            top_k = self.top_k

        if batch_size is None:
            batch_size = self.batch_size

        if index is None:
            index = document_store.index
        if scale_score is None:
            scale_score = self.scale_score

        # embed_queries is already batched within by batch_size, so no need to batch the input here
        query_embs: np.ndarray = self.embed_queries(queries=queries)
        batched_query_embs: List[np.ndarray] = []
        for i in range(0, len(query_embs), batch_size):
            batched_query_embs.extend(query_embs[i : i + batch_size])
        documents = document_store.query_by_embedding_batch(
            query_embs=batched_query_embs,
            top_k=top_k,
            filters=filters,
            index=index,
            headers=headers,
            scale_score=scale_score,
        )

        return documents

    def embed_queries(self, queries: List[str]) -> np.ndarray:
        """
        Create embeddings for a list of queries.

        :param queries: List of queries to embed.
        :return: Embeddings, one per input query, shape: (queries, embedding_dim)
        """
        # for backward compatibility: cast pure str input
        if isinstance(queries, str):
            queries = [queries]
        assert isinstance(queries, list), "Expecting a list of texts, i.e. create_embeddings(texts=['text1',...])"
        return self.embedding_encoder.embed_queries(queries)

    def embed_documents(self, documents: List[Document]) -> np.ndarray:
        """
        Create embeddings for a list of documents.

        :param documents: List of documents to embed.
        :return: Embeddings, one per input document, shape: (docs, embedding_dim)
        """
        documents = self._preprocess_documents(documents)
        return self.embedding_encoder.embed_documents(documents)

    def _preprocess_documents(self, docs: List[Document]) -> List[Document]:
        """
        Turns table documents into text documents by representing the table in csv format.
        This allows us to use text embedding models for table retrieval.
        It also concatenates specified meta data fields with the text representations.

        :param docs: List of documents to linearize. If the document is not a table, it is returned as is.
        :return: List of documents with meta data + linearized tables or original documents if they are not tables.
        """
        linearized_docs = []
        for doc in docs:
            doc = deepcopy(doc)
            if doc.content_type == "table":
                if isinstance(doc.content, pd.DataFrame):
                    doc.content = doc.content.to_csv(index=False)
                else:
                    raise HaystackError("Documents of type 'table' need to have a pd.DataFrame as content field")
            # Gather all relevant metadata fields
            meta_data_fields = []
            for key in self.embed_meta_fields:
                if key in doc.meta and doc.meta[key]:
                    if isinstance(doc.meta[key], list):
                        meta_data_fields.extend(list(doc.meta[key]))
                    else:
                        meta_data_fields.append(doc.meta[key])
            # Convert to type string (e.g. for ints or floats)
            meta_data_fields = [str(field) for field in meta_data_fields]
            doc.content = "\n".join(meta_data_fields + [doc.content])
            linearized_docs.append(doc)
        return linearized_docs

    @staticmethod
    def _infer_model_format(model_name_or_path: str, use_auth_token: Optional[Union[str, bool]]) -> str:
        valid_openai_model_name = model_name_or_path in ["ada", "babbage", "davinci", "curie"] or any(
            m in model_name_or_path for m in ["-ada-", "-babbage-", "-davinci-", "-curie-"]
        )
        if valid_openai_model_name:
            return "openai"
<<<<<<< HEAD
        if model_name_or_path in ["small", "large", "multilingual-22-12", "finance-sentiment"]:
=======
        if model_name_or_path in COHERE_EMBEDDING_MODELS:
>>>>>>> c78e1a7e
            return "cohere"
        # Check if model name is a local directory with sentence transformers config file in it
        if Path(model_name_or_path).exists():
            if Path(f"{model_name_or_path}/config_sentence_transformers.json").exists():
                return "sentence_transformers"
        # Check if sentence transformers config file in model hub
        else:
            try:
                hf_hub_download(  # type: ignore [call-arg]
                    repo_id=model_name_or_path,
                    filename="config_sentence_transformers.json",
                    use_auth_token=use_auth_token,
                )
                return "sentence_transformers"
            except HTTPError:
                pass

        # Check if retribert model
        config = AutoConfig.from_pretrained(model_name_or_path, use_auth_token=use_auth_token)
        if config.model_type == "retribert":
            return "retribert"

        # Model is neither sentence-transformers nor retribert model -> use _DefaultEmbeddingEncoder
        return "farm"

    def train(
        self,
        training_data: List[Dict[str, Any]],
        learning_rate: float = 2e-5,
        n_epochs: int = 1,
        num_warmup_steps: Optional[int] = None,
        batch_size: int = 16,
        train_loss: Literal["mnrl", "margin_mse"] = "mnrl",
        num_workers: int = 0,
        use_amp: bool = False,
        **kwargs,
    ) -> None:
        """
        Trains/adapts the underlying embedding model. We only support the training of sentence-transformer embedding models.

        Each training data example is a dictionary with the following keys:

        * question: the question string
        * pos_doc: the positive document string
        * neg_doc: the negative document string
        * score: the score margin

        :param training_data: The training data in a dictionary format.
        :param learning_rate: The learning rate.
        :param n_epochs: The number of epochs that you want the train for.
        :param num_warmup_steps: Behavior depends on the scheduler. For WarmupLinear (default), the learning rate is
            increased from 0 up to the maximal learning rate. After these many training steps, the learning rate is
            decreased linearly back to zero.
        :param batch_size: The batch size to use for the training. The default values is 16.
        :param train_loss: The loss to use for training.
                           If you're using a sentence-transformer embedding_model (which is the only model that training is supported for),
                           possible values are 'mnrl' (Multiple Negatives Ranking Loss) or 'margin_mse' (MarginMSE).
        :param num_workers: The number of subprocesses to use for the Pytorch DataLoader.
        :param use_amp: Use Automatic Mixed Precision (AMP).
        :param kwargs: Additional training key word arguments to pass to the `SentenceTransformer.fit` function. Please
            reference the Sentence-Transformers [documentation](https://www.sbert.net/docs/training/overview.html#sentence_transformers.SentenceTransformer.fit)
            for a full list of keyword arguments.
        """
        send_event(event_name="Training", event_properties={"class": self.__class__.__name__, "function_name": "train"})
        self.embedding_encoder.train(
            training_data,
            learning_rate=learning_rate,
            n_epochs=n_epochs,
            num_warmup_steps=num_warmup_steps,
            batch_size=batch_size,
            train_loss=train_loss,
            num_workers=num_workers,
            use_amp=use_amp,
            **kwargs,
        )

    def save(self, save_dir: Union[Path, str]) -> None:
        """
        Save the model to the given directory

        :param save_dir: The directory where the model will be saved
        :type save_dir: Union[Path, str]
        """
        self.embedding_encoder.save(save_dir=save_dir)


class MultihopEmbeddingRetriever(EmbeddingRetriever):
    """
    Retriever that applies iterative retrieval using a shared encoder for query and passage.
    See original paper for more details:

    Xiong, Wenhan, et. al. (2020): "Answering complex open-domain questions with multi-hop dense retrieval"
    (https://arxiv.org/abs/2009.12756)
    """

    def __init__(
        self,
        embedding_model: str,
        document_store: Optional[BaseDocumentStore] = None,
        model_version: Optional[str] = None,
        num_iterations: int = 2,
        use_gpu: bool = True,
        batch_size: int = 32,
        max_seq_len: int = 512,
        model_format: str = "farm",
        pooling_strategy: str = "reduce_mean",
        emb_extraction_layer: int = -1,
        top_k: int = 10,
        progress_bar: bool = True,
        devices: Optional[List[Union[str, "torch.device"]]] = None,
        use_auth_token: Optional[Union[str, bool]] = None,
        scale_score: bool = True,
        embed_meta_fields: Optional[List[str]] = None,
    ):
        """
        :param document_store: An instance of DocumentStore from which to retrieve documents.
        :param embedding_model: Local path or name of model in Hugging Face's model hub such as ``'sentence-transformers/all-MiniLM-L6-v2'``
        :param model_version: The version of model to use from the HuggingFace model hub. Can be tag name, branch name, or commit hash.
        :param num_iterations: The number of times passages are retrieved, i.e., the number of hops (Defaults to 2.)
        :param use_gpu: Whether to use all available GPUs or the CPU. Falls back on CPU if no GPU is available.
        :param batch_size: Number of documents to encode at once.
        :param max_seq_len: Longest length of each document sequence. Maximum number of tokens for the document text. Longer ones will be cut down.
        :param model_format: Name of framework that was used for saving the model or model type. If no model_format is
                             provided, it will be inferred automatically from the model configuration files.
                             Options:

                             - ``'farm'`` (will use `_DefaultEmbeddingEncoder` as embedding encoder)
                             - ``'transformers'`` (will use `_DefaultEmbeddingEncoder` as embedding encoder)
                             - ``'sentence_transformers'`` (will use `_SentenceTransformersEmbeddingEncoder` as embedding encoder)
                             - ``'retribert'`` (will use `_RetribertEmbeddingEncoder` as embedding encoder)
        :param pooling_strategy: Strategy for combining the embeddings from the model (for farm / transformers models only).
                                 Options:

                                 - ``'cls_token'`` (sentence vector)
                                 - ``'reduce_mean'`` (sentence vector)
                                 - ``'reduce_max'`` (sentence vector)
                                 - ``'per_token'`` (individual token vectors)
        :param emb_extraction_layer: Number of layer from which the embeddings shall be extracted (for farm / transformers models only).
                                     Default: -1 (very last layer).
        :param top_k: How many documents to return per query.
        :param progress_bar: If true displays progress bar during embedding.
        :param devices: List of torch devices (e.g. cuda, cpu, mps) to limit inference to specific devices.
                        A list containing torch device objects and/or strings is supported (For example
                        [torch.device('cuda:0'), "mps", "cuda:1"]). When specifying `use_gpu=False` the devices
                        parameter is not used and a single cpu device is used for inference.
                        Note: As multi-GPU training is currently not implemented for EmbeddingRetriever,
                        training will only use the first device provided in this list.
        :param use_auth_token: The API token used to download private models from Huggingface.
                               If this parameter is set to `True`, then the token generated when running
                               `transformers-cli login` (stored in ~/.huggingface) will be used.
                               Additional information can be found here
                               https://huggingface.co/transformers/main_classes/model.html#transformers.PreTrainedModel.from_pretrained
        :param scale_score: Whether to scale the similarity score to the unit interval (range of [0,1]).
                            If true (default) similarity scores (e.g. cosine or dot_product) which naturally have a different value range will be scaled to a range of [0,1], where 1 means extremely relevant.
                            Otherwise raw similarity scores (e.g. cosine or dot_product) will be used.
        :param embed_meta_fields: Concatenate the provided meta fields and text passage / table to a text pair that is
                                  then used to create the embedding.
                                  This approach is also used in the TableTextRetriever paper and is likely to improve
                                  performance if your titles contain meaningful information for retrieval
                                  (topic, entities etc.).
                                  If no value is provided, a default empty list will be created.
        """
        torch_and_transformers_import.check()

        if embed_meta_fields is None:
            embed_meta_fields = []
        super().__init__(
            embedding_model=embedding_model,
            document_store=document_store,
            model_version=model_version,
            use_gpu=use_gpu,
            batch_size=batch_size,
            max_seq_len=max_seq_len,
            model_format=model_format,
            pooling_strategy=pooling_strategy,
            emb_extraction_layer=emb_extraction_layer,
            top_k=top_k,
            progress_bar=progress_bar,
            devices=devices,
            use_auth_token=use_auth_token,
            scale_score=scale_score,
            embed_meta_fields=embed_meta_fields,
        )
        self.num_iterations = num_iterations

    def _merge_query_and_context(self, query: str, context: List[Document], sep: str = " "):
        return sep.join([query] + [doc.content for doc in context])

    def retrieve(
        self,
        query: str,
        filters: Optional[FilterType] = None,
        top_k: Optional[int] = None,
        index: Optional[str] = None,
        headers: Optional[Dict[str, str]] = None,
        scale_score: Optional[bool] = None,
        document_store: Optional[BaseDocumentStore] = None,
    ) -> List[Document]:
        """
        Scan through the documents in a DocumentStore and return a small number of documents
        that are most relevant to the query.

        :param query: The query
        :param filters: Optional filters to narrow down the search space to documents whose metadata fulfill certain
                        conditions.
                        Filters are defined as nested dictionaries. The keys of the dictionaries can be a logical
                        operator (`"$and"`, `"$or"`, `"$not"`), a comparison operator (`"$eq"`, `"$in"`, `"$gt"`,
                        `"$gte"`, `"$lt"`, `"$lte"`) or a metadata field name.
                        Logical operator keys take a dictionary of metadata field names and/or logical operators as
                        value. Metadata field names take a dictionary of comparison operators as value. Comparison
                        operator keys take a single value or (in case of `"$in"`) a list of values as value.
                        If no logical operator is provided, `"$and"` is used as default operation. If no comparison
                        operator is provided, `"$eq"` (or `"$in"` if the comparison value is a list) is used as default
                        operation.

                            __Example__:

                            ```python
                            filters = {
                                "$and": {
                                    "type": {"$eq": "article"},
                                    "date": {"$gte": "2015-01-01", "$lt": "2021-01-01"},
                                    "rating": {"$gte": 3},
                                    "$or": {
                                        "genre": {"$in": ["economy", "politics"]},
                                        "publisher": {"$eq": "nytimes"}
                                    }
                                }
                            }
                            # or simpler using default operators
                            filters = {
                                "type": "article",
                                "date": {"$gte": "2015-01-01", "$lt": "2021-01-01"},
                                "rating": {"$gte": 3},
                                "$or": {
                                    "genre": ["economy", "politics"],
                                    "publisher": "nytimes"
                                }
                            }
                            ```

                            To use the same logical operator multiple times on the same level, logical operators take
                            optionally a list of dictionaries as value.

                            __Example__:

                            ```python
                            filters = {
                                "$or": [
                                    {
                                        "$and": {
                                            "Type": "News Paper",
                                            "Date": {
                                                "$lt": "2019-01-01"
                                            }
                                        }
                                    },
                                    {
                                        "$and": {
                                            "Type": "Blog Post",
                                            "Date": {
                                                "$gte": "2019-01-01"
                                            }
                                        }
                                    }
                                ]
                            }
                            ```
        :param top_k: How many documents to return per query.
        :param index: The name of the index in the DocumentStore from which to retrieve documents
        :param headers: Custom HTTP headers to pass to document store client if supported (e.g. {'Authorization': 'Basic API_KEY'} for basic authentication)
        :param scale_score: Whether to scale the similarity score to the unit interval (range of [0,1]).
                                           If true similarity scores (e.g. cosine or dot_product) which naturally have a different value range will be scaled to a range of [0,1], where 1 means extremely relevant.
                                           Otherwise raw similarity scores (e.g. cosine or dot_product) will be used.
        :param document_store: the docstore to use for retrieval. If `None`, the one given in the `__init__` is used instead.
        """
        return self.retrieve_batch(
            queries=[query],
            filters=[filters] if filters is not None else None,
            top_k=top_k,
            index=index,
            headers=headers,
            scale_score=scale_score,
            batch_size=1,
        )[0]

    def retrieve_batch(
        self,
        queries: List[str],
        filters: Optional[Union[FilterType, List[Optional[FilterType]]]] = None,
        top_k: Optional[int] = None,
        index: Optional[str] = None,
        headers: Optional[Dict[str, str]] = None,
        batch_size: Optional[int] = None,
        scale_score: Optional[bool] = None,
        document_store: Optional[BaseDocumentStore] = None,
    ) -> List[List[Document]]:
        """
        Scan through the documents in a DocumentStore and return a small number of documents
        that are most relevant to the supplied queries.

        If you supply a single query, a single list of Documents is returned. If you supply a list of queries, a list of
        lists of Documents (one per query) is returned.

        :param queries: Single query string or list of queries.
        :param filters: Optional filters to narrow down the search space to documents whose metadata fulfill certain
                        conditions. Can be a single filter that will be applied to each query or a list of filters
                        (one filter per query).

                        Filters are defined as nested dictionaries. The keys of the dictionaries can be a logical
                        operator (`"$and"`, `"$or"`, `"$not"`), a comparison operator (`"$eq"`, `"$in"`, `"$gt"`,
                        `"$gte"`, `"$lt"`, `"$lte"`) or a metadata field name.
                        Logical operator keys take a dictionary of metadata field names and/or logical operators as
                        value. Metadata field names take a dictionary of comparison operators as value. Comparison
                        operator keys take a single value or (in case of `"$in"`) a list of values as value.
                        If no logical operator is provided, `"$and"` is used as default operation. If no comparison
                        operator is provided, `"$eq"` (or `"$in"` if the comparison value is a list) is used as default
                        operation.

                            __Example__:

                            ```python
                            filters = {
                                "$and": {
                                    "type": {"$eq": "article"},
                                    "date": {"$gte": "2015-01-01", "$lt": "2021-01-01"},
                                    "rating": {"$gte": 3},
                                    "$or": {
                                        "genre": {"$in": ["economy", "politics"]},
                                        "publisher": {"$eq": "nytimes"}
                                    }
                                }
                            }
                            # or simpler using default operators
                            filters = {
                                "type": "article",
                                "date": {"$gte": "2015-01-01", "$lt": "2021-01-01"},
                                "rating": {"$gte": 3},
                                "$or": {
                                    "genre": ["economy", "politics"],
                                    "publisher": "nytimes"
                                }
                            }
                            ```

                            To use the same logical operator multiple times on the same level, logical operators take
                            optionally a list of dictionaries as value.

                            __Example__:

                            ```python
                            filters = {
                                "$or": [
                                    {
                                        "$and": {
                                            "Type": "News Paper",
                                            "Date": {
                                                "$lt": "2019-01-01"
                                            }
                                        }
                                    },
                                    {
                                        "$and": {
                                            "Type": "Blog Post",
                                            "Date": {
                                                "$gte": "2019-01-01"
                                            }
                                        }
                                    }
                                ]
                            }
                            ```
        :param top_k: How many documents to return per query.
        :param index: The name of the index in the DocumentStore from which to retrieve documents
        :param headers: Custom HTTP headers to pass to document store client if supported (e.g. {'Authorization': 'Basic API_KEY'} for basic authentication)
        :param batch_size: Number of queries to embed at a time.
        :param scale_score: Whether to scale the similarity score to the unit interval (range of [0,1]).
                            If true similarity scores (e.g. cosine or dot_product) which naturally have a different
                            value range will be scaled to a range of [0,1], where 1 means extremely relevant.
                            Otherwise raw similarity scores (e.g. cosine or dot_product) will be used.
        :param document_store: the docstore to use for retrieval. If `None`, the one given in the `__init__` is used instead.
        """
        document_store = document_store or self.document_store
        if document_store is None:
            raise ValueError(
                "This Retriever was not initialized with a Document Store. Provide one to the retrieve_batch() method."
            )

        if top_k is None:
            top_k = self.top_k

        if batch_size is None:
            batch_size = self.batch_size

        if isinstance(filters, list):
            if len(filters) != len(queries):
                raise HaystackError(
                    "Number of filters does not match number of queries. Please provide as many filters"
                    " as queries or a single filter that will be applied to each query."
                )
        else:
            filters = [filters] * len(queries)

        if index is None:
            index = document_store.index
        if scale_score is None:
            scale_score = self.scale_score

        documents = []
        batches = self._get_batches(queries=queries, batch_size=batch_size)
        # TODO: Currently filters are applied both for final and context documents.
        # maybe they should only apply for final docs? or make it configurable with a param?
        pb = tqdm(total=len(queries), disable=not self.progress_bar, desc="Querying")
        for batch, cur_filters in zip(batches, filters):
            context_docs: List[List[Document]] = [[] for _ in range(len(batch))]
            for it in range(self.num_iterations):
                texts = [self._merge_query_and_context(q, c) for q, c in zip(batch, context_docs)]
                query_embs = self.embed_queries(texts)
                cur_docs_batch = document_store.query_by_embedding_batch(
                    query_embs=query_embs,
                    top_k=top_k,
                    filters=cur_filters,
                    index=index,
                    headers=headers,
                    scale_score=scale_score,
                )
                if it < self.num_iterations - 1:
                    # add doc with highest score to context
                    for idx, cur_docs in enumerate(cur_docs_batch):
                        if len(cur_docs) > 0:
                            context_docs[idx].append(cur_docs[0])
                else:
                    # documents in the last iteration are final results
                    documents.extend(cur_docs_batch)
            pb.update(len(batch))
        pb.close()

        return documents<|MERGE_RESOLUTION|>--- conflicted
+++ resolved
@@ -1472,11 +1472,7 @@
         :param embedding_model: Local path or name of model in Hugging Face's model hub such
                                 as ``'sentence-transformers/all-MiniLM-L6-v2'``. The embedding model could also
                                 potentially be an OpenAI model ["ada", "babbage", "davinci", "curie"] or
-<<<<<<< HEAD
                                 a Cohere model ["small", "large"].
-=======
-                                a Cohere model ["embed-english-v2.0", "embed-english-light-v2.0", "embed-multilingual-v2.0"].
->>>>>>> c78e1a7e
         :param model_version: The version of model to use from the HuggingFace model hub. Can be tag name, branch name, or commit hash.
         :param use_gpu: Whether to use all available GPUs or the CPU. Falls back on CPU if no GPU is available.
         :param batch_size: Number of documents to encode at once.
@@ -1882,11 +1878,7 @@
         )
         if valid_openai_model_name:
             return "openai"
-<<<<<<< HEAD
         if model_name_or_path in ["small", "large", "multilingual-22-12", "finance-sentiment"]:
-=======
-        if model_name_or_path in COHERE_EMBEDDING_MODELS:
->>>>>>> c78e1a7e
             return "cohere"
         # Check if model name is a local directory with sentence transformers config file in it
         if Path(model_name_or_path).exists():
