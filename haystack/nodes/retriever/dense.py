from typing import List, Dict, Union, Optional

import logging
import numpy as np
from pathlib import Path
from tqdm.auto import tqdm

import torch
from torch.nn import DataParallel
from torch.utils.data.sampler import SequentialSampler

from haystack.schema import Document
from haystack.document_stores import BaseDocumentStore
from haystack.nodes.retriever.base import BaseRetriever
from haystack.nodes.retriever._embedding_encoder import _EMBEDDING_ENCODERS
from haystack.modeling.model.tokenization import Tokenizer
from haystack.modeling.model.language_model import LanguageModel
from haystack.modeling.model.biadaptive_model import BiAdaptiveModel
from haystack.modeling.model.triadaptive_model import TriAdaptiveModel
from haystack.modeling.model.prediction_head import TextSimilarityHead
from haystack.modeling.data_handler.processor import TextSimilarityProcessor, TableTextSimilarityProcessor
from haystack.modeling.data_handler.data_silo import DataSilo
from haystack.modeling.data_handler.dataloader import NamedDataLoader
from haystack.modeling.model.optimization import initialize_optimizer
from haystack.modeling.training.base import Trainer
from haystack.modeling.utils import initialize_device_settings


logger = logging.getLogger(__name__)


class DensePassageRetriever(BaseRetriever):
    """
    Retriever that uses a bi-encoder (one transformer for query, one transformer for passage).
    See the original paper for more details:
    Karpukhin, Vladimir, et al. (2020): "Dense Passage Retrieval for Open-Domain Question Answering."
    (https://arxiv.org/abs/2004.04906).
    """

    def __init__(
        self,
        document_store: BaseDocumentStore,
        query_embedding_model: Union[Path, str] = "facebook/dpr-question_encoder-single-nq-base",
        passage_embedding_model: Union[Path, str] = "facebook/dpr-ctx_encoder-single-nq-base",
        model_version: Optional[str] = None,
        max_seq_len_query: int = 64,
        max_seq_len_passage: int = 256,
        top_k: int = 10,
        use_gpu: bool = True,
        batch_size: int = 16,
        embed_title: bool = True,
        use_fast_tokenizers: bool = True,
        infer_tokenizer_classes: bool = False,
        similarity_function: str = "dot_product",
        global_loss_buffer_size: int = 150000,
        progress_bar: bool = True,
        devices: Optional[List[Union[int, str, torch.device]]] = None,
        use_auth_token: Optional[Union[str, bool]] = None,
    ):
        """
        Init the Retriever incl. the two encoder models from a local or remote model checkpoint.
        The checkpoint format matches huggingface transformers' model format

        **Example:**

                ```python
                |    # remote model from FAIR
                |    DensePassageRetriever(document_store=your_doc_store,
                |                          query_embedding_model="facebook/dpr-question_encoder-single-nq-base",
                |                          passage_embedding_model="facebook/dpr-ctx_encoder-single-nq-base")
                |    # or from local path
                |    DensePassageRetriever(document_store=your_doc_store,
                |                          query_embedding_model="model_directory/question-encoder",
                |                          passage_embedding_model="model_directory/context-encoder")
                ```

        :param document_store: An instance of DocumentStore from which to retrieve documents.
        :param query_embedding_model: Local path or remote name of question encoder checkpoint. The format equals the
                                      one used by hugging-face transformers' modelhub models
                                      Currently available remote names: ``"facebook/dpr-question_encoder-single-nq-base"``
        :param passage_embedding_model: Local path or remote name of passage encoder checkpoint. The format equals the
                                        one used by hugging-face transformers' modelhub models
                                        Currently available remote names: ``"facebook/dpr-ctx_encoder-single-nq-base"``
        :param model_version: The version of model to use from the HuggingFace model hub. Can be tag name, branch name, or commit hash.
        :param max_seq_len_query: Longest length of each query sequence. Maximum number of tokens for the query text. Longer ones will be cut down."
        :param max_seq_len_passage: Longest length of each passage/context sequence. Maximum number of tokens for the passage text. Longer ones will be cut down."
        :param top_k: How many documents to return per query.
        :param use_gpu: Whether to use all available GPUs or the CPU. Falls back on CPU if no GPU is available.
        :param batch_size: Number of questions or passages to encode at once. In case of multiple gpus, this will be the total batch size.
        :param embed_title: Whether to concatenate title and passage to a text pair that is then used to create the embedding.
                            This is the approach used in the original paper and is likely to improve performance if your
                            titles contain meaningful information for retrieval (topic, entities etc.) .
                            The title is expected to be present in doc.meta["name"] and can be supplied in the documents
                            before writing them to the DocumentStore like this:
                            {"text": "my text", "meta": {"name": "my title"}}.
        :param use_fast_tokenizers: Whether to use fast Rust tokenizers
        :param infer_tokenizer_classes: Whether to infer tokenizer class from the model config / name.
                                        If `False`, the class always loads `DPRQuestionEncoderTokenizer` and `DPRContextEncoderTokenizer`.
        :param similarity_function: Which function to apply for calculating the similarity of query and passage embeddings during training.
                                    Options: `dot_product` (Default) or `cosine`
        :param global_loss_buffer_size: Buffer size for all_gather() in DDP.
                                        Increase if errors like "encoded data exceeds max_size ..." come up
        :param progress_bar: Whether to show a tqdm progress bar or not.
                             Can be helpful to disable in production deployments to keep the logs clean.
        :param devices: List of GPU devices to limit inference to certain GPUs and not use all available ones (e.g. ["cuda:0"]).
                        As multi-GPU training is currently not implemented for DPR, training will only use the first device provided in this list.
        :param use_auth_token:  API token used to download private models from Huggingface. If this parameter is set to `True`,
                                the local token will be used, which must be previously created via `transformer-cli login`.
                                Additional information can be found here https://huggingface.co/transformers/main_classes/model.html#transformers.PreTrainedModel.from_pretrained
        """
        # save init parameters to enable export of component config as YAML
        self.set_config(
            document_store=document_store,
            query_embedding_model=query_embedding_model,
            passage_embedding_model=passage_embedding_model,
            model_version=model_version,
            max_seq_len_query=max_seq_len_query,
            max_seq_len_passage=max_seq_len_passage,
            top_k=top_k,
            use_gpu=use_gpu,
            batch_size=batch_size,
            embed_title=embed_title,
            use_fast_tokenizers=use_fast_tokenizers,
            infer_tokenizer_classes=infer_tokenizer_classes,
            similarity_function=similarity_function,
            progress_bar=progress_bar,
            devices=devices,
            use_auth_token=use_auth_token,
        )

        if devices is not None:
            self.devices = devices
        else:
            self.devices, _ = initialize_device_settings(use_cuda=use_gpu, multi_gpu=True)

        if batch_size < len(self.devices):
            logger.warning("Batch size is less than the number of devices. All gpus will not be utilized.")

        self.document_store = document_store
        self.batch_size = batch_size
        self.progress_bar = progress_bar
        self.top_k = top_k

        if document_store is None:
            logger.warning(
                "DensePassageRetriever initialized without a document store. "
                "This is fine if you are performing DPR training. "
                "Otherwise, please provide a document store in the constructor."
            )
        elif document_store.similarity != "dot_product":
            logger.warning(
                f"You are using a Dense Passage Retriever model with the {document_store.similarity} function. "
                "We recommend you use dot_product instead. "
                "This can be set when initializing the DocumentStore"
            )

        self.infer_tokenizer_classes = infer_tokenizer_classes
<<<<<<< HEAD
        tokenizers_default_classes = {
            "query": "AutoTokenizer",
            "passage": "AutoTokenizer"
        }
=======
        tokenizers_default_classes = {"query": "DPRQuestionEncoderTokenizer", "passage": "DPRContextEncoderTokenizer"}
>>>>>>> a59bca36
        if self.infer_tokenizer_classes:
            tokenizers_default_classes["query"] = None  # type: ignore
            tokenizers_default_classes["passage"] = None  # type: ignore

        # Init & Load Encoders
        self.query_tokenizer = Tokenizer.load(
            pretrained_model_name_or_path=query_embedding_model,
            revision=model_version,
            do_lower_case=True,
            use_fast=use_fast_tokenizers,
            tokenizer_class=tokenizers_default_classes["query"],
            use_auth_token=use_auth_token,
        )
        self.query_encoder = LanguageModel.load(
            pretrained_model_name_or_path=query_embedding_model,
            revision=model_version,
            language_model_class="DPRQuestionEncoder",
            use_auth_token=use_auth_token,
        )
        self.passage_tokenizer = Tokenizer.load(
            pretrained_model_name_or_path=passage_embedding_model,
            revision=model_version,
            do_lower_case=True,
            use_fast=use_fast_tokenizers,
            tokenizer_class=tokenizers_default_classes["passage"],
            use_auth_token=use_auth_token,
        )
        self.passage_encoder = LanguageModel.load(
            pretrained_model_name_or_path=passage_embedding_model,
            revision=model_version,
            language_model_class="DPRContextEncoder",
            use_auth_token=use_auth_token,
        )

        self.processor = TextSimilarityProcessor(
            query_tokenizer=self.query_tokenizer,
            passage_tokenizer=self.passage_tokenizer,
            max_seq_len_passage=max_seq_len_passage,
            max_seq_len_query=max_seq_len_query,
            label_list=["hard_negative", "positive"],
            metric="text_similarity_metric",
            embed_title=embed_title,
            num_hard_negatives=0,
            num_positives=1,
        )
        prediction_head = TextSimilarityHead(
            similarity_function=similarity_function, global_loss_buffer_size=global_loss_buffer_size
        )
        self.model = BiAdaptiveModel(
            language_model1=self.query_encoder,
            language_model2=self.passage_encoder,
            prediction_heads=[prediction_head],
            embeds_dropout_prob=0.1,
            lm1_output_types=["per_sequence"],
            lm2_output_types=["per_sequence"],
            device=str(self.devices[0]),
        )

        self.model.connect_heads_with_processor(self.processor.tasks, require_labels=False)

        if len(self.devices) > 1:
            self.model = DataParallel(self.model, device_ids=self.devices)

    def retrieve(
        self,
        query: str,
        filters: dict = None,
        top_k: Optional[int] = None,
        index: str = None,
        headers: Optional[Dict[str, str]] = None,
    ) -> List[Document]:
        """
        Scan through documents in DocumentStore and return a small number documents
        that are most relevant to the query.

        :param query: The query
        :param filters: A dictionary where the keys specify a metadata field and the value is a list of accepted values for that field
        :param top_k: How many documents to return per query.
        :param index: The name of the index in the DocumentStore from which to retrieve documents
        """
        if top_k is None:
            top_k = self.top_k
        if not self.document_store:
            logger.error("Cannot perform retrieve() since DensePassageRetriever initialized with document_store=None")
            return []
        if index is None:
            index = self.document_store.index
        query_emb = self.embed_queries(texts=[query])
        documents = self.document_store.query_by_embedding(
            query_emb=query_emb[0], top_k=top_k, filters=filters, index=index, headers=headers
        )
        return documents

    def _get_predictions(self, dicts):
        """
        Feed a preprocessed dataset to the model and get the actual predictions (forward pass + formatting).

        :param dicts: list of dictionaries
        examples:[{'query': "where is florida?"}, {'query': "who wrote lord of the rings?"}, ...]
                [{'passages': [{
                    "title": 'Big Little Lies (TV series)',
                    "text": 'series garnered several accolades. It received..',
                    "label": 'positive',
                    "external_id": '18768923'},
                    {"title": 'Framlingham Castle',
                    "text": 'Castle on the Hill "Castle on the Hill" is a song by English..',
                    "label": 'positive',
                    "external_id": '19930582'}, ...]
        :return: dictionary of embeddings for "passages" and "query"
        """
        dataset, tensor_names, _, baskets = self.processor.dataset_from_dicts(
            dicts, indices=[i for i in range(len(dicts))], return_baskets=True
        )

        data_loader = NamedDataLoader(
            dataset=dataset, sampler=SequentialSampler(dataset), batch_size=self.batch_size, tensor_names=tensor_names
        )
        all_embeddings = {"query": [], "passages": []}
        self.model.eval()

        # When running evaluations etc., we don't want a progress bar for every single query
        if len(dataset) == 1:
            disable_tqdm = True
        else:
            disable_tqdm = not self.progress_bar

        with tqdm(
            total=len(data_loader) * self.batch_size,
            unit=" Docs",
            desc=f"Create embeddings",
            position=1,
            leave=False,
            disable=disable_tqdm,
        ) as progress_bar:
            for batch in data_loader:
                batch = {key: batch[key].to(self.devices[0]) for key in batch}

                # get logits
                with torch.no_grad():
                    query_embeddings, passage_embeddings = self.model.forward(**batch)[0]
                    if query_embeddings is not None:
                        all_embeddings["query"].append(query_embeddings.cpu().numpy())
                    if passage_embeddings is not None:
                        all_embeddings["passages"].append(passage_embeddings.cpu().numpy())
                progress_bar.update(self.batch_size)

        if all_embeddings["passages"]:
            all_embeddings["passages"] = np.concatenate(all_embeddings["passages"])
        if all_embeddings["query"]:
            all_embeddings["query"] = np.concatenate(all_embeddings["query"])
        return all_embeddings

    def embed_queries(self, texts: List[str]) -> List[np.ndarray]:
        """
        Create embeddings for a list of queries using the query encoder

        :param texts: Queries to embed
        :return: Embeddings, one per input queries
        """
        queries = [{"query": q} for q in texts]
        result = self._get_predictions(queries)["query"]
        return result

    def embed_documents(self, docs: List[Document]) -> List[np.ndarray]:
        """
        Create embeddings for a list of documents using the passage encoder

        :param docs: List of Document objects used to represent documents / passages in a standardized way within Haystack.
        :return: Embeddings of documents / passages shape (batch_size, embedding_dim)
        """
        if self.processor.num_hard_negatives != 0:
            logger.warning(
                f"'num_hard_negatives' is set to {self.processor.num_hard_negatives}, but inference does "
                f"not require any hard negatives. Setting num_hard_negatives to 0."
            )
            self.processor.num_hard_negatives = 0

        passages = [
            {
                "passages": [
                    {
                        "title": d.meta["name"] if d.meta and "name" in d.meta else "",
                        "text": d.content,
                        "label": d.meta["label"] if d.meta and "label" in d.meta else "positive",
                        "external_id": d.id,
                    }
                ]
            }
            for d in docs
        ]
        embeddings = self._get_predictions(passages)["passages"]

        return embeddings

    def train(
        self,
        data_dir: str,
        train_filename: str,
        dev_filename: str = None,
        test_filename: str = None,
        max_samples: int = None,
        max_processes: int = 128,
        multiprocessing_strategy: Optional[str] = None,
        dev_split: float = 0,
        batch_size: int = 2,
        embed_title: bool = True,
        num_hard_negatives: int = 1,
        num_positives: int = 1,
        n_epochs: int = 3,
        evaluate_every: int = 1000,
        n_gpu: int = 1,
        learning_rate: float = 1e-5,
        epsilon: float = 1e-08,
        weight_decay: float = 0.0,
        num_warmup_steps: int = 100,
        grad_acc_steps: int = 1,
        use_amp: str = None,
        optimizer_name: str = "AdamW",
        optimizer_correct_bias: bool = True,
        save_dir: str = "../saved_models/dpr",
        query_encoder_save_dir: str = "query_encoder",
        passage_encoder_save_dir: str = "passage_encoder",
    ):
        """
        train a DensePassageRetrieval model
        :param data_dir: Directory where training file, dev file and test file are present
        :param train_filename: training filename
        :param dev_filename: development set filename, file to be used by model in eval step of training
        :param test_filename: test set filename, file to be used by model in test step after training
        :param max_samples: maximum number of input samples to convert. Can be used for debugging a smaller dataset.
        :param max_processes: the maximum number of processes to spawn in the multiprocessing.Pool used in DataSilo.
                              It can be set to 1 to disable the use of multiprocessing or make debugging easier.
        :param multiprocessing_strategy: Set the multiprocessing sharing strategy, this can be one of file_descriptor/file_system depending on your OS.
                                         If your system has low limits for the number of open file descriptors, and you can’t raise them,
                                         you should use the file_system strategy.
        :param dev_split: The proportion of the train set that will sliced. Only works if dev_filename is set to None
        :param batch_size: total number of samples in 1 batch of data
        :param embed_title: whether to concatenate passage title with each passage. The default setting in official DPR embeds passage title with the corresponding passage
        :param num_hard_negatives: number of hard negative passages(passages which are very similar(high score by BM25) to query but do not contain the answer
        :param num_positives: number of positive passages
        :param n_epochs: number of epochs to train the model on
        :param evaluate_every: number of training steps after evaluation is run
        :param n_gpu: number of gpus to train on
        :param learning_rate: learning rate of optimizer
        :param epsilon: epsilon parameter of optimizer
        :param weight_decay: weight decay parameter of optimizer
        :param grad_acc_steps: number of steps to accumulate gradient over before back-propagation is done
        :param use_amp: Whether to use automatic mixed precision (AMP) or not. The options are:
                    "O0" (FP32)
                    "O1" (Mixed Precision)
                    "O2" (Almost FP16)
                    "O3" (Pure FP16).
                    For more information, refer to: https://nvidia.github.io/apex/amp.html
        :param optimizer_name: what optimizer to use (default: AdamW)
        :param num_warmup_steps: number of warmup steps
        :param optimizer_correct_bias: Whether to correct bias in optimizer
        :param save_dir: directory where models are saved
        :param query_encoder_save_dir: directory inside save_dir where query_encoder model files are saved
        :param passage_encoder_save_dir: directory inside save_dir where passage_encoder model files are saved
        """
        self.processor.embed_title = embed_title
        self.processor.data_dir = Path(data_dir)
        self.processor.train_filename = train_filename
        self.processor.dev_filename = dev_filename
        self.processor.test_filename = test_filename
        self.processor.max_samples = max_samples
        self.processor.dev_split = dev_split
        self.processor.num_hard_negatives = num_hard_negatives
        self.processor.num_positives = num_positives

        if isinstance(self.model, DataParallel):
            self.model.module.connect_heads_with_processor(self.processor.tasks, require_labels=True)
        else:
            self.model.connect_heads_with_processor(self.processor.tasks, require_labels=True)

        data_silo = DataSilo(
            processor=self.processor,
            batch_size=batch_size,
            distributed=False,
            max_processes=max_processes,
            multiprocessing_strategy=multiprocessing_strategy,
        )

        # 5. Create an optimizer
        self.model, optimizer, lr_schedule = initialize_optimizer(
            model=self.model,
            learning_rate=learning_rate,
            optimizer_opts={
                "name": optimizer_name,
                "correct_bias": optimizer_correct_bias,
                "weight_decay": weight_decay,
                "eps": epsilon,
            },
            schedule_opts={"name": "LinearWarmup", "num_warmup_steps": num_warmup_steps},
            n_batches=len(data_silo.loaders["train"]),
            n_epochs=n_epochs,
            grad_acc_steps=grad_acc_steps,
            device=self.devices[0],  # Only use first device while multi-gpu training is not implemented
            use_amp=use_amp,
        )

        # 6. Feed everything to the Trainer, which keeps care of growing our model and evaluates it from time to time
        trainer = Trainer(
            model=self.model,
            optimizer=optimizer,
            data_silo=data_silo,
            epochs=n_epochs,
            n_gpu=n_gpu,
            lr_schedule=lr_schedule,
            evaluate_every=evaluate_every,
            device=self.devices[0],  # Only use first device while multi-gpu training is not implemented
            use_amp=use_amp,
        )

        # 7. Let it grow! Watch the tracked metrics live on the public mlflow server: https://public-mlflow.deepset.ai
        trainer.train()

        self.model.save(Path(save_dir), lm1_name=query_encoder_save_dir, lm2_name=passage_encoder_save_dir)
        self.query_tokenizer.save_pretrained(f"{save_dir}/{query_encoder_save_dir}")
        self.passage_tokenizer.save_pretrained(f"{save_dir}/{passage_encoder_save_dir}")

        if len(self.devices) > 1 and not isinstance(self.model, DataParallel):
            self.model = DataParallel(self.model, device_ids=self.devices)

    def save(
        self,
        save_dir: Union[Path, str],
        query_encoder_dir: str = "query_encoder",
        passage_encoder_dir: str = "passage_encoder",
    ):
        """
        Save DensePassageRetriever to the specified directory.

        :param save_dir: Directory to save to.
        :param query_encoder_dir: Directory in save_dir that contains query encoder model.
        :param passage_encoder_dir: Directory in save_dir that contains passage encoder model.
        :return: None
        """
        save_dir = Path(save_dir)
        self.model.save(save_dir, lm1_name=query_encoder_dir, lm2_name=passage_encoder_dir)
        save_dir = str(save_dir)
        self.query_tokenizer.save_pretrained(save_dir + f"/{query_encoder_dir}")
        self.passage_tokenizer.save_pretrained(save_dir + f"/{passage_encoder_dir}")

    @classmethod
    def load(
        cls,
        load_dir: Union[Path, str],
        document_store: BaseDocumentStore,
        max_seq_len_query: int = 64,
        max_seq_len_passage: int = 256,
        use_gpu: bool = True,
        batch_size: int = 16,
        embed_title: bool = True,
        use_fast_tokenizers: bool = True,
        similarity_function: str = "dot_product",
        query_encoder_dir: str = "query_encoder",
        passage_encoder_dir: str = "passage_encoder",
        infer_tokenizer_classes: bool = False,
    ):
        """
        Load DensePassageRetriever from the specified directory.
        """
        load_dir = Path(load_dir)
        dpr = cls(
            document_store=document_store,
            query_embedding_model=Path(load_dir) / query_encoder_dir,
            passage_embedding_model=Path(load_dir) / passage_encoder_dir,
            max_seq_len_query=max_seq_len_query,
            max_seq_len_passage=max_seq_len_passage,
            use_gpu=use_gpu,
            batch_size=batch_size,
            embed_title=embed_title,
            use_fast_tokenizers=use_fast_tokenizers,
            similarity_function=similarity_function,
            infer_tokenizer_classes=infer_tokenizer_classes,
        )
        logger.info(f"DPR model loaded from {load_dir}")

        return dpr


class TableTextRetriever(BaseRetriever):
    """
    Retriever that uses a tri-encoder to jointly retrieve among a database consisting of text passages and tables
    (one transformer for query, one transformer for text passages, one transformer for tables).
    See the original paper for more details:
    Kostić, Bogdan, et al. (2021): "Multi-modal Retrieval of Tables and Texts Using Tri-encoder Models"
    (https://arxiv.org/abs/2108.04049),
    """

    def __init__(
        self,
        document_store: BaseDocumentStore,
        query_embedding_model: Union[Path, str] = "deepset/bert-small-mm_retrieval-question_encoder",
        passage_embedding_model: Union[Path, str] = "deepset/bert-small-mm_retrieval-passage_encoder",
        table_embedding_model: Union[Path, str] = "deepset/bert-small-mm_retrieval-table_encoder",
        model_version: Optional[str] = None,
        max_seq_len_query: int = 64,
        max_seq_len_passage: int = 256,
        max_seq_len_table: int = 256,
        top_k: int = 10,
        use_gpu: bool = True,
        batch_size: int = 16,
        embed_meta_fields: List[str] = ["name", "section_title", "caption"],
        use_fast_tokenizers: bool = True,
        infer_tokenizer_classes: bool = False,
        similarity_function: str = "dot_product",
        global_loss_buffer_size: int = 150000,
        progress_bar: bool = True,
        devices: Optional[List[Union[int, str, torch.device]]] = None,
        use_auth_token: Optional[Union[str, bool]] = None,
    ):
        """
        Init the Retriever incl. the two encoder models from a local or remote model checkpoint.
        The checkpoint format matches huggingface transformers' model format

        :param document_store: An instance of DocumentStore from which to retrieve documents.
        :param query_embedding_model: Local path or remote name of question encoder checkpoint. The format equals the
                                      one used by hugging-face transformers' modelhub models.
        :param passage_embedding_model: Local path or remote name of passage encoder checkpoint. The format equals the
                                        one used by hugging-face transformers' modelhub models.
        :param table_embedding_model: Local path or remote name of table encoder checkpoint. The format equala the
                                      one used by hugging-face transformers' modelhub models.
        :param model_version: The version of model to use from the HuggingFace model hub. Can be tag name, branch name, or commit hash.
        :param max_seq_len_query: Longest length of each query sequence. Maximum number of tokens for the query text. Longer ones will be cut down."
        :param max_seq_len_passage: Longest length of each passage/context sequence. Maximum number of tokens for the passage text. Longer ones will be cut down."
        :param top_k: How many documents to return per query.
        :param use_gpu: Whether to use all available GPUs or the CPU. Falls back on CPU if no GPU is available.
        :param batch_size: Number of questions or passages to encode at once. In case of multiple gpus, this will be the total batch size.
        :param embed_meta_fields: Concatenate the provided meta fields and text passage / table to a text pair that is
                                  then  used to create the embedding.
                                  This is the approach used in the original paper and is likely to improve
                                  performance if your titles contain meaningful information for retrieval
                                  (topic, entities etc.).
        :param use_fast_tokenizers: Whether to use fast Rust tokenizers
        :param infer_tokenizer_classes: Whether to infer tokenizer class from the model config / name.
                                        If `False`, the class always loads `DPRQuestionEncoderTokenizer` and `DPRContextEncoderTokenizer`.
        :param similarity_function: Which function to apply for calculating the similarity of query and passage embeddings during training.
                                    Options: `dot_product` (Default) or `cosine`
        :param global_loss_buffer_size: Buffer size for all_gather() in DDP.
                                        Increase if errors like "encoded data exceeds max_size ..." come up
        :param progress_bar: Whether to show a tqdm progress bar or not.
                             Can be helpful to disable in production deployments to keep the logs clean.
        :param devices: List of GPU devices to limit inference to certain GPUs and not use all available ones (e.g. ["cuda:0"]).
                        As multi-GPU training is currently not implemented for DPR, training will only use the first device provided in this list.
        :param use_auth_token:  API token used to download private models from Huggingface. If this parameter is set to `True`,
                                the local token will be used, which must be previously created via `transformer-cli login`.
                                Additional information can be found here https://huggingface.co/transformers/main_classes/model.html#transformers.PreTrainedModel.from_pretrained
        """
        # save init parameters to enable export of component config as YAML
        self.set_config(
            document_store=document_store,
            query_embedding_model=query_embedding_model,
            passage_embedding_model=passage_embedding_model,
            table_embedding_model=table_embedding_model,
            model_version=model_version,
            max_seq_len_query=max_seq_len_query,
            max_seq_len_passage=max_seq_len_passage,
            max_seq_len_table=max_seq_len_table,
            top_k=top_k,
            use_gpu=use_gpu,
            batch_size=batch_size,
            embed_meta_fields=embed_meta_fields,
            use_fast_tokenizers=use_fast_tokenizers,
            infer_tokenizer_classes=infer_tokenizer_classes,
            similarity_function=similarity_function,
            progress_bar=progress_bar,
            devices=devices,
            use_auth_token=use_auth_token,
        )

        if devices is not None:
            self.devices = devices
        else:
            self.devices, _ = initialize_device_settings(use_cuda=use_gpu, multi_gpu=True)

        if batch_size < len(self.devices):
            logger.warning("Batch size is less than the number of devices. All gpus will not be utilized.")

        self.document_store = document_store
        self.batch_size = batch_size
        self.progress_bar = progress_bar
        self.top_k = top_k
        self.embed_meta_fields = embed_meta_fields

        if document_store is None:
            logger.warning(
                "DensePassageRetriever initialized without a document store. "
                "This is fine if you are performing DPR training. "
                "Otherwise, please provide a document store in the constructor."
            )
        elif document_store.similarity != "dot_product":
            logger.warning(
                f"You are using a Dense Passage Retriever model with the {document_store.similarity} function. "
                "We recommend you use dot_product instead. "
                "This can be set when initializing the DocumentStore"
            )

        self.infer_tokenizer_classes = infer_tokenizer_classes
        tokenizers_default_classes = {
            "query": "DPRQuestionEncoderTokenizer",
            "passage": "DPRContextEncoderTokenizer",
            "table": "DPRContextEncoderTokenizer",
        }
        if self.infer_tokenizer_classes:
            tokenizers_default_classes["query"] = None  # type: ignore
            tokenizers_default_classes["passage"] = None  # type: ignore
            tokenizers_default_classes["table"] = None  # type: ignore

        # Init & Load Encoders
        self.query_tokenizer = Tokenizer.load(
            pretrained_model_name_or_path=query_embedding_model,
            revision=model_version,
            do_lower_case=True,
            use_fast=use_fast_tokenizers,
            tokenizer_class=tokenizers_default_classes["query"],
            use_auth_token=use_auth_token,
        )
        self.query_encoder = LanguageModel.load(
            pretrained_model_name_or_path=query_embedding_model,
            revision=model_version,
            language_model_class="DPRQuestionEncoder",
            use_auth_token=use_auth_token,
        )
        self.passage_tokenizer = Tokenizer.load(
            pretrained_model_name_or_path=passage_embedding_model,
            revision=model_version,
            do_lower_case=True,
            use_fast=use_fast_tokenizers,
            tokenizer_class=tokenizers_default_classes["passage"],
            use_auth_token=use_auth_token,
        )
        self.passage_encoder = LanguageModel.load(
            pretrained_model_name_or_path=passage_embedding_model,
            revision=model_version,
            language_model_class="DPRContextEncoder",
            use_auth_token=use_auth_token,
        )
        self.table_tokenizer = Tokenizer.load(
            pretrained_model_name_or_path=table_embedding_model,
            revision=model_version,
            do_lower_case=True,
            use_fast=use_fast_tokenizers,
            tokenizer_class=tokenizers_default_classes["table"],
            use_auth_token=use_auth_token,
        )
        self.table_encoder = LanguageModel.load(
            pretrained_model_name_or_path=table_embedding_model,
            revision=model_version,
            language_model_class="DPRContextEncoder",
            use_auth_token=use_auth_token,
        )

        self.processor = TableTextSimilarityProcessor(
            query_tokenizer=self.query_tokenizer,
            passage_tokenizer=self.passage_tokenizer,
            table_tokenizer=self.table_tokenizer,
            max_seq_len_query=max_seq_len_query,
            max_seq_len_passage=max_seq_len_passage,
            max_seq_len_table=max_seq_len_table,
            label_list=["hard_negative", "positive"],
            metric="text_similarity_metric",
            embed_meta_fields=embed_meta_fields,
            num_hard_negatives=0,
            num_positives=1,
        )

        prediction_head = TextSimilarityHead(
            similarity_function=similarity_function, global_loss_buffer_size=global_loss_buffer_size
        )

        self.model = TriAdaptiveModel(
            language_model1=self.query_encoder,
            language_model2=self.passage_encoder,
            language_model3=self.table_encoder,
            prediction_heads=[prediction_head],
            embeds_dropout_prob=0.1,
            lm1_output_types=["per_sequence"],
            lm2_output_types=["per_sequence"],
            lm3_output_types=["per_sequence"],
            device=str(self.devices[0]),
        )

        self.model.connect_heads_with_processor(self.processor.tasks, require_labels=False)

        if len(self.devices) > 1:
            self.model = DataParallel(self.model, device_ids=self.devices)

    def retrieve(
        self,
        query: str,
        filters: dict = None,
        top_k: Optional[int] = None,
        index: str = None,
        headers: Optional[Dict[str, str]] = None,
    ) -> List[Document]:
        if top_k is None:
            top_k = self.top_k
        if not self.document_store:
            logger.error("Cannot perform retrieve() since DensePassageRetriever initialized with document_store=None")
            return []
        if index is None:
            index = self.document_store.index
        query_emb = self.embed_queries(texts=[query])
        documents = self.document_store.query_by_embedding(
            query_emb=query_emb[0], top_k=top_k, filters=filters, index=index, headers=headers
        )
        return documents

    def _get_predictions(self, dicts: List[Dict]) -> Dict[str, List[np.ndarray]]:
        """
        Feed a preprocessed dataset to the model and get the actual predictions (forward pass + formatting).

        :param dicts: list of dictionaries
        examples:[{'query': "where is florida?"}, {'query': "who wrote lord of the rings?"}, ...]
                [{'passages': [{
                    "title": 'Big Little Lies (TV series)',
                    "text": 'series garnered several accolades. It received..',
                    "label": 'positive',
                    "external_id": '18768923'},
                    {"title": 'Framlingham Castle',
                    "text": 'Castle on the Hill "Castle on the Hill" is a song by English..',
                    "label": 'positive',
                    "external_id": '19930582'}, ...]
        :return: dictionary of embeddings for "passages" and "query"
        """

        dataset, tensor_names, _, baskets = self.processor.dataset_from_dicts(
            dicts, indices=[i for i in range(len(dicts))], return_baskets=True
        )

        data_loader = NamedDataLoader(
            dataset=dataset, sampler=SequentialSampler(dataset), batch_size=self.batch_size, tensor_names=tensor_names
        )
        all_embeddings: Dict = {"query": [], "passages": []}
        self.model.eval()

        # When running evaluations etc., we don't want a progress bar for every single query
        if dataset and len(dataset) == 1:
            disable_tqdm = True
        else:
            disable_tqdm = not self.progress_bar

        with tqdm(
            total=len(data_loader) * self.batch_size,
            unit=" Docs",
            desc=f"Create embeddings",
            position=1,
            leave=False,
            disable=disable_tqdm,
        ) as progress_bar:
            for batch in data_loader:
                batch = {key: batch[key].to(self.devices[0]) for key in batch}

                # get logits
                with torch.no_grad():
                    query_embeddings, passage_embeddings = self.model.forward(**batch)[0]
                    if query_embeddings is not None:
                        all_embeddings["query"].append(query_embeddings.cpu().numpy())
                    if passage_embeddings is not None:
                        all_embeddings["passages"].append(passage_embeddings.cpu().numpy())
                progress_bar.update(self.batch_size)

        if all_embeddings["passages"]:
            all_embeddings["passages"] = np.concatenate(all_embeddings["passages"])
        if all_embeddings["query"]:
            all_embeddings["query"] = np.concatenate(all_embeddings["query"])
        return all_embeddings

    def embed_queries(self, texts: List[str]) -> List[np.ndarray]:
        """
        Create embeddings for a list of queries using the query encoder

        :param texts: Queries to embed
        :return: Embeddings, one per input queries
        """
        queries = [{"query": q} for q in texts]
        result = self._get_predictions(queries)["query"]
        return result

    def embed_documents(self, docs: List[Document]) -> List[np.ndarray]:
        """
        Create embeddings for a list of text documents and / or tables using the text passage encoder and
        the table encoder.

        :param docs: List of Document objects used to represent documents / passages in
                     a standardized way within Haystack.
        :return: Embeddings of documents / passages. Shape: (batch_size, embedding_dim)
        """

        if self.processor.num_hard_negatives != 0:
            logger.warning(
                f"'num_hard_negatives' is set to {self.processor.num_hard_negatives}, but inference does "
                f"not require any hard negatives. Setting num_hard_negatives to 0."
            )
            self.processor.num_hard_negatives = 0

        model_input = []
        for doc in docs:
            if doc.content_type == "table":
                model_input.append(
                    {
                        "passages": [
                            {
                                "meta": [
                                    doc.meta[meta_field]
                                    for meta_field in self.embed_meta_fields
                                    if meta_field in doc.meta and isinstance(doc.meta[meta_field], str)
                                ],
                                "columns": doc.content.columns.tolist(),  # type: ignore
                                "rows": doc.content.values.tolist(),  # type: ignore
                                "label": doc.meta["label"] if doc.meta and "label" in doc.meta else "positive",
                                "type": "table",
                                "external_id": doc.id,
                            }
                        ]
                    }
                )
            else:
                model_input.append(
                    {
                        "passages": [
                            {
                                "meta": [
                                    doc.meta[meta_field]
                                    for meta_field in self.embed_meta_fields
                                    if meta_field in doc.meta and isinstance(doc.meta[meta_field], str)
                                ],
                                "text": doc.content,
                                "label": doc.meta["label"] if doc.meta and "label" in doc.meta else "positive",
                                "type": "text",
                                "external_id": doc.id,
                            }
                        ]
                    }
                )

        embeddings = self._get_predictions(model_input)["passages"]

        return embeddings

    def train(
        self,
        data_dir: str,
        train_filename: str,
        dev_filename: str = None,
        test_filename: str = None,
        max_samples: int = None,
        max_processes: int = 128,
        dev_split: float = 0,
        batch_size: int = 2,
        embed_meta_fields: List[str] = ["page_title", "section_title", "caption"],
        num_hard_negatives: int = 1,
        num_positives: int = 1,
        n_epochs: int = 3,
        evaluate_every: int = 1000,
        n_gpu: int = 1,
        learning_rate: float = 1e-5,
        epsilon: float = 1e-08,
        weight_decay: float = 0.0,
        num_warmup_steps: int = 100,
        grad_acc_steps: int = 1,
        use_amp: str = None,
        optimizer_name: str = "AdamW",
        optimizer_correct_bias: bool = True,
        save_dir: str = "../saved_models/mm_retrieval",
        query_encoder_save_dir: str = "query_encoder",
        passage_encoder_save_dir: str = "passage_encoder",
        table_encoder_save_dir: str = "table_encoder",
    ):
        """
        Train a TableTextRetrieval model.
        :param data_dir: Directory where training file, dev file and test file are present.
        :param train_filename: Training filename.
        :param dev_filename: Development set filename, file to be used by model in eval step of training.
        :param test_filename: Test set filename, file to be used by model in test step after training.
        :param max_samples: Maximum number of input samples to convert. Can be used for debugging a smaller dataset.
        :param max_processes: The maximum number of processes to spawn in the multiprocessing.Pool used in DataSilo.
                              It can be set to 1 to disable the use of multiprocessing or make debugging easier.
        :param dev_split: The proportion of the train set that will sliced. Only works if dev_filename is set to None.
        :param batch_size: Total number of samples in 1 batch of data.
        :param embed_meta_fields: Concatenate meta fields with each passage and table.
                                  The default setting in official MMRetrieval embeds page title,
                                  section title and caption with the corresponding table and title with
                                  corresponding text passage.
        :param num_hard_negatives: Number of hard negative passages (passages which are
                                   very similar (high score by BM25) to query but do not contain the answer)-
        :param num_positives: Number of positive passages.
        :param n_epochs: Number of epochs to train the model on.
        :param evaluate_every: Number of training steps after evaluation is run.
        :param n_gpu: Number of gpus to train on.
        :param learning_rate: Learning rate of optimizer.
        :param epsilon: Epsilon parameter of optimizer.
        :param weight_decay: Weight decay parameter of optimizer.
        :param grad_acc_steps: Number of steps to accumulate gradient over before back-propagation is done.
        :param use_amp: Whether to use automatic mixed precision (AMP) or not. The options are:
                    "O0" (FP32)
                    "O1" (Mixed Precision)
                    "O2" (Almost FP16)
                    "O3" (Pure FP16).
                    For more information, refer to: https://nvidia.github.io/apex/amp.html
        :param optimizer_name: What optimizer to use (default: TransformersAdamW).
        :param num_warmup_steps: Number of warmup steps.
        :param optimizer_correct_bias: Whether to correct bias in optimizer.
        :param save_dir: Directory where models are saved.
        :param query_encoder_save_dir: Directory inside save_dir where query_encoder model files are saved.
        :param passage_encoder_save_dir: Directory inside save_dir where passage_encoder model files are saved.
        :param table_encoder_save_dir: Directory inside save_dir where table_encoder model files are saved.
        """

        self.processor.embed_meta_fields = embed_meta_fields
        self.processor.data_dir = Path(data_dir)
        self.processor.train_filename = train_filename
        self.processor.dev_filename = dev_filename
        self.processor.test_filename = test_filename
        self.processor.max_samples = max_samples
        self.processor.dev_split = dev_split
        self.processor.num_hard_negatives = num_hard_negatives
        self.processor.num_positives = num_positives

        if isinstance(self.model, DataParallel):
            self.model.module.connect_heads_with_processor(self.processor.tasks, require_labels=True)
        else:
            self.model.connect_heads_with_processor(self.processor.tasks, require_labels=True)

        data_silo = DataSilo(
            processor=self.processor, batch_size=batch_size, distributed=False, max_processes=max_processes
        )

        # 5. Create an optimizer
        self.model, optimizer, lr_schedule = initialize_optimizer(
            model=self.model,
            learning_rate=learning_rate,
            optimizer_opts={
                "name": optimizer_name,
                "correct_bias": optimizer_correct_bias,
                "weight_decay": weight_decay,
                "eps": epsilon,
            },
            schedule_opts={"name": "LinearWarmup", "num_warmup_steps": num_warmup_steps},
            n_batches=len(data_silo.loaders["train"]),
            n_epochs=n_epochs,
            grad_acc_steps=grad_acc_steps,
            device=self.devices[0],  # Only use first device while multi-gpu training is not implemented
            use_amp=use_amp,
        )

        # 6. Feed everything to the Trainer, which keeps care of growing our model and evaluates it from time to time
        trainer = Trainer(
            model=self.model,
            optimizer=optimizer,
            data_silo=data_silo,
            epochs=n_epochs,
            n_gpu=n_gpu,
            lr_schedule=lr_schedule,
            evaluate_every=evaluate_every,
            device=self.devices[0],  # Only use first device while multi-gpu training is not implemented
            use_amp=use_amp,
        )

        # 7. Let it grow! Watch the tracked metrics live on the public mlflow server: https://public-mlflow.deepset.ai
        trainer.train()

        self.model.save(
            Path(save_dir),
            lm1_name=query_encoder_save_dir,
            lm2_name=passage_encoder_save_dir,
            lm3_name=table_encoder_save_dir,
        )
        self.query_tokenizer.save_pretrained(f"{save_dir}/{query_encoder_save_dir}")
        self.passage_tokenizer.save_pretrained(f"{save_dir}/{passage_encoder_save_dir}")
        self.table_tokenizer.save_pretrained(f"{save_dir}/{table_encoder_save_dir}")

        if len(self.devices) > 1:
            self.model = DataParallel(self.model, device_ids=self.devices)

    def save(
        self,
        save_dir: Union[Path, str],
        query_encoder_dir: str = "query_encoder",
        passage_encoder_dir: str = "passage_encoder",
        table_encoder_dir: str = "table_encoder",
    ):
        """
        Save TableTextRetriever to the specified directory.

        :param save_dir: Directory to save to.
        :param query_encoder_dir: Directory in save_dir that contains query encoder model.
        :param passage_encoder_dir: Directory in save_dir that contains passage encoder model.
        :param table_encoder_dir: Directory in save_dir that contains table encoder model.
        :return: None
        """
        save_dir = Path(save_dir)
        self.model.save(save_dir, lm1_name=query_encoder_dir, lm2_name=passage_encoder_dir, lm3_name=table_encoder_dir)
        save_dir = str(save_dir)
        self.query_tokenizer.save_pretrained(save_dir + f"/{query_encoder_dir}")
        self.passage_tokenizer.save_pretrained(save_dir + f"/{passage_encoder_dir}")
        self.table_tokenizer.save_pretrained(save_dir + f"/{table_encoder_dir}")

    @classmethod
    def load(
        cls,
        load_dir: Union[Path, str],
        document_store: BaseDocumentStore,
        max_seq_len_query: int = 64,
        max_seq_len_passage: int = 256,
        max_seq_len_table: int = 256,
        use_gpu: bool = True,
        batch_size: int = 16,
        embed_meta_fields: List[str] = ["name", "section_title", "caption"],
        use_fast_tokenizers: bool = True,
        similarity_function: str = "dot_product",
        query_encoder_dir: str = "query_encoder",
        passage_encoder_dir: str = "passage_encoder",
        table_encoder_dir: str = "table_encoder",
        infer_tokenizer_classes: bool = False,
    ):
        """
        Load TableTextRetriever from the specified directory.
        """

        load_dir = Path(load_dir)
        mm_retriever = cls(
            document_store=document_store,
            query_embedding_model=Path(load_dir) / query_encoder_dir,
            passage_embedding_model=Path(load_dir) / passage_encoder_dir,
            table_embedding_model=Path(load_dir) / table_encoder_dir,
            max_seq_len_query=max_seq_len_query,
            max_seq_len_passage=max_seq_len_passage,
            max_seq_len_table=max_seq_len_table,
            use_gpu=use_gpu,
            batch_size=batch_size,
            embed_meta_fields=embed_meta_fields,
            use_fast_tokenizers=use_fast_tokenizers,
            similarity_function=similarity_function,
            infer_tokenizer_classes=infer_tokenizer_classes,
        )
        logger.info(f"TableTextRetriever model loaded from {load_dir}")

        return mm_retriever


class EmbeddingRetriever(BaseRetriever):
    def __init__(
        self,
        document_store: BaseDocumentStore,
        embedding_model: str,
        model_version: Optional[str] = None,
        use_gpu: bool = True,
        batch_size: int = 32,
        max_seq_len: int = 512,
        model_format: str = "farm",
        pooling_strategy: str = "reduce_mean",
        emb_extraction_layer: int = -1,
        top_k: int = 10,
        progress_bar: bool = True,
        devices: Optional[List[Union[int, str, torch.device]]] = None,
        use_auth_token: Optional[Union[str, bool]] = None,
    ):
        """
        :param document_store: An instance of DocumentStore from which to retrieve documents.
        :param embedding_model: Local path or name of model in Hugging Face's model hub such as ``'sentence-transformers/all-MiniLM-L6-v2'``
        :param model_version: The version of model to use from the HuggingFace model hub. Can be tag name, branch name, or commit hash.
        :param use_gpu: Whether to use all available GPUs or the CPU. Falls back on CPU if no GPU is available.
        :param batch_size: Number of documents to encode at once.
        :param max_seq_len: Longest length of each document sequence. Maximum number of tokens for the document text. Longer ones will be cut down.
        :param model_format: Name of framework that was used for saving the model. Options:

                             - ``'farm'``
                             - ``'transformers'``
                             - ``'sentence_transformers'``
        :param pooling_strategy: Strategy for combining the embeddings from the model (for farm / transformers models only).
                                 Options:

                                 - ``'cls_token'`` (sentence vector)
                                 - ``'reduce_mean'`` (sentence vector)
                                 - ``'reduce_max'`` (sentence vector)
                                 - ``'per_token'`` (individual token vectors)
        :param emb_extraction_layer: Number of layer from which the embeddings shall be extracted (for farm / transformers models only).
                                     Default: -1 (very last layer).
        :param top_k: How many documents to return per query.
        :param progress_bar: If true displays progress bar during embedding.
        :param devices: List of GPU devices to limit inference to certain GPUs and not use all available ones (e.g. ["cuda:0"]).
                        As multi-GPU training is currently not implemented for DPR, training will only use the first device provided in this list.
        :param use_auth_token:  API token used to download private models from Huggingface. If this parameter is set to `True`,
                                the local token will be used, which must be previously created via `transformer-cli login`.
                                Additional information can be found here https://huggingface.co/transformers/main_classes/model.html#transformers.PreTrainedModel.from_pretrained
        """
        # save init parameters to enable export of component config as YAML
        self.set_config(
            document_store=document_store,
            embedding_model=embedding_model,
            model_version=model_version,
            use_gpu=use_gpu,
            batch_size=batch_size,
            max_seq_len=max_seq_len,
            model_format=model_format,
            pooling_strategy=pooling_strategy,
            emb_extraction_layer=emb_extraction_layer,
            top_k=top_k,
        )

        if devices is not None:
            self.devices = devices
        else:
            self.devices, _ = initialize_device_settings(use_cuda=use_gpu, multi_gpu=True)

        if batch_size < len(self.devices):
            logger.warning("Batch size is less than the number of devices. All gpus will not be utilized.")

        self.document_store = document_store
        self.embedding_model = embedding_model
        self.model_format = model_format
        self.model_version = model_version
        self.use_gpu = use_gpu
        self.batch_size = batch_size
        self.max_seq_len = max_seq_len
        self.pooling_strategy = pooling_strategy
        self.emb_extraction_layer = emb_extraction_layer
        self.top_k = top_k
        self.progress_bar = progress_bar
        self.use_auth_token = use_auth_token

        logger.info(f"Init retriever using embeddings of model {embedding_model}")

        if not model_format in _EMBEDDING_ENCODERS.keys():
            raise ValueError(f"Unknown retriever embedding model format {model_format}")
        self.embedding_encoder = _EMBEDDING_ENCODERS[model_format](self)

    def retrieve(
        self,
        query: str,
        filters: dict = None,
        top_k: Optional[int] = None,
        index: str = None,
        headers: Optional[Dict[str, str]] = None,
    ) -> List[Document]:
        """
        Scan through documents in DocumentStore and return a small number documents
        that are most relevant to the query.

        :param query: The query
        :param filters: A dictionary where the keys specify a metadata field and the value is a list of accepted values for that field
        :param top_k: How many documents to return per query.
        :param index: The name of the index in the DocumentStore from which to retrieve documents
        """
        if top_k is None:
            top_k = self.top_k
        if index is None:
            index = self.document_store.index
        query_emb = self.embed_queries(texts=[query])
        documents = self.document_store.query_by_embedding(
            query_emb=query_emb[0], filters=filters, top_k=top_k, index=index, headers=headers
        )
        return documents

    def embed_queries(self, texts: List[str]) -> List[np.ndarray]:
        """
        Create embeddings for a list of queries.

        :param texts: Queries to embed
        :return: Embeddings, one per input queries
        """
        # for backward compatibility: cast pure str input
        if isinstance(texts, str):
            texts = [texts]
        assert isinstance(texts, list), "Expecting a list of texts, i.e. create_embeddings(texts=['text1',...])"
        return self.embedding_encoder.embed_queries(texts)

    def embed_documents(self, docs: List[Document]) -> List[np.ndarray]:
        """
        Create embeddings for a list of documents.

        :param docs: List of documents to embed
        :return: Embeddings, one per input document
        """
        return self.embedding_encoder.embed_documents(docs)<|MERGE_RESOLUTION|>--- conflicted
+++ resolved
@@ -155,14 +155,10 @@
             )
 
         self.infer_tokenizer_classes = infer_tokenizer_classes
-<<<<<<< HEAD
         tokenizers_default_classes = {
             "query": "AutoTokenizer",
             "passage": "AutoTokenizer"
         }
-=======
-        tokenizers_default_classes = {"query": "DPRQuestionEncoderTokenizer", "passage": "DPRContextEncoderTokenizer"}
->>>>>>> a59bca36
         if self.infer_tokenizer_classes:
             tokenizers_default_classes["query"] = None  # type: ignore
             tokenizers_default_classes["passage"] = None  # type: ignore
