from typing import List, Dict, Union, Optional, Any

import logging
from pathlib import Path
from copy import deepcopy
from requests.exceptions import HTTPError

import numpy as np
from tqdm.auto import tqdm

import torch
from torch.nn import DataParallel
from torch.utils.data.sampler import SequentialSampler
import pandas as pd
from huggingface_hub import hf_hub_download
from transformers import (
    AutoConfig,
    DPRContextEncoderTokenizerFast,
    DPRQuestionEncoderTokenizerFast,
    DPRContextEncoderTokenizer,
    DPRQuestionEncoderTokenizer,
)

from haystack.errors import HaystackError
from haystack.schema import Document
from haystack.document_stores import BaseDocumentStore
from haystack.nodes.retriever.base import BaseRetriever
from haystack.nodes.retriever._embedding_encoder import _EMBEDDING_ENCODERS
from haystack.utils.early_stopping import EarlyStopping
from haystack.modeling.model.language_model import get_language_model, DPREncoder
from haystack.modeling.model.biadaptive_model import BiAdaptiveModel
from haystack.modeling.model.triadaptive_model import TriAdaptiveModel
from haystack.modeling.model.prediction_head import TextSimilarityHead
from haystack.modeling.data_handler.processor import TextSimilarityProcessor, TableTextSimilarityProcessor
from haystack.modeling.data_handler.data_silo import DataSilo
from haystack.modeling.data_handler.dataloader import NamedDataLoader
from haystack.modeling.model.optimization import initialize_optimizer
from haystack.modeling.training.base import Trainer
from haystack.modeling.utils import initialize_device_settings


logger = logging.getLogger(__name__)


class DensePassageRetriever(BaseRetriever):
    """
    Retriever that uses a bi-encoder (one transformer for query, one transformer for passage).
    See the original paper for more details:
    Karpukhin, Vladimir, et al. (2020): "Dense Passage Retrieval for Open-Domain Question Answering."
    (https://arxiv.org/abs/2004.04906).
    """

    def __init__(
        self,
        document_store: BaseDocumentStore,
        query_embedding_model: Union[Path, str] = "facebook/dpr-question_encoder-single-nq-base",
        passage_embedding_model: Union[Path, str] = "facebook/dpr-ctx_encoder-single-nq-base",
        model_version: Optional[str] = None,
        max_seq_len_query: int = 64,
        max_seq_len_passage: int = 256,
        top_k: int = 10,
        use_gpu: bool = True,
        batch_size: int = 16,
        embed_title: bool = True,
        use_fast_tokenizers: bool = True,
        similarity_function: str = "dot_product",
        global_loss_buffer_size: int = 150000,
        progress_bar: bool = True,
        devices: Optional[List[Union[str, torch.device]]] = None,
        use_auth_token: Optional[Union[str, bool]] = None,
        scale_score: bool = True,
    ):
        """
        Init the Retriever incl. the two encoder models from a local or remote model checkpoint.
        The checkpoint format matches huggingface transformers' model format

        **Example:**

                ```python
                |    # remote model from FAIR
                |    DensePassageRetriever(document_store=your_doc_store,
                |                          query_embedding_model="facebook/dpr-question_encoder-single-nq-base",
                |                          passage_embedding_model="facebook/dpr-ctx_encoder-single-nq-base")
                |    # or from local path
                |    DensePassageRetriever(document_store=your_doc_store,
                |                          query_embedding_model="model_directory/question-encoder",
                |                          passage_embedding_model="model_directory/context-encoder")
                ```

        :param document_store: An instance of DocumentStore from which to retrieve documents.
        :param query_embedding_model: Local path or remote name of question encoder checkpoint. The format equals the
                                      one used by hugging-face transformers' modelhub models
                                      Currently available remote names: ``"facebook/dpr-question_encoder-single-nq-base"``
        :param passage_embedding_model: Local path or remote name of passage encoder checkpoint. The format equals the
                                        one used by hugging-face transformers' modelhub models
                                        Currently available remote names: ``"facebook/dpr-ctx_encoder-single-nq-base"``
        :param model_version: The version of model to use from the HuggingFace model hub. Can be tag name, branch name, or commit hash.
        :param max_seq_len_query: Longest length of each query sequence. Maximum number of tokens for the query text. Longer ones will be cut down."
        :param max_seq_len_passage: Longest length of each passage/context sequence. Maximum number of tokens for the passage text. Longer ones will be cut down."
        :param top_k: How many documents to return per query.
        :param use_gpu: Whether to use all available GPUs or the CPU. Falls back on CPU if no GPU is available.
        :param batch_size: Number of questions or passages to encode at once. In case of multiple gpus, this will be the total batch size.
        :param embed_title: Whether to concatenate title and passage to a text pair that is then used to create the embedding.
                            This is the approach used in the original paper and is likely to improve performance if your
                            titles contain meaningful information for retrieval (topic, entities etc.) .
                            The title is expected to be present in doc.meta["name"] and can be supplied in the documents
                            before writing them to the DocumentStore like this:
                            {"text": "my text", "meta": {"name": "my title"}}.
        :param use_fast_tokenizers: Whether to use fast Rust tokenizers
        :param similarity_function: Which function to apply for calculating the similarity of query and passage embeddings during training.
                                    Options: `dot_product` (Default) or `cosine`
        :param global_loss_buffer_size: Buffer size for all_gather() in DDP.
                                        Increase if errors like "encoded data exceeds max_size ..." come up
        :param progress_bar: Whether to show a tqdm progress bar or not.
                             Can be helpful to disable in production deployments to keep the logs clean.
        :param devices: List of GPU (or CPU) devices, to limit inference to certain GPUs and not use all available ones
                        These strings will be converted into pytorch devices, so use the string notation described here:
                        https://pytorch.org/docs/stable/tensor_attributes.html?highlight=torch%20device#torch.torch.device
                        (e.g. ["cuda:0"]). Note: as multi-GPU training is currently not implemented for DPR, training
                        will only use the first device provided in this list.
        :param use_auth_token:  API token used to download private models from Huggingface. If this parameter is set to `True`,
                                the local token will be used, which must be previously created via `transformer-cli login`.
                                Additional information can be found here https://huggingface.co/transformers/main_classes/model.html#transformers.PreTrainedModel.from_pretrained
        :param scale_score: Whether to scale the similarity score to the unit interval (range of [0,1]).
                            If true (default) similarity scores (e.g. cosine or dot_product) which naturally have a different value range will be scaled to a range of [0,1], where 1 means extremely relevant.
                            Otherwise raw similarity scores (e.g. cosine or dot_product) will be used.
        """
        super().__init__()

        if devices is not None:
            self.devices = [torch.device(device) for device in devices]
        else:
            self.devices, _ = initialize_device_settings(use_cuda=use_gpu, multi_gpu=True)

        if batch_size < len(self.devices):
            logger.warning("Batch size is less than the number of devices. All gpus will not be utilized.")

        self.document_store = document_store
        self.batch_size = batch_size
        self.progress_bar = progress_bar
        self.top_k = top_k
        self.scale_score = scale_score

        if document_store is None:
            logger.warning(
                "DensePassageRetriever initialized without a document store. "
                "This is fine if you are performing DPR training. "
                "Otherwise, please provide a document store in the constructor."
            )
        elif document_store.similarity != "dot_product":
            logger.warning(
                f"You are using a Dense Passage Retriever model with the {document_store.similarity} function. "
                "We recommend you use dot_product instead. "
                "This can be set when initializing the DocumentStore"
            )

        # Init & Load Encoders
        self.query_tokenizer = DPRQuestionEncoderTokenizerFast.from_pretrained(
            pretrained_model_name_or_path=query_embedding_model,
            revision=model_version,
            do_lower_case=True,
            use_fast=use_fast_tokenizers,
            use_auth_token=use_auth_token,
        )
        self.query_encoder = DPREncoder(
            pretrained_model_name_or_path=query_embedding_model,
            model_type="DPRQuestionEncoder",
            use_auth_token=use_auth_token,
        )
        self.passage_tokenizer = DPRContextEncoderTokenizerFast.from_pretrained(
            pretrained_model_name_or_path=passage_embedding_model,
            revision=model_version,
            do_lower_case=True,
            use_fast=use_fast_tokenizers,
            use_auth_token=use_auth_token,
        )
        self.passage_encoder = DPREncoder(
            pretrained_model_name_or_path=passage_embedding_model,
            model_type="DPRContextEncoder",
            use_auth_token=use_auth_token,
        )

        self.processor = TextSimilarityProcessor(
            query_tokenizer=self.query_tokenizer,
            passage_tokenizer=self.passage_tokenizer,
            max_seq_len_passage=max_seq_len_passage,
            max_seq_len_query=max_seq_len_query,
            label_list=["hard_negative", "positive"],
            metric="text_similarity_metric",
            embed_title=embed_title,
            num_hard_negatives=0,
            num_positives=1,
        )
        prediction_head = TextSimilarityHead(
            similarity_function=similarity_function, global_loss_buffer_size=global_loss_buffer_size
        )
        self.model = BiAdaptiveModel(
            language_model1=self.query_encoder,
            language_model2=self.passage_encoder,
            prediction_heads=[prediction_head],
            embeds_dropout_prob=0.1,
            lm1_output_types=["per_sequence"],
            lm2_output_types=["per_sequence"],
            device=self.devices[0],
        )

        self.model.connect_heads_with_processor(self.processor.tasks, require_labels=False)

        if len(self.devices) > 1:
            self.model = DataParallel(self.model, device_ids=self.devices)

    def retrieve(
        self,
        query: str,
        filters: Optional[Dict[str, Union[Dict, List, str, int, float, bool]]] = None,
        top_k: Optional[int] = None,
        index: str = None,
        headers: Optional[Dict[str, str]] = None,
        scale_score: bool = None,
    ) -> List[Document]:
        """
        Scan through documents in DocumentStore and return a small number documents
        that are most relevant to the query.

        :param query: The query
        :param filters: Optional filters to narrow down the search space to documents whose metadata fulfill certain
                        conditions.
                        Filters are defined as nested dictionaries. The keys of the dictionaries can be a logical
                        operator (`"$and"`, `"$or"`, `"$not"`), a comparison operator (`"$eq"`, `"$in"`, `"$gt"`,
                        `"$gte"`, `"$lt"`, `"$lte"`) or a metadata field name.
                        Logical operator keys take a dictionary of metadata field names and/or logical operators as
                        value. Metadata field names take a dictionary of comparison operators as value. Comparison
                        operator keys take a single value or (in case of `"$in"`) a list of values as value.
                        If no logical operator is provided, `"$and"` is used as default operation. If no comparison
                        operator is provided, `"$eq"` (or `"$in"` if the comparison value is a list) is used as default
                        operation.

                            __Example__:
                            ```python
                            filters = {
                                "$and": {
                                    "type": {"$eq": "article"},
                                    "date": {"$gte": "2015-01-01", "$lt": "2021-01-01"},
                                    "rating": {"$gte": 3},
                                    "$or": {
                                        "genre": {"$in": ["economy", "politics"]},
                                        "publisher": {"$eq": "nytimes"}
                                    }
                                }
                            }
                            # or simpler using default operators
                            filters = {
                                "type": "article",
                                "date": {"$gte": "2015-01-01", "$lt": "2021-01-01"},
                                "rating": {"$gte": 3},
                                "$or": {
                                    "genre": ["economy", "politics"],
                                    "publisher": "nytimes"
                                }
                            }
                            ```

                            To use the same logical operator multiple times on the same level, logical operators take
                            optionally a list of dictionaries as value.

                            __Example__:
                            ```python
                            filters = {
                                "$or": [
                                    {
                                        "$and": {
                                            "Type": "News Paper",
                                            "Date": {
                                                "$lt": "2019-01-01"
                                            }
                                        }
                                    },
                                    {
                                        "$and": {
                                            "Type": "Blog Post",
                                            "Date": {
                                                "$gte": "2019-01-01"
                                            }
                                        }
                                    }
                                ]
                            }
                            ```
        :param top_k: How many documents to return per query.
        :param index: The name of the index in the DocumentStore from which to retrieve documents
        :param scale_score: Whether to scale the similarity score to the unit interval (range of [0,1]).
                                           If true similarity scores (e.g. cosine or dot_product) which naturally have a different value range will be scaled to a range of [0,1], where 1 means extremely relevant.
                                           Otherwise raw similarity scores (e.g. cosine or dot_product) will be used.
        """
        if top_k is None:
            top_k = self.top_k
        if not self.document_store:
            logger.error("Cannot perform retrieve() since DensePassageRetriever initialized with document_store=None")
            return []
        if index is None:
            index = self.document_store.index
        if scale_score is None:
            scale_score = self.scale_score
        query_emb = self.embed_queries(texts=[query])
        documents = self.document_store.query_by_embedding(
            query_emb=query_emb[0], top_k=top_k, filters=filters, index=index, headers=headers, scale_score=scale_score
        )
        return documents

    def retrieve_batch(
        self,
        queries: List[str],
        filters: Optional[
            Union[
                Dict[str, Union[Dict, List, str, int, float, bool]],
                List[Dict[str, Union[Dict, List, str, int, float, bool]]],
            ]
        ] = None,
        top_k: Optional[int] = None,
        index: str = None,
        headers: Optional[Dict[str, str]] = None,
        batch_size: Optional[int] = None,
        scale_score: bool = None,
    ) -> List[List[Document]]:
        """
        Scan through documents in DocumentStore and return a small number documents
        that are most relevant to the supplied queries.

        Returns a list of lists of Documents (one per query).

        :param queries: List of query strings.
        :param filters: Optional filters to narrow down the search space to documents whose metadata fulfill certain
                        conditions. Can be a single filter that will be applied to each query or a list of filters
                        (one filter per query).

                        Filters are defined as nested dictionaries. The keys of the dictionaries can be a logical
                        operator (`"$and"`, `"$or"`, `"$not"`), a comparison operator (`"$eq"`, `"$in"`, `"$gt"`,
                        `"$gte"`, `"$lt"`, `"$lte"`) or a metadata field name.
                        Logical operator keys take a dictionary of metadata field names and/or logical operators as
                        value. Metadata field names take a dictionary of comparison operators as value. Comparison
                        operator keys take a single value or (in case of `"$in"`) a list of values as value.
                        If no logical operator is provided, `"$and"` is used as default operation. If no comparison
                        operator is provided, `"$eq"` (or `"$in"` if the comparison value is a list) is used as default
                        operation.

                            __Example__:
                            ```python
                            filters = {
                                "$and": {
                                    "type": {"$eq": "article"},
                                    "date": {"$gte": "2015-01-01", "$lt": "2021-01-01"},
                                    "rating": {"$gte": 3},
                                    "$or": {
                                        "genre": {"$in": ["economy", "politics"]},
                                        "publisher": {"$eq": "nytimes"}
                                    }
                                }
                            }
                            # or simpler using default operators
                            filters = {
                                "type": "article",
                                "date": {"$gte": "2015-01-01", "$lt": "2021-01-01"},
                                "rating": {"$gte": 3},
                                "$or": {
                                    "genre": ["economy", "politics"],
                                    "publisher": "nytimes"
                                }
                            }
                            ```

                            To use the same logical operator multiple times on the same level, logical operators take
                            optionally a list of dictionaries as value.

                            __Example__:
                            ```python
                            filters = {
                                "$or": [
                                    {
                                        "$and": {
                                            "Type": "News Paper",
                                            "Date": {
                                                "$lt": "2019-01-01"
                                            }
                                        }
                                    },
                                    {
                                        "$and": {
                                            "Type": "Blog Post",
                                            "Date": {
                                                "$gte": "2019-01-01"
                                            }
                                        }
                                    }
                                ]
                            }
                            ```
        :param top_k: How many documents to return per query.
        :param index: The name of the index in the DocumentStore from which to retrieve documents
        :param batch_size: Number of queries to embed at a time.
        :param scale_score: Whether to scale the similarity score to the unit interval (range of [0,1]).
                            If true similarity scores (e.g. cosine or dot_product) which naturally have a different
                            value range will be scaled to a range of [0,1], where 1 means extremely relevant.
                            Otherwise raw similarity scores (e.g. cosine or dot_product) will be used.
        """

        if top_k is None:
            top_k = self.top_k

        if batch_size is None:
            batch_size = self.batch_size

        if isinstance(filters, list):
            if len(filters) != len(queries):
                raise HaystackError(
                    "Number of filters does not match number of queries. Please provide as many filters"
                    " as queries or a single filter that will be applied to each query."
                )
        else:
            filters = [filters] * len(queries) if filters is not None else [{}] * len(queries)

        if index is None:
            index = self.document_store.index
        if scale_score is None:
            scale_score = self.scale_score
        if not self.document_store:
            logger.error(
                "Cannot perform retrieve_batch() since DensePassageRetriever initialized with document_store=None"
            )
            return [[] * len(queries)]  # type: ignore

        documents = []
        query_embs = []
        for batch in self._get_batches(queries=queries, batch_size=batch_size):
            query_embs.extend(self.embed_queries(texts=batch))
        for query_emb, cur_filters in tqdm(
            zip(query_embs, filters), total=len(query_embs), disable=not self.progress_bar, desc="Querying"
        ):
            cur_docs = self.document_store.query_by_embedding(
                query_emb=query_emb,
                top_k=top_k,
                filters=cur_filters,
                index=index,
                headers=headers,
                scale_score=scale_score,
            )
            documents.append(cur_docs)

        return documents

    def _get_predictions(self, dicts):
        """
        Feed a preprocessed dataset to the model and get the actual predictions (forward pass + formatting).

        :param dicts: list of dictionaries
        examples:[{'query': "where is florida?"}, {'query': "who wrote lord of the rings?"}, ...]
                [{'passages': [{
                    "title": 'Big Little Lies (TV series)',
                    "text": 'series garnered several accolades. It received..',
                    "label": 'positive',
                    "external_id": '18768923'},
                    {"title": 'Framlingham Castle',
                    "text": 'Castle on the Hill "Castle on the Hill" is a song by English..',
                    "label": 'positive',
                    "external_id": '19930582'}, ...]
        :return: dictionary of embeddings for "passages" and "query"
        """
        dataset, tensor_names, _, baskets = self.processor.dataset_from_dicts(
            dicts, indices=[i for i in range(len(dicts))], return_baskets=True
        )

        data_loader = NamedDataLoader(
            dataset=dataset, sampler=SequentialSampler(dataset), batch_size=self.batch_size, tensor_names=tensor_names
        )
        all_embeddings = {"query": [], "passages": []}
        self.model.eval()

        # When running evaluations etc., we don't want a progress bar for every single query
        if len(dataset) == 1:
            disable_tqdm = True
        else:
            disable_tqdm = not self.progress_bar

        with tqdm(
            total=len(data_loader) * self.batch_size,
            unit=" Docs",
            desc=f"Create embeddings",
            position=1,
            leave=False,
            disable=disable_tqdm,
        ) as progress_bar:
            for raw_batch in data_loader:
                batch = {key: raw_batch[key].to(self.devices[0]) for key in raw_batch}

                # get logits
                with torch.no_grad():
                    query_embeddings, passage_embeddings = self.model.forward(
                        query_input_ids=batch.get("query_input_ids", None),
                        query_segment_ids=batch.get("query_segment_ids", None),
                        query_attention_mask=batch.get("query_attention_mask", None),
                        passage_input_ids=batch.get("passage_input_ids", None),
                        passage_segment_ids=batch.get("passage_segment_ids", None),
                        passage_attention_mask=batch.get("passage_attention_mask", None),
                    )[0]
                    if query_embeddings is not None:
                        all_embeddings["query"].append(query_embeddings.cpu().numpy())
                    if passage_embeddings is not None:
                        all_embeddings["passages"].append(passage_embeddings.cpu().numpy())
                progress_bar.update(self.batch_size)

        if all_embeddings["passages"]:
            all_embeddings["passages"] = np.concatenate(all_embeddings["passages"])
        if all_embeddings["query"]:
            all_embeddings["query"] = np.concatenate(all_embeddings["query"])
        return all_embeddings

    def embed_queries(self, texts: List[str]) -> List[np.ndarray]:
        """
        Create embeddings for a list of queries using the query encoder

        :param texts: Queries to embed
        :return: Embeddings, one per input queries
        """
        queries = [{"query": q} for q in texts]
        result = self._get_predictions(queries)["query"]
        return result

    def embed_documents(self, docs: List[Document]) -> List[np.ndarray]:
        """
        Create embeddings for a list of documents using the passage encoder

        :param docs: List of Document objects used to represent documents / passages in a standardized way within Haystack.
        :return: Embeddings of documents / passages shape (batch_size, embedding_dim)
        """
        if self.processor.num_hard_negatives != 0:
            logger.warning(
                f"'num_hard_negatives' is set to {self.processor.num_hard_negatives}, but inference does "
                f"not require any hard negatives. Setting num_hard_negatives to 0."
            )
            self.processor.num_hard_negatives = 0

        passages = [
            {
                "passages": [
                    {
                        "title": d.meta["name"] if d.meta and "name" in d.meta else "",
                        "text": d.content,
                        "label": d.meta["label"] if d.meta and "label" in d.meta else "positive",
                        "external_id": d.id,
                    }
                ]
            }
            for d in docs
        ]
        embeddings = self._get_predictions(passages)["passages"]
        return embeddings

    def train(
        self,
        data_dir: str,
        train_filename: str,
        dev_filename: str = None,
        test_filename: str = None,
        max_samples: int = None,
        max_processes: int = 128,
        multiprocessing_strategy: Optional[str] = None,
        dev_split: float = 0,
        batch_size: int = 2,
        embed_title: bool = True,
        num_hard_negatives: int = 1,
        num_positives: int = 1,
        n_epochs: int = 3,
        evaluate_every: int = 1000,
        n_gpu: int = 1,
        learning_rate: float = 1e-5,
        epsilon: float = 1e-08,
        weight_decay: float = 0.0,
        num_warmup_steps: int = 100,
        grad_acc_steps: int = 1,
        use_amp: bool = False,
        optimizer_name: str = "AdamW",
        optimizer_correct_bias: bool = True,
        save_dir: str = "../saved_models/dpr",
        query_encoder_save_dir: str = "query_encoder",
        passage_encoder_save_dir: str = "passage_encoder",
        checkpoint_root_dir: Path = Path("model_checkpoints"),
        checkpoint_every: Optional[int] = None,
        checkpoints_to_keep: int = 3,
        early_stopping: Optional[EarlyStopping] = None,
    ):
        """
        train a DensePassageRetrieval model
        :param data_dir: Directory where training file, dev file and test file are present
        :param train_filename: training filename
        :param dev_filename: development set filename, file to be used by model in eval step of training
        :param test_filename: test set filename, file to be used by model in test step after training
        :param max_samples: maximum number of input samples to convert. Can be used for debugging a smaller dataset.
        :param max_processes: the maximum number of processes to spawn in the multiprocessing.Pool used in DataSilo.
                              It can be set to 1 to disable the use of multiprocessing or make debugging easier.
        :param multiprocessing_strategy: Set the multiprocessing sharing strategy, this can be one of file_descriptor/file_system depending on your OS.
                                         If your system has low limits for the number of open file descriptors, and you can’t raise them,
                                         you should use the file_system strategy.
        :param dev_split: The proportion of the train set that will sliced. Only works if dev_filename is set to None
        :param batch_size: total number of samples in 1 batch of data
        :param embed_title: whether to concatenate passage title with each passage. The default setting in official DPR embeds passage title with the corresponding passage
        :param num_hard_negatives: number of hard negative passages(passages which are very similar(high score by BM25) to query but do not contain the answer
        :param num_positives: number of positive passages
        :param n_epochs: number of epochs to train the model on
        :param evaluate_every: number of training steps after evaluation is run
        :param n_gpu: number of gpus to train on
        :param learning_rate: learning rate of optimizer
        :param epsilon: epsilon parameter of optimizer
        :param weight_decay: weight decay parameter of optimizer
        :param grad_acc_steps: number of steps to accumulate gradient over before back-propagation is done
        :param use_amp: Whether to use automatic mixed precision (AMP) natively implemented in PyTorch to improve
                        training speed and reduce GPU memory usage.
                        For more information, see (Haystack Optimization)[https://haystack.deepset.ai/guides/optimization]
                        and (Automatic Mixed Precision Package - Torch.amp)[https://pytorch.org/docs/stable/amp.html].
        :param optimizer_name: what optimizer to use (default: AdamW)
        :param num_warmup_steps: number of warmup steps
        :param optimizer_correct_bias: Whether to correct bias in optimizer
        :param save_dir: directory where models are saved
        :param query_encoder_save_dir: directory inside save_dir where query_encoder model files are saved
        :param passage_encoder_save_dir: directory inside save_dir where passage_encoder model files are saved
<<<<<<< HEAD
        :param checkpoint_root_dir:
        :param checkpoint_every:
        :param checkpoints_to_keep:
=======
        :param checkpoint_root_dir: The Path of a directory where all train checkpoints are saved. For each individual
                checkpoint, a subdirectory with the name epoch_{epoch_num}_step_{step_num} is created.
        :param checkpoint_every: Save a train checkpoint after this many steps of training.
        :param checkpoints_to_keep: The maximum number of train checkpoints to save.
        :param early_stopping: An initialized EarlyStopping object to control early stopping and saving of the best models.
>>>>>>> 3ea57801

        Checkpoints can be stored via setting `checkpoint_every` to a custom number of steps.
        If any checkpoints are stored, a subsequent run of train() will resume training from the latest available checkpoint.
        """
        self.processor.embed_title = embed_title
        self.processor.data_dir = Path(data_dir)
        self.processor.train_filename = train_filename
        self.processor.dev_filename = dev_filename
        self.processor.test_filename = test_filename
        self.processor.max_samples = max_samples
        self.processor.dev_split = dev_split
        self.processor.num_hard_negatives = num_hard_negatives
        self.processor.num_positives = num_positives

        if isinstance(self.model, DataParallel):
            self.model.module.connect_heads_with_processor(self.processor.tasks, require_labels=True)
        else:
            self.model.connect_heads_with_processor(self.processor.tasks, require_labels=True)

        data_silo = DataSilo(
            processor=self.processor,
            batch_size=batch_size,
            distributed=False,
            max_processes=max_processes,
            multiprocessing_strategy=multiprocessing_strategy,
        )

        # 5. Create an optimizer
        self.model, optimizer, lr_schedule = initialize_optimizer(
            model=self.model,
            learning_rate=learning_rate,
            optimizer_opts={
                "name": optimizer_name,
                "correct_bias": optimizer_correct_bias,
                "weight_decay": weight_decay,
                "eps": epsilon,
            },
            schedule_opts={"name": "LinearWarmup", "num_warmup_steps": num_warmup_steps},
            n_batches=len(data_silo.loaders["train"]),
            n_epochs=n_epochs,
            grad_acc_steps=grad_acc_steps,
            device=self.devices[0],  # Only use first device while multi-gpu training is not implemented
        )

        # 6. Feed everything to the Trainer, which keeps care of growing our model and evaluates it from time to time
        trainer = Trainer.create_or_load_checkpoint(
            model=self.model,
            optimizer=optimizer,
            data_silo=data_silo,
            epochs=n_epochs,
            n_gpu=n_gpu,
            lr_schedule=lr_schedule,
            evaluate_every=evaluate_every,
            device=self.devices[0],  # Only use first device while multi-gpu training is not implemented
            use_amp=use_amp,
            checkpoint_root_dir=Path(checkpoint_root_dir),
            checkpoint_every=checkpoint_every,
            checkpoints_to_keep=checkpoints_to_keep,
            early_stopping=early_stopping,
        )

        # 7. Let it grow! Watch the tracked metrics live on experiment tracker (e.g. Mlflow)
        trainer.train()

        self.model.save(Path(save_dir), lm1_name=query_encoder_save_dir, lm2_name=passage_encoder_save_dir)
        self.query_tokenizer.save_pretrained(f"{save_dir}/{query_encoder_save_dir}")
        self.passage_tokenizer.save_pretrained(f"{save_dir}/{passage_encoder_save_dir}")

        if len(self.devices) > 1 and not isinstance(self.model, DataParallel):
            self.model = DataParallel(self.model, device_ids=self.devices)

    def save(
        self,
        save_dir: Union[Path, str],
        query_encoder_dir: str = "query_encoder",
        passage_encoder_dir: str = "passage_encoder",
    ):
        """
        Save DensePassageRetriever to the specified directory.

        :param save_dir: Directory to save to.
        :param query_encoder_dir: Directory in save_dir that contains query encoder model.
        :param passage_encoder_dir: Directory in save_dir that contains passage encoder model.
        :return: None
        """
        save_dir = Path(save_dir)
        self.model.save(save_dir, lm1_name=query_encoder_dir, lm2_name=passage_encoder_dir)
        save_dir = str(save_dir)
        self.query_tokenizer.save_pretrained(save_dir + f"/{query_encoder_dir}")
        self.passage_tokenizer.save_pretrained(save_dir + f"/{passage_encoder_dir}")

    @classmethod
    def load(
        cls,
        load_dir: Union[Path, str],
        document_store: BaseDocumentStore,
        max_seq_len_query: int = 64,
        max_seq_len_passage: int = 256,
        use_gpu: bool = True,
        batch_size: int = 16,
        embed_title: bool = True,
        use_fast_tokenizers: bool = True,
        similarity_function: str = "dot_product",
        query_encoder_dir: str = "query_encoder",
        passage_encoder_dir: str = "passage_encoder",
    ):
        """
        Load DensePassageRetriever from the specified directory.
        """
        load_dir = Path(load_dir)
        dpr = cls(
            document_store=document_store,
            query_embedding_model=Path(load_dir) / query_encoder_dir,
            passage_embedding_model=Path(load_dir) / passage_encoder_dir,
            max_seq_len_query=max_seq_len_query,
            max_seq_len_passage=max_seq_len_passage,
            use_gpu=use_gpu,
            batch_size=batch_size,
            embed_title=embed_title,
            use_fast_tokenizers=use_fast_tokenizers,
            similarity_function=similarity_function,
        )
        logger.info(f"DPR model loaded from {load_dir}")

        return dpr


class TableTextRetriever(BaseRetriever):
    """
    Retriever that uses a tri-encoder to jointly retrieve among a database consisting of text passages and tables
    (one transformer for query, one transformer for text passages, one transformer for tables).
    See the original paper for more details:
    Kostić, Bogdan, et al. (2021): "Multi-modal Retrieval of Tables and Texts Using Tri-encoder Models"
    (https://arxiv.org/abs/2108.04049),
    """

    def __init__(
        self,
        document_store: BaseDocumentStore,
        query_embedding_model: Union[Path, str] = "deepset/bert-small-mm_retrieval-question_encoder",
        passage_embedding_model: Union[Path, str] = "deepset/bert-small-mm_retrieval-passage_encoder",
        table_embedding_model: Union[Path, str] = "deepset/bert-small-mm_retrieval-table_encoder",
        model_version: Optional[str] = None,
        max_seq_len_query: int = 64,
        max_seq_len_passage: int = 256,
        max_seq_len_table: int = 256,
        top_k: int = 10,
        use_gpu: bool = True,
        batch_size: int = 16,
        embed_meta_fields: List[str] = ["name", "section_title", "caption"],
        use_fast_tokenizers: bool = True,
        similarity_function: str = "dot_product",
        global_loss_buffer_size: int = 150000,
        progress_bar: bool = True,
        devices: Optional[List[Union[str, torch.device]]] = None,
        use_auth_token: Optional[Union[str, bool]] = None,
        scale_score: bool = True,
        use_fast: bool = True,
    ):
        """
        Init the Retriever incl. the two encoder models from a local or remote model checkpoint.
        The checkpoint format matches huggingface transformers' model format

        :param document_store: An instance of DocumentStore from which to retrieve documents.
        :param query_embedding_model: Local path or remote name of question encoder checkpoint. The format equals the
                                      one used by hugging-face transformers' modelhub models.
        :param passage_embedding_model: Local path or remote name of passage encoder checkpoint. The format equals the
                                        one used by hugging-face transformers' modelhub models.
        :param table_embedding_model: Local path or remote name of table encoder checkpoint. The format equala the
                                      one used by hugging-face transformers' modelhub models.
        :param model_version: The version of model to use from the HuggingFace model hub. Can be tag name, branch name, or commit hash.
        :param max_seq_len_query: Longest length of each query sequence. Maximum number of tokens for the query text. Longer ones will be cut down."
        :param max_seq_len_passage: Longest length of each passage/context sequence. Maximum number of tokens for the passage text. Longer ones will be cut down."
        :param top_k: How many documents to return per query.
        :param use_gpu: Whether to use all available GPUs or the CPU. Falls back on CPU if no GPU is available.
        :param batch_size: Number of questions or passages to encode at once. In case of multiple gpus, this will be the total batch size.
        :param embed_meta_fields: Concatenate the provided meta fields and text passage / table to a text pair that is
                                  then used to create the embedding.
                                  This is the approach used in the original paper and is likely to improve
                                  performance if your titles contain meaningful information for retrieval
                                  (topic, entities etc.).
        :param use_fast_tokenizers: Whether to use fast Rust tokenizers
        :param similarity_function: Which function to apply for calculating the similarity of query and passage embeddings during training.
                                    Options: `dot_product` (Default) or `cosine`
        :param global_loss_buffer_size: Buffer size for all_gather() in DDP.
                                        Increase if errors like "encoded data exceeds max_size ..." come up
        :param progress_bar: Whether to show a tqdm progress bar or not.
                             Can be helpful to disable in production deployments to keep the logs clean.
        :param devices: List of GPU (or CPU) devices, to limit inference to certain GPUs and not use all available ones
                        These strings will be converted into pytorch devices, so use the string notation described here:
                        https://pytorch.org/docs/stable/tensor_attributes.html?highlight=torch%20device#torch.torch.device
                        (e.g. ["cuda:0"]). Note: as multi-GPU training is currently not implemented for TableTextRetriever,
                        training will only use the first device provided in this list.
        :param use_auth_token:  API token used to download private models from Huggingface. If this parameter is set to `True`,
                                the local token will be used, which must be previously created via `transformer-cli login`.
                                Additional information can be found here https://huggingface.co/transformers/main_classes/model.html#transformers.PreTrainedModel.from_pretrained
        :param scale_score: Whether to scale the similarity score to the unit interval (range of [0,1]).
                            If true (default) similarity scores (e.g. cosine or dot_product) which naturally have a different value range will be scaled to a range of [0,1], where 1 means extremely relevant.
                            Otherwise raw similarity scores (e.g. cosine or dot_product) will be used.
        :param use_fast: Whether to use the fast version of DPR tokenizers or fallback to the standard version. Defaults to True.
        """
        super().__init__()

        if devices is not None:
            self.devices = [torch.device(device) for device in devices]
        else:
            self.devices, _ = initialize_device_settings(use_cuda=use_gpu, multi_gpu=True)

        if batch_size < len(self.devices):
            logger.warning("Batch size is less than the number of devices. All gpus will not be utilized.")

        self.document_store = document_store
        self.batch_size = batch_size
        self.progress_bar = progress_bar
        self.top_k = top_k
        self.embed_meta_fields = embed_meta_fields
        self.scale_score = scale_score

        if document_store is None:
            logger.warning(
                "DensePassageRetriever initialized without a document store. "
                "This is fine if you are performing DPR training. "
                "Otherwise, please provide a document store in the constructor."
            )
        elif document_store.similarity != "dot_product":
            logger.warning(
                f"You are using a Dense Passage Retriever model with the {document_store.similarity} function. "
                "We recommend you use dot_product instead. "
                "This can be set when initializing the DocumentStore"
            )

        query_tokenizer_class = DPRQuestionEncoderTokenizerFast if use_fast else DPRQuestionEncoderTokenizer
        passage_tokenizer_class = DPRContextEncoderTokenizerFast if use_fast else DPRContextEncoderTokenizer
        table_tokenizer_class = DPRContextEncoderTokenizerFast if use_fast else DPRContextEncoderTokenizer

        # Init & Load Encoders
        self.query_tokenizer = query_tokenizer_class.from_pretrained(
            query_embedding_model,
            revision=model_version,
            do_lower_case=True,
            use_fast=use_fast_tokenizers,
            use_auth_token=use_auth_token,
        )
        self.query_encoder = get_language_model(
            pretrained_model_name_or_path=query_embedding_model, revision=model_version, use_auth_token=use_auth_token
        )
        self.passage_tokenizer = passage_tokenizer_class.from_pretrained(
            passage_embedding_model,
            revision=model_version,
            do_lower_case=True,
            use_fast=use_fast_tokenizers,
            use_auth_token=use_auth_token,
        )
        self.passage_encoder = get_language_model(
            pretrained_model_name_or_path=passage_embedding_model, revision=model_version, use_auth_token=use_auth_token
        )
        self.table_tokenizer = table_tokenizer_class.from_pretrained(
            table_embedding_model,
            revision=model_version,
            do_lower_case=True,
            use_fast=use_fast_tokenizers,
            use_auth_token=use_auth_token,
        )
        self.table_encoder = get_language_model(
            pretrained_model_name_or_path=table_embedding_model, revision=model_version, use_auth_token=use_auth_token
        )

        self.processor = TableTextSimilarityProcessor(
            query_tokenizer=self.query_tokenizer,
            passage_tokenizer=self.passage_tokenizer,
            table_tokenizer=self.table_tokenizer,
            max_seq_len_query=max_seq_len_query,
            max_seq_len_passage=max_seq_len_passage,
            max_seq_len_table=max_seq_len_table,
            label_list=["hard_negative", "positive"],
            metric="text_similarity_metric",
            embed_meta_fields=embed_meta_fields,
            num_hard_negatives=0,
            num_positives=1,
        )

        prediction_head = TextSimilarityHead(
            similarity_function=similarity_function, global_loss_buffer_size=global_loss_buffer_size
        )

        self.model = TriAdaptiveModel(
            language_model1=self.query_encoder,
            language_model2=self.passage_encoder,
            language_model3=self.table_encoder,
            prediction_heads=[prediction_head],
            embeds_dropout_prob=0.1,
            lm1_output_types=["per_sequence"],
            lm2_output_types=["per_sequence"],
            lm3_output_types=["per_sequence"],
            device=self.devices[0],
        )

        self.model.connect_heads_with_processor(self.processor.tasks, require_labels=False)

        if len(self.devices) > 1:
            self.model = DataParallel(self.model, device_ids=self.devices)

    def retrieve(
        self,
        query: str,
        filters: Optional[Dict[str, Union[Dict, List, str, int, float, bool]]] = None,
        top_k: Optional[int] = None,
        index: str = None,
        headers: Optional[Dict[str, str]] = None,
        scale_score: bool = None,
    ) -> List[Document]:
        if top_k is None:
            top_k = self.top_k
        if not self.document_store:
            logger.error("Cannot perform retrieve() since TableTextRetriever initialized with document_store=None")
            return []
        if index is None:
            index = self.document_store.index
        if scale_score is None:
            scale_score = self.scale_score
        query_emb = self.embed_queries(texts=[query])
        documents = self.document_store.query_by_embedding(
            query_emb=query_emb[0], top_k=top_k, filters=filters, index=index, headers=headers, scale_score=scale_score
        )
        return documents

    def retrieve_batch(
        self,
        queries: List[str],
        filters: Optional[
            Union[
                Dict[str, Union[Dict, List, str, int, float, bool]],
                List[Dict[str, Union[Dict, List, str, int, float, bool]]],
            ]
        ] = None,
        top_k: Optional[int] = None,
        index: str = None,
        headers: Optional[Dict[str, str]] = None,
        batch_size: Optional[int] = None,
        scale_score: bool = None,
    ) -> List[List[Document]]:
        """
        Scan through documents in DocumentStore and return a small number documents
        that are most relevant to the supplied queries.

        Returns a list of lists of Documents (one per query).

        :param queries: List of query strings.
        :param filters: Optional filters to narrow down the search space to documents whose metadata fulfill certain
                        conditions. Can be a single filter that will be applied to each query or a list of filters
                        (one filter per query).

                        Filters are defined as nested dictionaries. The keys of the dictionaries can be a logical
                        operator (`"$and"`, `"$or"`, `"$not"`), a comparison operator (`"$eq"`, `"$in"`, `"$gt"`,
                        `"$gte"`, `"$lt"`, `"$lte"`) or a metadata field name.
                        Logical operator keys take a dictionary of metadata field names and/or logical operators as
                        value. Metadata field names take a dictionary of comparison operators as value. Comparison
                        operator keys take a single value or (in case of `"$in"`) a list of values as value.
                        If no logical operator is provided, `"$and"` is used as default operation. If no comparison
                        operator is provided, `"$eq"` (or `"$in"` if the comparison value is a list) is used as default
                        operation.

                            __Example__:
                            ```python
                            filters = {
                                "$and": {
                                    "type": {"$eq": "article"},
                                    "date": {"$gte": "2015-01-01", "$lt": "2021-01-01"},
                                    "rating": {"$gte": 3},
                                    "$or": {
                                        "genre": {"$in": ["economy", "politics"]},
                                        "publisher": {"$eq": "nytimes"}
                                    }
                                }
                            }
                            # or simpler using default operators
                            filters = {
                                "type": "article",
                                "date": {"$gte": "2015-01-01", "$lt": "2021-01-01"},
                                "rating": {"$gte": 3},
                                "$or": {
                                    "genre": ["economy", "politics"],
                                    "publisher": "nytimes"
                                }
                            }
                            ```

                            To use the same logical operator multiple times on the same level, logical operators take
                            optionally a list of dictionaries as value.

                            __Example__:
                            ```python
                            filters = {
                                "$or": [
                                    {
                                        "$and": {
                                            "Type": "News Paper",
                                            "Date": {
                                                "$lt": "2019-01-01"
                                            }
                                        }
                                    },
                                    {
                                        "$and": {
                                            "Type": "Blog Post",
                                            "Date": {
                                                "$gte": "2019-01-01"
                                            }
                                        }
                                    }
                                ]
                            }
                            ```
        :param top_k: How many documents to return per query.
        :param index: The name of the index in the DocumentStore from which to retrieve documents
        :param batch_size: Number of queries to embed at a time.
        :param scale_score: Whether to scale the similarity score to the unit interval (range of [0,1]).
                            If true similarity scores (e.g. cosine or dot_product) which naturally have a different
                            value range will be scaled to a range of [0,1], where 1 means extremely relevant.
                            Otherwise raw similarity scores (e.g. cosine or dot_product) will be used.
        """

        if top_k is None:
            top_k = self.top_k

        if batch_size is None:
            batch_size = self.batch_size

        if isinstance(filters, list):
            if len(filters) != len(queries):
                raise HaystackError(
                    "Number of filters does not match number of queries. Please provide as many filters"
                    " as queries or a single filter that will be applied to each query."
                )
        else:
            filters = [filters] * len(queries) if filters is not None else [{}] * len(queries)

        if index is None:
            index = self.document_store.index
        if scale_score is None:
            scale_score = self.scale_score
        if not self.document_store:
            logger.error(
                "Cannot perform retrieve_batch() since TableTextRetriever initialized with document_store=None"
            )
            return [[] * len(queries)]  # type: ignore

        documents = []
        query_embs = []
        for batch in self._get_batches(queries=queries, batch_size=batch_size):
            query_embs.extend(self.embed_queries(texts=batch))
        for query_emb, cur_filters in tqdm(
            zip(query_embs, filters), total=len(query_embs), disable=not self.progress_bar, desc="Querying"
        ):
            cur_docs = self.document_store.query_by_embedding(
                query_emb=query_emb,
                top_k=top_k,
                filters=cur_filters,
                index=index,
                headers=headers,
                scale_score=scale_score,
            )
            documents.append(cur_docs)

        return documents

    def _get_predictions(self, dicts: List[Dict]) -> Dict[str, List[np.ndarray]]:
        """
        Feed a preprocessed dataset to the model and get the actual predictions (forward pass + formatting).

        :param dicts: list of dictionaries
        examples:[{'query': "where is florida?"}, {'query': "who wrote lord of the rings?"}, ...]
                [{'passages': [{
                    "title": 'Big Little Lies (TV series)',
                    "text": 'series garnered several accolades. It received..',
                    "label": 'positive',
                    "external_id": '18768923'},
                    {"title": 'Framlingham Castle',
                    "text": 'Castle on the Hill "Castle on the Hill" is a song by English..',
                    "label": 'positive',
                    "external_id": '19930582'}, ...]
        :return: dictionary of embeddings for "passages" and "query"
        """

        dataset, tensor_names, _, baskets = self.processor.dataset_from_dicts(
            dicts, indices=[i for i in range(len(dicts))], return_baskets=True
        )

        data_loader = NamedDataLoader(
            dataset=dataset, sampler=SequentialSampler(dataset), batch_size=self.batch_size, tensor_names=tensor_names
        )
        all_embeddings: Dict = {"query": [], "passages": []}
        self.model.eval()

        # When running evaluations etc., we don't want a progress bar for every single query
        if dataset and len(dataset) == 1:
            disable_tqdm = True
        else:
            disable_tqdm = not self.progress_bar

        with tqdm(
            total=len(data_loader) * self.batch_size,
            unit=" Docs",
            desc=f"Create embeddings",
            position=1,
            leave=False,
            disable=disable_tqdm,
        ) as progress_bar:
            for batch in data_loader:
                batch = {key: batch[key].to(self.devices[0]) for key in batch}

                # get logits
                with torch.no_grad():
                    query_embeddings, passage_embeddings = self.model.forward(**batch)[0]
                    if query_embeddings is not None:
                        all_embeddings["query"].append(query_embeddings.cpu().numpy())
                    if passage_embeddings is not None:
                        all_embeddings["passages"].append(passage_embeddings.cpu().numpy())
                progress_bar.update(self.batch_size)

        if all_embeddings["passages"]:
            all_embeddings["passages"] = np.concatenate(all_embeddings["passages"])
        if all_embeddings["query"]:
            all_embeddings["query"] = np.concatenate(all_embeddings["query"])
        return all_embeddings

    def embed_queries(self, texts: List[str]) -> List[np.ndarray]:
        """
        Create embeddings for a list of queries using the query encoder

        :param texts: Queries to embed
        :return: Embeddings, one per input queries
        """
        queries = [{"query": q} for q in texts]
        result = self._get_predictions(queries)["query"]
        return result

    def embed_documents(self, docs: List[Document]) -> List[np.ndarray]:
        """
        Create embeddings for a list of text documents and / or tables using the text passage encoder and
        the table encoder.

        :param docs: List of Document objects used to represent documents / passages in
                     a standardized way within Haystack.
        :return: Embeddings of documents / passages. Shape: (batch_size, embedding_dim)
        """

        if self.processor.num_hard_negatives != 0:
            logger.warning(
                f"'num_hard_negatives' is set to {self.processor.num_hard_negatives}, but inference does "
                f"not require any hard negatives. Setting num_hard_negatives to 0."
            )
            self.processor.num_hard_negatives = 0

        model_input = []
        for doc in docs:
            if doc.content_type == "table":
                model_input.append(
                    {
                        "passages": [
                            {
                                "meta": [
                                    doc.meta[meta_field]
                                    for meta_field in self.embed_meta_fields
                                    if meta_field in doc.meta and isinstance(doc.meta[meta_field], str)
                                ],
                                "columns": doc.content.columns.tolist(),  # type: ignore
                                "rows": doc.content.values.tolist(),  # type: ignore
                                "label": doc.meta["label"] if doc.meta and "label" in doc.meta else "positive",
                                "type": "table",
                                "external_id": doc.id,
                            }
                        ]
                    }
                )
            else:
                model_input.append(
                    {
                        "passages": [
                            {
                                "meta": [
                                    doc.meta[meta_field]
                                    for meta_field in self.embed_meta_fields
                                    if meta_field in doc.meta and isinstance(doc.meta[meta_field], str)
                                ],
                                "text": doc.content,
                                "label": doc.meta["label"] if doc.meta and "label" in doc.meta else "positive",
                                "type": "text",
                                "external_id": doc.id,
                            }
                        ]
                    }
                )

        embeddings = self._get_predictions(model_input)["passages"]

        return embeddings

    def train(
        self,
        data_dir: str,
        train_filename: str,
        dev_filename: str = None,
        test_filename: str = None,
        max_samples: int = None,
        max_processes: int = 128,
        dev_split: float = 0,
        batch_size: int = 2,
        embed_meta_fields: List[str] = ["page_title", "section_title", "caption"],
        num_hard_negatives: int = 1,
        num_positives: int = 1,
        n_epochs: int = 3,
        evaluate_every: int = 1000,
        n_gpu: int = 1,
        learning_rate: float = 1e-5,
        epsilon: float = 1e-08,
        weight_decay: float = 0.0,
        num_warmup_steps: int = 100,
        grad_acc_steps: int = 1,
        use_amp: bool = False,
        optimizer_name: str = "AdamW",
        optimizer_correct_bias: bool = True,
        save_dir: str = "../saved_models/mm_retrieval",
        query_encoder_save_dir: str = "query_encoder",
        passage_encoder_save_dir: str = "passage_encoder",
        table_encoder_save_dir: str = "table_encoder",
        checkpoint_root_dir: Path = Path("model_checkpoints"),
        checkpoint_every: Optional[int] = None,
        checkpoints_to_keep: int = 3,
        early_stopping: Optional[EarlyStopping] = None,
    ):
        """
        Train a TableTextRetrieval model.
        :param data_dir: Directory where training file, dev file and test file are present.
        :param train_filename: Training filename.
        :param dev_filename: Development set filename, file to be used by model in eval step of training.
        :param test_filename: Test set filename, file to be used by model in test step after training.
        :param max_samples: Maximum number of input samples to convert. Can be used for debugging a smaller dataset.
        :param max_processes: The maximum number of processes to spawn in the multiprocessing.Pool used in DataSilo.
                              It can be set to 1 to disable the use of multiprocessing or make debugging easier.
        :param dev_split: The proportion of the train set that will sliced. Only works if dev_filename is set to None.
        :param batch_size: Total number of samples in 1 batch of data.
        :param embed_meta_fields: Concatenate meta fields with each passage and table.
                                  The default setting in official MMRetrieval embeds page title,
                                  section title and caption with the corresponding table and title with
                                  corresponding text passage.
        :param num_hard_negatives: Number of hard negative passages (passages which are
                                   very similar (high score by BM25) to query but do not contain the answer)-
        :param num_positives: Number of positive passages.
        :param n_epochs: Number of epochs to train the model on.
        :param evaluate_every: Number of training steps after evaluation is run.
        :param n_gpu: Number of gpus to train on.
        :param learning_rate: Learning rate of optimizer.
        :param epsilon: Epsilon parameter of optimizer.
        :param weight_decay: Weight decay parameter of optimizer.
        :param grad_acc_steps: Number of steps to accumulate gradient over before back-propagation is done.
        :param use_amp: Whether to use automatic mixed precision (AMP) natively implemented in PyTorch to improve
                        training speed and reduce GPU memory usage.
                        For more information, see (Haystack Optimization)[https://haystack.deepset.ai/guides/optimization]
                        and (Automatic Mixed Precision Package - Torch.amp)[https://pytorch.org/docs/stable/amp.html].
        :param optimizer_name: What optimizer to use (default: TransformersAdamW).
        :param num_warmup_steps: Number of warmup steps.
        :param optimizer_correct_bias: Whether to correct bias in optimizer.
        :param save_dir: Directory where models are saved.
        :param query_encoder_save_dir: Directory inside save_dir where query_encoder model files are saved.
        :param passage_encoder_save_dir: Directory inside save_dir where passage_encoder model files are saved.
        :param table_encoder_save_dir: Directory inside save_dir where table_encoder model files are saved.
<<<<<<< HEAD
        :param checkpoint_root_dir: the directory Path where all training checkpoints are saved. For each individual
               checkpoint, a subdirectory with the name epoch_{epoch_num}_step_{step_num} is created.
        :param checkpoint_every: Save a training checkpoint after this many steps of training.
        :param checkpoints_to_keep: The maximum number of training checkpoints to save.
=======
        :param checkpoint_root_dir: The Path of a directory where all train checkpoints are saved. For each individual
                checkpoint, a subdirectory with the name epoch_{epoch_num}_step_{step_num} is created.
        :param checkpoint_every: Save a train checkpoint after this many steps of training.
        :param checkpoints_to_keep: The maximum number of train checkpoints to save.
        :param early_stopping: An initialized EarlyStopping object to control early stopping and saving of the best models.
>>>>>>> 3ea57801
        """

        self.processor.embed_meta_fields = embed_meta_fields
        self.processor.data_dir = Path(data_dir)
        self.processor.train_filename = train_filename
        self.processor.dev_filename = dev_filename
        self.processor.test_filename = test_filename
        self.processor.max_samples = max_samples
        self.processor.dev_split = dev_split
        self.processor.num_hard_negatives = num_hard_negatives
        self.processor.num_positives = num_positives

        if isinstance(self.model, DataParallel):
            self.model.module.connect_heads_with_processor(self.processor.tasks, require_labels=True)
        else:
            self.model.connect_heads_with_processor(self.processor.tasks, require_labels=True)

        data_silo = DataSilo(
            processor=self.processor, batch_size=batch_size, distributed=False, max_processes=max_processes
        )

        # 5. Create an optimizer
        self.model, optimizer, lr_schedule = initialize_optimizer(
            model=self.model,
            learning_rate=learning_rate,
            optimizer_opts={
                "name": optimizer_name,
                "correct_bias": optimizer_correct_bias,
                "weight_decay": weight_decay,
                "eps": epsilon,
            },
            schedule_opts={"name": "LinearWarmup", "num_warmup_steps": num_warmup_steps},
            n_batches=len(data_silo.loaders["train"]),
            n_epochs=n_epochs,
            grad_acc_steps=grad_acc_steps,
            device=self.devices[0],  # Only use first device while multi-gpu training is not implemented
        )

        # 6. Feed everything to the Trainer, which keeps care of growing our model and evaluates it from time to time
        trainer = Trainer.create_or_load_checkpoint(
            model=self.model,
            optimizer=optimizer,
            data_silo=data_silo,
            epochs=n_epochs,
            n_gpu=n_gpu,
            lr_schedule=lr_schedule,
            evaluate_every=evaluate_every,
            device=self.devices[0],  # Only use first device while multi-gpu training is not implemented
            use_amp=use_amp,
            checkpoint_root_dir=Path(checkpoint_root_dir),
            checkpoint_every=checkpoint_every,
            checkpoints_to_keep=checkpoints_to_keep,
            early_stopping=early_stopping,
        )

        # 7. Let it grow! Watch the tracked metrics live on experiment tracker (e.g. Mlflow)
        trainer.train()

        self.model.save(
            Path(save_dir),
            lm1_name=query_encoder_save_dir,
            lm2_name=passage_encoder_save_dir,
            lm3_name=table_encoder_save_dir,
        )
        self.query_tokenizer.save_pretrained(f"{save_dir}/{query_encoder_save_dir}")
        self.passage_tokenizer.save_pretrained(f"{save_dir}/{passage_encoder_save_dir}")
        self.table_tokenizer.save_pretrained(f"{save_dir}/{table_encoder_save_dir}")

        if len(self.devices) > 1:
            self.model = DataParallel(self.model, device_ids=self.devices)

    def save(
        self,
        save_dir: Union[Path, str],
        query_encoder_dir: str = "query_encoder",
        passage_encoder_dir: str = "passage_encoder",
        table_encoder_dir: str = "table_encoder",
    ):
        """
        Save TableTextRetriever to the specified directory.

        :param save_dir: Directory to save to.
        :param query_encoder_dir: Directory in save_dir that contains query encoder model.
        :param passage_encoder_dir: Directory in save_dir that contains passage encoder model.
        :param table_encoder_dir: Directory in save_dir that contains table encoder model.
        :return: None
        """
        save_dir = Path(save_dir)
        self.model.save(save_dir, lm1_name=query_encoder_dir, lm2_name=passage_encoder_dir, lm3_name=table_encoder_dir)
        save_dir = str(save_dir)
        self.query_tokenizer.save_pretrained(save_dir + f"/{query_encoder_dir}")
        self.passage_tokenizer.save_pretrained(save_dir + f"/{passage_encoder_dir}")
        self.table_tokenizer.save_pretrained(save_dir + f"/{table_encoder_dir}")

    @classmethod
    def load(
        cls,
        load_dir: Union[Path, str],
        document_store: BaseDocumentStore,
        max_seq_len_query: int = 64,
        max_seq_len_passage: int = 256,
        max_seq_len_table: int = 256,
        use_gpu: bool = True,
        batch_size: int = 16,
        embed_meta_fields: List[str] = ["name", "section_title", "caption"],
        use_fast_tokenizers: bool = True,
        similarity_function: str = "dot_product",
        query_encoder_dir: str = "query_encoder",
        passage_encoder_dir: str = "passage_encoder",
        table_encoder_dir: str = "table_encoder",
    ):
        """
        Load TableTextRetriever from the specified directory.
        """

        load_dir = Path(load_dir)
        mm_retriever = cls(
            document_store=document_store,
            query_embedding_model=Path(load_dir) / query_encoder_dir,
            passage_embedding_model=Path(load_dir) / passage_encoder_dir,
            table_embedding_model=Path(load_dir) / table_encoder_dir,
            max_seq_len_query=max_seq_len_query,
            max_seq_len_passage=max_seq_len_passage,
            max_seq_len_table=max_seq_len_table,
            use_gpu=use_gpu,
            batch_size=batch_size,
            embed_meta_fields=embed_meta_fields,
            use_fast_tokenizers=use_fast_tokenizers,
            similarity_function=similarity_function,
        )
        logger.info(f"TableTextRetriever model loaded from {load_dir}")

        return mm_retriever


class EmbeddingRetriever(BaseRetriever):
    def __init__(
        self,
        document_store: BaseDocumentStore,
        embedding_model: str,
        model_version: Optional[str] = None,
        use_gpu: bool = True,
        batch_size: int = 32,
        max_seq_len: int = 512,
        model_format: Optional[str] = None,
        pooling_strategy: str = "reduce_mean",
        emb_extraction_layer: int = -1,
        top_k: int = 10,
        progress_bar: bool = True,
        devices: Optional[List[Union[str, torch.device]]] = None,
        use_auth_token: Optional[Union[str, bool]] = None,
        scale_score: bool = True,
        embed_meta_fields: List[str] = [],
    ):
        """
        :param document_store: An instance of DocumentStore from which to retrieve documents.
        :param embedding_model: Local path or name of model in Hugging Face's model hub such as ``'sentence-transformers/all-MiniLM-L6-v2'``
        :param model_version: The version of model to use from the HuggingFace model hub. Can be tag name, branch name, or commit hash.
        :param use_gpu: Whether to use all available GPUs or the CPU. Falls back on CPU if no GPU is available.
        :param batch_size: Number of documents to encode at once.
        :param max_seq_len: Longest length of each document sequence. Maximum number of tokens for the document text. Longer ones will be cut down.
        :param model_format: Name of framework that was used for saving the model or model type. If no model_format is
                             provided, it will be inferred automatically from the model configuration files.
                             Options:

                             - ``'farm'`` (will use `_DefaultEmbeddingEncoder` as embedding encoder)
                             - ``'transformers'`` (will use `_DefaultEmbeddingEncoder` as embedding encoder)
                             - ``'sentence_transformers'`` (will use `_SentenceTransformersEmbeddingEncoder` as embedding encoder)
                             - ``'retribert'`` (will use `_RetribertEmbeddingEncoder` as embedding encoder)
        :param pooling_strategy: Strategy for combining the embeddings from the model (for farm / transformers models only).
                                 Options:

                                 - ``'cls_token'`` (sentence vector)
                                 - ``'reduce_mean'`` (sentence vector)
                                 - ``'reduce_max'`` (sentence vector)
                                 - ``'per_token'`` (individual token vectors)
        :param emb_extraction_layer: Number of layer from which the embeddings shall be extracted (for farm / transformers models only).
                                     Default: -1 (very last layer).
        :param top_k: How many documents to return per query.
        :param progress_bar: If true displays progress bar during embedding.
        :param devices: List of GPU (or CPU) devices, to limit inference to certain GPUs and not use all available ones
                        These strings will be converted into pytorch devices, so use the string notation described here:
                        https://pytorch.org/docs/stable/tensor_attributes.html?highlight=torch%20device#torch.torch.device
                        (e.g. ["cuda:0"]). Note: As multi-GPU training is currently not implemented for EmbeddingRetriever,
                        training will only use the first device provided in this list.
        :param use_auth_token:  API token used to download private models from Huggingface. If this parameter is set to `True`,
                                the local token will be used, which must be previously created via `transformer-cli login`.
                                Additional information can be found here https://huggingface.co/transformers/main_classes/model.html#transformers.PreTrainedModel.from_pretrained
        :param scale_score: Whether to scale the similarity score to the unit interval (range of [0,1]).
                            If true (default) similarity scores (e.g. cosine or dot_product) which naturally have a different value range will be scaled to a range of [0,1], where 1 means extremely relevant.
                            Otherwise raw similarity scores (e.g. cosine or dot_product) will be used.
        :param embed_meta_fields: Concatenate the provided meta fields and text passage / table to a text pair that is
                                  then used to create the embedding.
                                  This approach is also used in the TableTextRetriever paper and is likely to improve
                                  performance if your titles contain meaningful information for retrieval
                                  (topic, entities etc.).
        """
        super().__init__()

        if devices is not None:
            self.devices = [torch.device(device) for device in devices]
        else:
            self.devices, _ = initialize_device_settings(use_cuda=use_gpu, multi_gpu=True)

        if batch_size < len(self.devices):
            logger.warning("Batch size is less than the number of devices. All gpus will not be utilized.")

        self.document_store = document_store
        self.embedding_model = embedding_model
        self.model_version = model_version
        self.use_gpu = use_gpu
        self.batch_size = batch_size
        self.max_seq_len = max_seq_len
        self.pooling_strategy = pooling_strategy
        self.emb_extraction_layer = emb_extraction_layer
        self.top_k = top_k
        self.progress_bar = progress_bar
        self.use_auth_token = use_auth_token
        self.scale_score = scale_score
        self.model_format = self._infer_model_format(embedding_model) if model_format is None else model_format

        logger.info(f"Init retriever using embeddings of model {embedding_model}")

        if self.model_format not in _EMBEDDING_ENCODERS.keys():
            raise ValueError(f"Unknown retriever embedding model format {model_format}")

        if (
            self.embedding_model.startswith("sentence-transformers")
            and model_format
            and model_format != "sentence_transformers"
        ):
            logger.warning(
                f"You seem to be using a Sentence Transformer embedding model but 'model_format' is set to '{self.model_format}'."
                f" You may need to set model_format='sentence_transformers' to ensure correct loading of model."
                f"As an alternative, you can let Haystack derive the format automatically by not setting the "
                f"'model_format' parameter at all."
            )

        self.embedding_encoder = _EMBEDDING_ENCODERS[self.model_format](self)
        self.embed_meta_fields = embed_meta_fields

    def retrieve(
        self,
        query: str,
        filters: Optional[Dict[str, Union[Dict, List, str, int, float, bool]]] = None,
        top_k: Optional[int] = None,
        index: str = None,
        headers: Optional[Dict[str, str]] = None,
        scale_score: bool = None,
    ) -> List[Document]:
        """
        Scan through documents in DocumentStore and return a small number documents
        that are most relevant to the query.

        :param query: The query
        :param filters: Optional filters to narrow down the search space to documents whose metadata fulfill certain
                        conditions.
                        Filters are defined as nested dictionaries. The keys of the dictionaries can be a logical
                        operator (`"$and"`, `"$or"`, `"$not"`), a comparison operator (`"$eq"`, `"$in"`, `"$gt"`,
                        `"$gte"`, `"$lt"`, `"$lte"`) or a metadata field name.
                        Logical operator keys take a dictionary of metadata field names and/or logical operators as
                        value. Metadata field names take a dictionary of comparison operators as value. Comparison
                        operator keys take a single value or (in case of `"$in"`) a list of values as value.
                        If no logical operator is provided, `"$and"` is used as default operation. If no comparison
                        operator is provided, `"$eq"` (or `"$in"` if the comparison value is a list) is used as default
                        operation.

                            __Example__:
                            ```python
                            filters = {
                                "$and": {
                                    "type": {"$eq": "article"},
                                    "date": {"$gte": "2015-01-01", "$lt": "2021-01-01"},
                                    "rating": {"$gte": 3},
                                    "$or": {
                                        "genre": {"$in": ["economy", "politics"]},
                                        "publisher": {"$eq": "nytimes"}
                                    }
                                }
                            }
                            # or simpler using default operators
                            filters = {
                                "type": "article",
                                "date": {"$gte": "2015-01-01", "$lt": "2021-01-01"},
                                "rating": {"$gte": 3},
                                "$or": {
                                    "genre": ["economy", "politics"],
                                    "publisher": "nytimes"
                                }
                            }
                            ```

                            To use the same logical operator multiple times on the same level, logical operators take
                            optionally a list of dictionaries as value.

                            __Example__:
                            ```python
                            filters = {
                                "$or": [
                                    {
                                        "$and": {
                                            "Type": "News Paper",
                                            "Date": {
                                                "$lt": "2019-01-01"
                                            }
                                        }
                                    },
                                    {
                                        "$and": {
                                            "Type": "Blog Post",
                                            "Date": {
                                                "$gte": "2019-01-01"
                                            }
                                        }
                                    }
                                ]
                            }
                            ```
        :param top_k: How many documents to return per query.
        :param index: The name of the index in the DocumentStore from which to retrieve documents
        :param scale_score: Whether to scale the similarity score to the unit interval (range of [0,1]).
                                           If true similarity scores (e.g. cosine or dot_product) which naturally have a different value range will be scaled to a range of [0,1], where 1 means extremely relevant.
                                           Otherwise raw similarity scores (e.g. cosine or dot_product) will be used.
        """
        if top_k is None:
            top_k = self.top_k
        if index is None:
            index = self.document_store.index
        if scale_score is None:
            scale_score = self.scale_score
        query_emb = self.embed_queries(texts=[query])
        documents = self.document_store.query_by_embedding(
            query_emb=query_emb[0], filters=filters, top_k=top_k, index=index, headers=headers, scale_score=scale_score
        )
        return documents

    def retrieve_batch(
        self,
        queries: List[str],
        filters: Optional[
            Union[
                Dict[str, Union[Dict, List, str, int, float, bool]],
                List[Dict[str, Union[Dict, List, str, int, float, bool]]],
            ]
        ] = None,
        top_k: Optional[int] = None,
        index: str = None,
        headers: Optional[Dict[str, str]] = None,
        batch_size: Optional[int] = None,
        scale_score: bool = None,
    ) -> List[List[Document]]:
        """
        Scan through documents in DocumentStore and return a small number documents
        that are most relevant to the supplied queries.

        Returns a list of lists of Documents (one per query).

        :param queries: List of query strings.
        :param filters: Optional filters to narrow down the search space to documents whose metadata fulfill certain
                        conditions. Can be a single filter that will be applied to each query or a list of filters
                        (one filter per query).

                        Filters are defined as nested dictionaries. The keys of the dictionaries can be a logical
                        operator (`"$and"`, `"$or"`, `"$not"`), a comparison operator (`"$eq"`, `"$in"`, `"$gt"`,
                        `"$gte"`, `"$lt"`, `"$lte"`) or a metadata field name.
                        Logical operator keys take a dictionary of metadata field names and/or logical operators as
                        value. Metadata field names take a dictionary of comparison operators as value. Comparison
                        operator keys take a single value or (in case of `"$in"`) a list of values as value.
                        If no logical operator is provided, `"$and"` is used as default operation. If no comparison
                        operator is provided, `"$eq"` (or `"$in"` if the comparison value is a list) is used as default
                        operation.

                            __Example__:
                            ```python
                            filters = {
                                "$and": {
                                    "type": {"$eq": "article"},
                                    "date": {"$gte": "2015-01-01", "$lt": "2021-01-01"},
                                    "rating": {"$gte": 3},
                                    "$or": {
                                        "genre": {"$in": ["economy", "politics"]},
                                        "publisher": {"$eq": "nytimes"}
                                    }
                                }
                            }
                            # or simpler using default operators
                            filters = {
                                "type": "article",
                                "date": {"$gte": "2015-01-01", "$lt": "2021-01-01"},
                                "rating": {"$gte": 3},
                                "$or": {
                                    "genre": ["economy", "politics"],
                                    "publisher": "nytimes"
                                }
                            }
                            ```

                            To use the same logical operator multiple times on the same level, logical operators take
                            optionally a list of dictionaries as value.

                            __Example__:
                            ```python
                            filters = {
                                "$or": [
                                    {
                                        "$and": {
                                            "Type": "News Paper",
                                            "Date": {
                                                "$lt": "2019-01-01"
                                            }
                                        }
                                    },
                                    {
                                        "$and": {
                                            "Type": "Blog Post",
                                            "Date": {
                                                "$gte": "2019-01-01"
                                            }
                                        }
                                    }
                                ]
                            }
                            ```
        :param top_k: How many documents to return per query.
        :param index: The name of the index in the DocumentStore from which to retrieve documents
        :param batch_size: Number of queries to embed at a time.
        :param scale_score: Whether to scale the similarity score to the unit interval (range of [0,1]).
                            If true similarity scores (e.g. cosine or dot_product) which naturally have a different
                            value range will be scaled to a range of [0,1], where 1 means extremely relevant.
                            Otherwise raw similarity scores (e.g. cosine or dot_product) will be used.
        """

        if top_k is None:
            top_k = self.top_k

        if batch_size is None:
            batch_size = self.batch_size

        if isinstance(filters, list):
            if len(filters) != len(queries):
                raise HaystackError(
                    "Number of filters does not match number of queries. Please provide as many filters"
                    " as queries or a single filter that will be applied to each query."
                )
        else:
            filters = [filters] * len(queries) if filters is not None else [{}] * len(queries)

        if index is None:
            index = self.document_store.index
        if scale_score is None:
            scale_score = self.scale_score
        if not self.document_store:
            logger.error(
                "Cannot perform retrieve_batch() since EmbeddingRetriever initialized with document_store=None"
            )
            return [[] * len(queries)]  # type: ignore

        documents = []
        query_embs = []
        for batch in self._get_batches(queries=queries, batch_size=batch_size):
            query_embs.extend(self.embed_queries(texts=batch))
        for query_emb, cur_filters in tqdm(
            zip(query_embs, filters), total=len(query_embs), disable=not self.progress_bar, desc="Querying"
        ):
            cur_docs = self.document_store.query_by_embedding(
                query_emb=query_emb,
                top_k=top_k,
                filters=cur_filters,
                index=index,
                headers=headers,
                scale_score=scale_score,
            )
            documents.append(cur_docs)

        return documents

    def embed_queries(self, texts: List[str]) -> List[np.ndarray]:
        """
        Create embeddings for a list of queries.

        :param texts: Queries to embed
        :return: Embeddings, one per input queries
        """
        # for backward compatibility: cast pure str input
        if isinstance(texts, str):
            texts = [texts]
        assert isinstance(texts, list), "Expecting a list of texts, i.e. create_embeddings(texts=['text1',...])"
        return self.embedding_encoder.embed_queries(texts)

    def embed_documents(self, docs: List[Document]) -> List[np.ndarray]:
        """
        Create embeddings for a list of documents.

        :param docs: List of documents to embed
        :return: Embeddings, one per input document
        """
        docs = self._preprocess_documents(docs)
        return self.embedding_encoder.embed_documents(docs)

    def _preprocess_documents(self, docs: List[Document]) -> List[Document]:
        """
        Turns table documents into text documents by representing the table in csv format.
        This allows us to use text embedding models for table retrieval.
        It also concatenates specified meta data fields with the text representations.

        :param docs: List of documents to linearize. If the document is not a table, it is returned as is.
        :return: List of documents with meta data + linearized tables or original documents if they are not tables.
        """
        linearized_docs = []
        for doc in docs:
            doc = deepcopy(doc)
            if doc.content_type == "table":
                if isinstance(doc.content, pd.DataFrame):
                    doc.content = doc.content.to_csv(index=False)
                else:
                    raise HaystackError("Documents of type 'table' need to have a pd.DataFrame as content field")
            meta_data_fields = [doc.meta[key] for key in self.embed_meta_fields if key in doc.meta and doc.meta[key]]
            doc.content = "\n".join(meta_data_fields + [doc.content])
            linearized_docs.append(doc)
        return linearized_docs

    @staticmethod
    def _infer_model_format(model_name_or_path: str) -> str:
        # Check if model name is a local directory with sentence transformers config file in it
        if Path(model_name_or_path).exists():
            if Path(f"{model_name_or_path}/config_sentence_transformers.json").exists():
                return "sentence_transformers"
        # Check if sentence transformers config file in model hub
        else:
            try:
                hf_hub_download(repo_id=model_name_or_path, filename="config_sentence_transformers.json")
                return "sentence_transformers"
            except HTTPError:
                pass

        # Check if retribert model
        config = AutoConfig.from_pretrained(model_name_or_path)
        if config.model_type == "retribert":
            return "retribert"

        # Model is neither sentence-transformers nor retribert model -> use _DefaultEmbeddingEncoder
        return "farm"

    def train(
        self,
        training_data: List[Dict[str, Any]],
        learning_rate: float = 2e-5,
        n_epochs: int = 1,
        num_warmup_steps: int = None,
        batch_size: int = 16,
    ) -> None:
        """
        Trains/adapts the underlying embedding model.

        Each training data example is a dictionary with the following keys:

        * question: the question string
        * pos_doc: the positive document string
        * neg_doc: the negative document string
        * score: the score margin


        :param training_data: The training data
        :type training_data: List[Dict[str, Any]]
        :param learning_rate: The learning rate
        :type learning_rate: float
        :param n_epochs: The number of epochs
        :type n_epochs: int
        :param num_warmup_steps: The number of warmup steps
        :type num_warmup_steps: int
        :param batch_size: The batch size to use for the training, defaults to 16
        :type batch_size: int (optional)
        """
        self.embedding_encoder.train(
            training_data,
            learning_rate=learning_rate,
            n_epochs=n_epochs,
            num_warmup_steps=num_warmup_steps,
            batch_size=batch_size,
        )

    def save(self, save_dir: Union[Path, str]) -> None:
        """
        Save the model to the given directory

        :param save_dir: The directory where the model will be saved
        :type save_dir: Union[Path, str]
        """
        self.embedding_encoder.save(save_dir=save_dir)


class MultihopEmbeddingRetriever(EmbeddingRetriever):
    """
    Retriever that applies iterative retrieval using a shared encoder for query and passage.
    See original paper for more details:

    Xiong, Wenhan, et. al. (2020): "Answering complex open-domain questions with multi-hop dense retrieval"
    (https://arxiv.org/abs/2009.12756)
    """

    def __init__(
        self,
        document_store: BaseDocumentStore,
        embedding_model: str,
        model_version: Optional[str] = None,
        num_iterations: int = 2,
        use_gpu: bool = True,
        batch_size: int = 32,
        max_seq_len: int = 512,
        model_format: str = "farm",
        pooling_strategy: str = "reduce_mean",
        emb_extraction_layer: int = -1,
        top_k: int = 10,
        progress_bar: bool = True,
        devices: Optional[List[Union[str, torch.device]]] = None,
        use_auth_token: Optional[Union[str, bool]] = None,
        scale_score: bool = True,
        embed_meta_fields: List[str] = [],
    ):
        """
        :param document_store: An instance of DocumentStore from which to retrieve documents.
        :param embedding_model: Local path or name of model in Hugging Face's model hub such as ``'sentence-transformers/all-MiniLM-L6-v2'``
        :param model_version: The version of model to use from the HuggingFace model hub. Can be tag name, branch name, or commit hash.
        :param num_iterations: The number of times passages are retrieved, i.e., the number of hops (Defaults to 2.)
        :param use_gpu: Whether to use all available GPUs or the CPU. Falls back on CPU if no GPU is available.
        :param batch_size: Number of documents to encode at once.
        :param max_seq_len: Longest length of each document sequence. Maximum number of tokens for the document text. Longer ones will be cut down.
        :param model_format: Name of framework that was used for saving the model or model type. If no model_format is
                             provided, it will be inferred automatically from the model configuration files.
                             Options:

                             - ``'farm'`` (will use `_DefaultEmbeddingEncoder` as embedding encoder)
                             - ``'transformers'`` (will use `_DefaultEmbeddingEncoder` as embedding encoder)
                             - ``'sentence_transformers'`` (will use `_SentenceTransformersEmbeddingEncoder` as embedding encoder)
                             - ``'retribert'`` (will use `_RetribertEmbeddingEncoder` as embedding encoder)
        :param pooling_strategy: Strategy for combining the embeddings from the model (for farm / transformers models only).
                                 Options:

                                 - ``'cls_token'`` (sentence vector)
                                 - ``'reduce_mean'`` (sentence vector)
                                 - ``'reduce_max'`` (sentence vector)
                                 - ``'per_token'`` (individual token vectors)
        :param emb_extraction_layer: Number of layer from which the embeddings shall be extracted (for farm / transformers models only).
                                     Default: -1 (very last layer).
        :param top_k: How many documents to return per query.
        :param progress_bar: If true displays progress bar during embedding.
        :param devices: List of GPU (or CPU) devices, to limit inference to certain GPUs and not use all available ones
                        These strings will be converted into pytorch devices, so use the string notation described here:
                        https://pytorch.org/docs/stable/tensor_attributes.html?highlight=torch%20device#torch.torch.device
                        (e.g. ["cuda:0"]). Note: As multi-GPU training is currently not implemented for EmbeddingRetriever,
                        training will only use the first device provided in this list.
        :param use_auth_token:  API token used to download private models from Huggingface. If this parameter is set to `True`,
                                the local token will be used, which must be previously created via `transformer-cli login`.
                                Additional information can be found here https://huggingface.co/transformers/main_classes/model.html#transformers.PreTrainedModel.from_pretrained
        :param scale_score: Whether to scale the similarity score to the unit interval (range of [0,1]).
                            If true (default) similarity scores (e.g. cosine or dot_product) which naturally have a different value range will be scaled to a range of [0,1], where 1 means extremely relevant.
                            Otherwise raw similarity scores (e.g. cosine or dot_product) will be used.
        :param embed_meta_fields: Concatenate the provided meta fields and text passage / table to a text pair that is
                                  then used to create the embedding.
                                  This approach is also used in the TableTextRetriever paper and is likely to improve
                                  performance if your titles contain meaningful information for retrieval
                                  (topic, entities etc.).
        """
        super().__init__(
            document_store,
            embedding_model,
            model_version,
            use_gpu,
            batch_size,
            max_seq_len,
            model_format,
            pooling_strategy,
            emb_extraction_layer,
            top_k,
            progress_bar,
            devices,
            use_auth_token,
            scale_score,
            embed_meta_fields,
        )
        self.num_iterations = num_iterations

    def _merge_query_and_context(self, query: str, context: List[Document], sep: str = " "):
        return sep.join([query] + [doc.content for doc in context])

    def retrieve(
        self,
        query: str,
        filters: Optional[Dict[str, Union[Dict, List, str, int, float, bool]]] = None,
        top_k: Optional[int] = None,
        index: str = None,
        headers: Optional[Dict[str, str]] = None,
        scale_score: bool = None,
    ) -> List[Document]:
        """
        Scan through documents in DocumentStore and return a small number documents
        that are most relevant to the query.

        :param query: The query
        :param filters: Optional filters to narrow down the search space to documents whose metadata fulfill certain
                        conditions.
                        Filters are defined as nested dictionaries. The keys of the dictionaries can be a logical
                        operator (`"$and"`, `"$or"`, `"$not"`), a comparison operator (`"$eq"`, `"$in"`, `"$gt"`,
                        `"$gte"`, `"$lt"`, `"$lte"`) or a metadata field name.
                        Logical operator keys take a dictionary of metadata field names and/or logical operators as
                        value. Metadata field names take a dictionary of comparison operators as value. Comparison
                        operator keys take a single value or (in case of `"$in"`) a list of values as value.
                        If no logical operator is provided, `"$and"` is used as default operation. If no comparison
                        operator is provided, `"$eq"` (or `"$in"` if the comparison value is a list) is used as default
                        operation.

                            __Example__:
                            ```python
                            filters = {
                                "$and": {
                                    "type": {"$eq": "article"},
                                    "date": {"$gte": "2015-01-01", "$lt": "2021-01-01"},
                                    "rating": {"$gte": 3},
                                    "$or": {
                                        "genre": {"$in": ["economy", "politics"]},
                                        "publisher": {"$eq": "nytimes"}
                                    }
                                }
                            }
                            # or simpler using default operators
                            filters = {
                                "type": "article",
                                "date": {"$gte": "2015-01-01", "$lt": "2021-01-01"},
                                "rating": {"$gte": 3},
                                "$or": {
                                    "genre": ["economy", "politics"],
                                    "publisher": "nytimes"
                                }
                            }
                            ```

                            To use the same logical operator multiple times on the same level, logical operators take
                            optionally a list of dictionaries as value.

                            __Example__:
                            ```python
                            filters = {
                                "$or": [
                                    {
                                        "$and": {
                                            "Type": "News Paper",
                                            "Date": {
                                                "$lt": "2019-01-01"
                                            }
                                        }
                                    },
                                    {
                                        "$and": {
                                            "Type": "Blog Post",
                                            "Date": {
                                                "$gte": "2019-01-01"
                                            }
                                        }
                                    }
                                ]
                            }
                            ```
        :param top_k: How many documents to return per query.
        :param index: The name of the index in the DocumentStore from which to retrieve documents
        :param scale_score: Whether to scale the similarity score to the unit interval (range of [0,1]).
                                           If true similarity scores (e.g. cosine or dot_product) which naturally have a different value range will be scaled to a range of [0,1], where 1 means extremely relevant.
                                           Otherwise raw similarity scores (e.g. cosine or dot_product) will be used.
        """
        return self.retrieve_batch(
            queries=[query],
            filters=[filters] if filters is not None else None,
            top_k=top_k,
            index=index,
            headers=headers,
            scale_score=scale_score,
            batch_size=1,
        )[0]

    def retrieve_batch(
        self,
        queries: List[str],
        filters: Optional[
            Union[
                Dict[str, Union[Dict, List, str, int, float, bool]],
                List[Dict[str, Union[Dict, List, str, int, float, bool]]],
            ]
        ] = None,
        top_k: Optional[int] = None,
        index: str = None,
        headers: Optional[Dict[str, str]] = None,
        batch_size: Optional[int] = None,
        scale_score: bool = None,
    ) -> List[List[Document]]:
        """
        Scan through documents in DocumentStore and return a small number documents
        that are most relevant to the supplied queries.

        If you supply a single query, a single list of Documents is returned. If you supply a list of queries, a list of
        lists of Documents (one per query) is returned.

        :param queries: Single query string or list of queries.
        :param filters: Optional filters to narrow down the search space to documents whose metadata fulfill certain
                        conditions. Can be a single filter that will be applied to each query or a list of filters
                        (one filter per query).

                        Filters are defined as nested dictionaries. The keys of the dictionaries can be a logical
                        operator (`"$and"`, `"$or"`, `"$not"`), a comparison operator (`"$eq"`, `"$in"`, `"$gt"`,
                        `"$gte"`, `"$lt"`, `"$lte"`) or a metadata field name.
                        Logical operator keys take a dictionary of metadata field names and/or logical operators as
                        value. Metadata field names take a dictionary of comparison operators as value. Comparison
                        operator keys take a single value or (in case of `"$in"`) a list of values as value.
                        If no logical operator is provided, `"$and"` is used as default operation. If no comparison
                        operator is provided, `"$eq"` (or `"$in"` if the comparison value is a list) is used as default
                        operation.

                            __Example__:
                            ```python
                            filters = {
                                "$and": {
                                    "type": {"$eq": "article"},
                                    "date": {"$gte": "2015-01-01", "$lt": "2021-01-01"},
                                    "rating": {"$gte": 3},
                                    "$or": {
                                        "genre": {"$in": ["economy", "politics"]},
                                        "publisher": {"$eq": "nytimes"}
                                    }
                                }
                            }
                            # or simpler using default operators
                            filters = {
                                "type": "article",
                                "date": {"$gte": "2015-01-01", "$lt": "2021-01-01"},
                                "rating": {"$gte": 3},
                                "$or": {
                                    "genre": ["economy", "politics"],
                                    "publisher": "nytimes"
                                }
                            }
                            ```

                            To use the same logical operator multiple times on the same level, logical operators take
                            optionally a list of dictionaries as value.

                            __Example__:
                            ```python
                            filters = {
                                "$or": [
                                    {
                                        "$and": {
                                            "Type": "News Paper",
                                            "Date": {
                                                "$lt": "2019-01-01"
                                            }
                                        }
                                    },
                                    {
                                        "$and": {
                                            "Type": "Blog Post",
                                            "Date": {
                                                "$gte": "2019-01-01"
                                            }
                                        }
                                    }
                                ]
                            }
                            ```
        :param top_k: How many documents to return per query.
        :param index: The name of the index in the DocumentStore from which to retrieve documents
        :param batch_size: Number of queries to embed at a time.
        :param scale_score: Whether to scale the similarity score to the unit interval (range of [0,1]).
                            If true similarity scores (e.g. cosine or dot_product) which naturally have a different
                            value range will be scaled to a range of [0,1], where 1 means extremely relevant.
                            Otherwise raw similarity scores (e.g. cosine or dot_product) will be used.
        """

        if top_k is None:
            top_k = self.top_k

        if batch_size is None:
            batch_size = self.batch_size

        if isinstance(filters, list):
            if len(filters) != len(queries):
                raise HaystackError(
                    "Number of filters does not match number of queries. Please provide as many filters"
                    " as queries or a single filter that will be applied to each query."
                )
        else:
            filters = [filters] * len(queries) if filters is not None else [{}] * len(queries)

        if index is None:
            index = self.document_store.index
        if scale_score is None:
            scale_score = self.scale_score
        if not self.document_store:
            logger.error(
                "Cannot perform retrieve_batch() since MultihopEmbeddingRetriever initialized with document_store=None"
            )
            result: List[List[Document]] = [[] * len(queries)]
            return result

        documents = []
        batches = self._get_batches(queries=queries, batch_size=batch_size)
        # TODO: Currently filters are applied both for final and context documents.
        # maybe they should only apply for final docs? or make it configurable with a param?
        pb = tqdm(total=len(queries), disable=not self.progress_bar, desc="Querying")
        for batch, cur_filters in zip(batches, filters):
            context_docs: List[List[Document]] = [[] for _ in range(len(batch))]
            for it in range(self.num_iterations):
                texts = [self._merge_query_and_context(q, c) for q, c in zip(batch, context_docs)]
                query_embs = self.embed_queries(texts)
                for idx, emb in enumerate(query_embs):
                    cur_docs = self.document_store.query_by_embedding(
                        query_emb=emb,
                        top_k=top_k,
                        filters=cur_filters,
                        index=index,
                        headers=headers,
                        scale_score=scale_score,
                    )
                    if it < self.num_iterations - 1:
                        # add doc with highest score to context
                        if len(cur_docs) > 0:
                            context_docs[idx].append(cur_docs[0])
                    else:
                        # documents in the last iteration are final results
                        documents.append(cur_docs)
            pb.update(len(batch))
        pb.close()

        return documents<|MERGE_RESOLUTION|>--- conflicted
+++ resolved
@@ -621,17 +621,11 @@
         :param save_dir: directory where models are saved
         :param query_encoder_save_dir: directory inside save_dir where query_encoder model files are saved
         :param passage_encoder_save_dir: directory inside save_dir where passage_encoder model files are saved
-<<<<<<< HEAD
-        :param checkpoint_root_dir:
-        :param checkpoint_every:
-        :param checkpoints_to_keep:
-=======
         :param checkpoint_root_dir: The Path of a directory where all train checkpoints are saved. For each individual
                 checkpoint, a subdirectory with the name epoch_{epoch_num}_step_{step_num} is created.
         :param checkpoint_every: Save a train checkpoint after this many steps of training.
         :param checkpoints_to_keep: The maximum number of train checkpoints to save.
         :param early_stopping: An initialized EarlyStopping object to control early stopping and saving of the best models.
->>>>>>> 3ea57801
 
         Checkpoints can be stored via setting `checkpoint_every` to a custom number of steps.
         If any checkpoints are stored, a subsequent run of train() will resume training from the latest available checkpoint.
@@ -1299,18 +1293,11 @@
         :param query_encoder_save_dir: Directory inside save_dir where query_encoder model files are saved.
         :param passage_encoder_save_dir: Directory inside save_dir where passage_encoder model files are saved.
         :param table_encoder_save_dir: Directory inside save_dir where table_encoder model files are saved.
-<<<<<<< HEAD
-        :param checkpoint_root_dir: the directory Path where all training checkpoints are saved. For each individual
-               checkpoint, a subdirectory with the name epoch_{epoch_num}_step_{step_num} is created.
-        :param checkpoint_every: Save a training checkpoint after this many steps of training.
-        :param checkpoints_to_keep: The maximum number of training checkpoints to save.
-=======
         :param checkpoint_root_dir: The Path of a directory where all train checkpoints are saved. For each individual
                 checkpoint, a subdirectory with the name epoch_{epoch_num}_step_{step_num} is created.
         :param checkpoint_every: Save a train checkpoint after this many steps of training.
         :param checkpoints_to_keep: The maximum number of train checkpoints to save.
         :param early_stopping: An initialized EarlyStopping object to control early stopping and saving of the best models.
->>>>>>> 3ea57801
         """
 
         self.processor.embed_meta_fields = embed_meta_fields
