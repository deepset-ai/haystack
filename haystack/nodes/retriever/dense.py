--- conflicted
+++ resolved
@@ -36,49 +36,25 @@
     Karpukhin, Vladimir, et al. (2020): "Dense Passage Retrieval for Open-Domain Question Answering."
     (https://arxiv.org/abs/2004.04906).
     """
-<<<<<<< HEAD
     def __init__(self,
-                 document_store: BaseDocumentStore,
-                 query_embedding_model: Union[Path, str] = "facebook/dpr-question_encoder-single-nq-base",
-                 passage_embedding_model: Union[Path, str] = "facebook/dpr-ctx_encoder-single-nq-base",
-                 model_version: Optional[str] = None,
-                 max_seq_len_query: int = 64,
-                 max_seq_len_passage: int = 256,
-                 top_k: int = 10,
-                 use_gpu: bool = True,
-                 batch_size: int = 16,
-                 embed_title: bool = True,
-                 use_fast_tokenizers: bool = True,
-                 infer_tokenizer_classes: bool = False,
-                 similarity_function: str = "dot_product",
-                 global_loss_buffer_size: int = 150000,
-                 progress_bar: bool = True,
-                 devices: Optional[List[torch.device]] = None,
-                 use_auth_token: Optional[Union[str,bool]] = None,
-                 ):
-=======
-
-    def __init__(
-        self,
-        document_store: BaseDocumentStore,
-        query_embedding_model: Union[Path, str] = "facebook/dpr-question_encoder-single-nq-base",
-        passage_embedding_model: Union[Path, str] = "facebook/dpr-ctx_encoder-single-nq-base",
-        model_version: Optional[str] = None,
-        max_seq_len_query: int = 64,
-        max_seq_len_passage: int = 256,
-        top_k: int = 10,
-        use_gpu: bool = True,
-        batch_size: int = 16,
-        embed_title: bool = True,
-        use_fast_tokenizers: bool = True,
-        infer_tokenizer_classes: bool = False,
-        similarity_function: str = "dot_product",
-        global_loss_buffer_size: int = 150000,
-        progress_bar: bool = True,
-        devices: Optional[List[Union[int, str, torch.device]]] = None,
-        use_auth_token: Optional[Union[str, bool]] = None,
+             document_store: BaseDocumentStore,
+             query_embedding_model: Union[Path, str] = "facebook/dpr-question_encoder-single-nq-base",
+             passage_embedding_model: Union[Path, str] = "facebook/dpr-ctx_encoder-single-nq-base",
+             model_version: Optional[str] = None,
+             max_seq_len_query: int = 64,
+             max_seq_len_passage: int = 256,
+             top_k: int = 10,
+             use_gpu: bool = True,
+             batch_size: int = 16,
+             embed_title: bool = True,
+             use_fast_tokenizers: bool = True,
+             infer_tokenizer_classes: bool = False,
+             similarity_function: str = "dot_product",
+             global_loss_buffer_size: int = 150000,
+             progress_bar: bool = True,
+             devices: Optional[List[torch.device]] = None,
+             use_auth_token: Optional[Union[str,bool]] = None,
     ):
->>>>>>> a59bca36
         """
         Init the Retriever incl. the two encoder models from a local or remote model checkpoint.
         The checkpoint format matches huggingface transformers' model format
@@ -569,7 +545,6 @@
     (https://arxiv.org/abs/2108.04049),
     """
 
-<<<<<<< HEAD
     def __init__(self,
                  document_store: BaseDocumentStore,
                  query_embedding_model: Union[Path, str] = "deepset/bert-small-mm_retrieval-question_encoder",
@@ -591,30 +566,6 @@
                  devices: Optional[List[torch.device]] = None,
                  use_auth_token: Optional[Union[str,bool]] = None
                  ):
-=======
-    def __init__(
-        self,
-        document_store: BaseDocumentStore,
-        query_embedding_model: Union[Path, str] = "deepset/bert-small-mm_retrieval-question_encoder",
-        passage_embedding_model: Union[Path, str] = "deepset/bert-small-mm_retrieval-passage_encoder",
-        table_embedding_model: Union[Path, str] = "deepset/bert-small-mm_retrieval-table_encoder",
-        model_version: Optional[str] = None,
-        max_seq_len_query: int = 64,
-        max_seq_len_passage: int = 256,
-        max_seq_len_table: int = 256,
-        top_k: int = 10,
-        use_gpu: bool = True,
-        batch_size: int = 16,
-        embed_meta_fields: List[str] = ["name", "section_title", "caption"],
-        use_fast_tokenizers: bool = True,
-        infer_tokenizer_classes: bool = False,
-        similarity_function: str = "dot_product",
-        global_loss_buffer_size: int = 150000,
-        progress_bar: bool = True,
-        devices: Optional[List[Union[int, str, torch.device]]] = None,
-        use_auth_token: Optional[Union[str, bool]] = None,
-    ):
->>>>>>> a59bca36
         """
         Init the Retriever incl. the two encoder models from a local or remote model checkpoint.
         The checkpoint format matches huggingface transformers' model format
@@ -713,7 +664,6 @@
             tokenizers_default_classes["table"] = None  # type: ignore
 
         # Init & Load Encoders
-<<<<<<< HEAD
         self.query_tokenizer = Tokenizer.load(pretrained_model_name_or_path=query_embedding_model,
                                               revision=model_version,
                                               do_lower_case=True,
@@ -769,80 +719,6 @@
                                       lm2_output_types=["per_sequence"],
                                       lm3_output_types=["per_sequence"],
                                       device=self.devices[0])
-=======
-        self.query_tokenizer = Tokenizer.load(
-            pretrained_model_name_or_path=query_embedding_model,
-            revision=model_version,
-            do_lower_case=True,
-            use_fast=use_fast_tokenizers,
-            tokenizer_class=tokenizers_default_classes["query"],
-            use_auth_token=use_auth_token,
-        )
-        self.query_encoder = LanguageModel.load(
-            pretrained_model_name_or_path=query_embedding_model,
-            revision=model_version,
-            language_model_class="DPRQuestionEncoder",
-            use_auth_token=use_auth_token,
-        )
-        self.passage_tokenizer = Tokenizer.load(
-            pretrained_model_name_or_path=passage_embedding_model,
-            revision=model_version,
-            do_lower_case=True,
-            use_fast=use_fast_tokenizers,
-            tokenizer_class=tokenizers_default_classes["passage"],
-            use_auth_token=use_auth_token,
-        )
-        self.passage_encoder = LanguageModel.load(
-            pretrained_model_name_or_path=passage_embedding_model,
-            revision=model_version,
-            language_model_class="DPRContextEncoder",
-            use_auth_token=use_auth_token,
-        )
-        self.table_tokenizer = Tokenizer.load(
-            pretrained_model_name_or_path=table_embedding_model,
-            revision=model_version,
-            do_lower_case=True,
-            use_fast=use_fast_tokenizers,
-            tokenizer_class=tokenizers_default_classes["table"],
-            use_auth_token=use_auth_token,
-        )
-        self.table_encoder = LanguageModel.load(
-            pretrained_model_name_or_path=table_embedding_model,
-            revision=model_version,
-            language_model_class="DPRContextEncoder",
-            use_auth_token=use_auth_token,
-        )
-
-        self.processor = TableTextSimilarityProcessor(
-            query_tokenizer=self.query_tokenizer,
-            passage_tokenizer=self.passage_tokenizer,
-            table_tokenizer=self.table_tokenizer,
-            max_seq_len_query=max_seq_len_query,
-            max_seq_len_passage=max_seq_len_passage,
-            max_seq_len_table=max_seq_len_table,
-            label_list=["hard_negative", "positive"],
-            metric="text_similarity_metric",
-            embed_meta_fields=embed_meta_fields,
-            num_hard_negatives=0,
-            num_positives=1,
-        )
-
-        prediction_head = TextSimilarityHead(
-            similarity_function=similarity_function, global_loss_buffer_size=global_loss_buffer_size
-        )
-
-        self.model = TriAdaptiveModel(
-            language_model1=self.query_encoder,
-            language_model2=self.passage_encoder,
-            language_model3=self.table_encoder,
-            prediction_heads=[prediction_head],
-            embeds_dropout_prob=0.1,
-            lm1_output_types=["per_sequence"],
-            lm2_output_types=["per_sequence"],
-            lm3_output_types=["per_sequence"],
-            device=str(self.devices[0]),
-        )
->>>>>>> a59bca36
 
         self.model.connect_heads_with_processor(self.processor.tasks, require_labels=False)
 
@@ -1217,13 +1093,8 @@
         emb_extraction_layer: int = -1,
         top_k: int = 10,
         progress_bar: bool = True,
-<<<<<<< HEAD
         devices: Optional[List[torch.device]] = None,
         use_auth_token: Optional[Union[str,bool]] = None
-=======
-        devices: Optional[List[Union[int, str, torch.device]]] = None,
-        use_auth_token: Optional[Union[str, bool]] = None,
->>>>>>> a59bca36
     ):
         """
         :param document_store: An instance of DocumentStore from which to retrieve documents.
