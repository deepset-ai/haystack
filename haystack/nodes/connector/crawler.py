--- conflicted
+++ resolved
@@ -286,12 +286,7 @@
     ) -> set:
 
         self.driver.get(base_url)
-<<<<<<< HEAD
-        a_elements = self.driver.find_elements_by_tag_name("a")
-
-=======
         a_elements = self.driver.find_elements_by_xpath("//a[@href]")
->>>>>>> 1ab2b977
         sub_links = set()
         if not (existed_links and base_url in existed_links):
             if filter_urls:
