--- conflicted
+++ resolved
@@ -53,16 +53,6 @@
         :param devices: List of GPU devices to limit inference to certain GPUs and not use all available ones (e.g. ["cuda:0"]).
         """
         super().__init__()
-        # save init parameters to enable export of component config as YAML
-<<<<<<< HEAD
-        # self.set_config(
-        #     model_name_or_path=model_name_or_path,
-        #     model_version=model_version,
-        #     top_k=top_k,
-        # )
-=======
-        self.set_config(model_name_or_path=model_name_or_path, model_version=model_version, top_k=top_k)
->>>>>>> dde9d592
 
         self.top_k = top_k
 
