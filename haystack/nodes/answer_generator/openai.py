import logging
import os
from typing import List, Optional, Tuple, Union

from haystack import Document
from haystack.environment import HAYSTACK_REMOTE_API_TIMEOUT_SEC
from haystack.nodes.answer_generator import BaseGenerator
from haystack.nodes.prompt import PromptTemplate
from haystack.utils.openai_utils import (
    load_openai_tokenizer,
    openai_request,
    count_openai_tokens,
    _openai_text_completion_tokenization_details,
    _check_openai_text_completion_answers,
)

logger = logging.getLogger(__name__)

OPENAI_TIMEOUT = float(os.environ.get(HAYSTACK_REMOTE_API_TIMEOUT_SEC, 30))


class OpenAIAnswerGenerator(BaseGenerator):
    """
    Uses the GPT-3 models from the OpenAI API to generate Answers based on the Documents it receives.
    The Documents can come from a Retriever or you can supply them manually.

    To use this Node, you need an API key from an active OpenAI account. You can sign-up for an account
    on the [OpenAI API website](https://openai.com/api/).
    """

    def __init__(
        self,
        api_key: str,
        azure_base_url: Optional[str] = None,
        azure_deployment_name: Optional[str] = None,
        model: str = "text-davinci-003",
        max_tokens: int = 50,
        api_version: str = "2022-12-01",
        top_k: int = 5,
        temperature: float = 0.2,
        presence_penalty: float = 0.1,
        frequency_penalty: float = 0.1,
        examples_context: Optional[str] = None,
        examples: Optional[List[List[str]]] = None,
        stop_words: Optional[List[str]] = None,
        progress_bar: bool = True,
        prompt_template: Optional[PromptTemplate] = None,
        context_join_str: str = " ",
    ):
        """
        :param api_key: Your API key from OpenAI. It is required for this node to work.
        :param azure_base_url: The base URL for the Azure OpenAI API. If not supplied, Azure OpenAI API will not be used.
                               This parameter is an OpenAI Azure endpoint, usually in the form `https://<your-endpoint>.openai.azure.com'

        :param azure_deployment_name: The name of the Azure OpenAI API deployment. If not supplied, Azure OpenAI API
                                     will not be used.
        :param model: ID of the engine to use for generating the answer. You can select one of `"text-ada-001"`,
                     `"text-babbage-001"`, `"text-curie-001"`, or `"text-davinci-003"`
                     (from worst to best and from cheapest to most expensive). For more information about the models,
                     refer to the [OpenAI Documentation](https://platform.openai.com/docs/models/gpt-3).
        :param max_tokens: The maximum number of tokens reserved for the generated Answer.
                           A higher number allows for longer answers without exceeding the max prompt length of the OpenAI model.
                           A lower number allows longer prompts with more documents passed as context, but the generated answer might be cut after max_tokens.
        :param api_version: The version of the Azure OpenAI API to use. The default is `2022-12-01` version.
        :param top_k: Number of generated Answers.
        :param temperature: What sampling temperature to use. Higher values mean the model will take more risks and
                            value 0 (argmax sampling) works better for scenarios with a well-defined Answer.
        :param presence_penalty: Number between -2.0 and 2.0. Positive values penalize new tokens based on whether they have already appeared
                                 in the text. This increases the model's likelihood to talk about new topics. For more information about frequency and presence penalties, see
                                 [parameter details in OpenAI](https://platform.openai.com/docs/api-reference/parameter-details).
        :param frequency_penalty: Number between -2.0 and 2.0. Positive values penalize new tokens based on their existing
                                  frequency in the text so far, decreasing the model's likelihood to repeat the same line
                                  verbatim.
                                  [See more information about frequency and presence penalties.](https://platform.openai.com/docs/api-reference/parameter-details)
        :param examples_context: A text snippet containing the contextual information used to generate the Answers for
                                 the examples you provide.
                                 If not supplied, the default from OpenAI API docs is used:
                                 `"In 2017, U.S. life expectancy was 78.6 years."`
        :param examples: List of (question, answer) pairs that helps steer the model towards the tone and answer
                         format you'd like. We recommend adding 2 to 3 examples.
                         If not supplied, the default from OpenAI API docs is used:
                         `[["Q: What is human life expectancy in the United States?", "A: 78 years."]]`
        :param stop_words: Up to four sequences where the API stops generating further tokens. The returned text does
                           not contain the stop sequence.
                           If you don't provide any stop words, the default value from OpenAI API docs is used: `["\n", "<|endoftext|>"]`.
        :param prompt_template: A PromptTemplate that tells the model how to generate answers given a
             `context` and `query` supplied at runtime. The `context` is automatically constructed at runtime from a
            list of provided documents. Use `example_context` and a list of `examples` to provide
            the model with examples to steer it towards the tone and answer format you would like.
            If not supplied, the default prompt template is:
            ```python
                PromptTemplate(
                    name="question-answering-with-examples",
                    prompt_text="Please answer the question according to the above context."
                                "\n===\nContext: $examples_context\n===\n$examples\n\n"
                                "===\nContext: $context\n===\n$query",
                    prompt_params=["examples_context", "examples", "context", "query"],
                )
            ```
            To learn how variables, such as'$context', are substituted in the `prompt_text`, see
            [PromptTemplate](https://docs.haystack.deepset.ai/docs/prompt_node#template-structure).
        :param context_join_str: The separation string used to join the input documents to create the context
            used by the PromptTemplate.
        """
        super().__init__(progress_bar=progress_bar)
        if (examples is None and examples_context is not None) or (examples is not None and examples_context is None):
            logger.warning(
                "If providing examples or examples_context, we recommend providing both of them "
                "so the examples correctly refer to the examples_context."
            )
        if examples_context is None:
            examples_context = "In 2017, U.S. life expectancy was 78.6 years."
        if examples is None:
            examples = [["Q: What is human life expectancy in the United States?", "A: 78 years."]]
        if stop_words is None:
            stop_words = ["\n", "<|endoftext|>"]
        if prompt_template is None:
            prompt_template = PromptTemplate(
                name="question-answering-with-examples",
                prompt_text="Please answer the question according to the above context."
                "\n===\nContext: $examples_context\n===\n$examples\n\n"
                "===\nContext: $context\n===\n$query",
                prompt_params=["examples_context", "examples", "context", "query"],
            )
        else:
            # Check for required prompts
            required_params = ["context", "query"]
            if not all(p in prompt_template.prompt_params for p in required_params):
                raise ValueError(
                    "The OpenAIAnswerGenerator requires a PromptTemplate that has `context` and "
                    "`query` in its `prompt_params`. Supply a different `prompt_template` or "
                    "use the default one."
                )

            # Check for unsupported prompt parameters
            optional_params = ["examples_context", "examples"]
            unknown_params = []
            for p in prompt_template.prompt_params:
                if p not in set(required_params + optional_params):
                    unknown_params.append(p)
            if len(unknown_params) > 1:
                raise ValueError(
                    f"The provided PromptTemplate has the prompt parameters, {unknown_params}, that are not supported "
                    f"by the OpenAIAnswerGenerator. The only prompt parameters that are supported are "
                    f"`examples_context`, `examples`, `context`, and `query`."
                )

        self.api_key = api_key
        self.azure_base_url = azure_base_url
        self.azure_deployment_name = azure_deployment_name
        self.api_version = api_version
        self.model = model
        self.max_tokens = max_tokens
        self.top_k = top_k
        self.temperature = temperature
        self.presence_penalty = presence_penalty
        self.frequency_penalty = frequency_penalty
        self.examples_context = examples_context
        self.examples = examples
        self.stop_words = stop_words
        self.prompt_template = prompt_template
        self.context_join_str = context_join_str
        self.using_azure = self.azure_deployment_name is not None and self.azure_base_url is not None

        tokenizer_name, max_tokens_limit = _openai_text_completion_tokenization_details(model_name=self.model)

        self.MAX_TOKENS_LIMIT = max_tokens_limit
        self._tokenizer = load_openai_tokenizer(tokenizer_name=tokenizer_name)

<<<<<<< HEAD
    @retry_with_exponential_backoff(
        backoff_in_seconds=OPENAI_BACKOFF,
        max_retries=OPENAI_MAX_RETRIES,
        errors=(OpenAIRateLimitError, OpenAIError),
        error_to_raise=OpenAIError,
    )
=======
>>>>>>> 1a421669
    def predict(
        self,
        query: str,
        documents: List[Document],
        top_k: Optional[int] = None,
        timeout: Union[float, Tuple[float, float]] = OPENAI_TIMEOUT,
    ):
        """
        Use the loaded QA model to generate Answers for a query based on the Documents it receives.

        Returns dictionaries containing Answers.
        Note that OpenAI doesn't return scores for those Answers.

        Example:
        ```python
        {
            'query': 'Who is the father of Arya Stark?',
            'answers':[Answer(
                         'answer': 'Eddard,',
                         'score': None,
                         ),...
                      ]
        }
        ```

        :param query: The query you want to provide. It's a string.
        :param documents: List of Documents in which to search for the Answer.
        :param top_k: The maximum number of Answers to return.
        :param timeout: How many seconds to wait for the server to send data before giving up,
            as a float, or a :ref:`(connect timeout, read timeout) <timeouts>` tuple.
            Defaults to 10 seconds.
        :return: Dictionary containing query and Answers.
        """
        if top_k is None:
            top_k = self.top_k

        # convert input to OpenAI format
        prompt, input_docs = self._build_prompt_within_max_length(query=query, documents=documents)
        logger.debug("Prompt being sent to OpenAI API with prompt %s.", prompt)

        payload = {
            "model": self.model,
            "prompt": prompt,
            "max_tokens": self.max_tokens,
            "stop": self.stop_words,
            "n": top_k,
            "temperature": self.temperature,
            "presence_penalty": self.presence_penalty,
            "frequency_penalty": self.frequency_penalty,
        }
        if self.using_azure:
            url = f"{self.azure_base_url}/openai/deployments/{self.azure_deployment_name}/completions?api-version={self.api_version}"
        else:
            url = "https://api.openai.com/v1/completions"

        headers = {"Content-Type": "application/json"}
        if self.using_azure:
            headers["api-key"] = self.api_key
        else:
            headers["Authorization"] = f"Bearer {self.api_key}"

        res = openai_request(url=url, headers=headers, payload=payload, timeout=timeout)
        _check_openai_text_completion_answers(result=res, payload=payload)
        generated_answers = [ans["text"] for ans in res["choices"]]
        answers = self._create_answers(generated_answers, input_docs)
        result = {"query": query, "answers": answers}
        return result

    @staticmethod
    def _create_context(documents: List[Document], join_str: str = " ") -> str:
        """Join the documents to create a single context to be used in the PromptTemplate."""
        doc_contents = [doc.content for doc in documents]
        # We reverse the docs to put the most relevant documents at the bottom of the context
        context = join_str.join(reversed(doc_contents))
        return context

    def _fill_prompt(self, query: str, documents: List[Document]) -> str:
        """Fills in the `prompt_template` with its `prompt_params` and returns the full prompt."""
        example_prompts = "\n---\n".join([f"{query}\n{answer}" for query, answer in self.examples])
        qa_prompt = f"Q: {query}\nA:"

        kwargs = {"context": self._create_context(documents, join_str=self.context_join_str), "query": qa_prompt}
        if (
            "examples_context" in self.prompt_template.prompt_params
            and "examples" in self.prompt_template.prompt_params
        ):
            kwargs["examples_context"] = self.examples_context
            kwargs["examples"] = example_prompts
        full_prompt = next(self.prompt_template.fill(**kwargs))
        return full_prompt

    def _build_prompt_within_max_length(self, query: str, documents: List[Document]) -> Tuple[str, List[Document]]:
        """
        Builds the prompt for the GPT-3 model so that it can generate an Answer. If the prompt is too long based on the
        MAX_TOKENS_LIMIT of the OpenAI model and `max_tokens` you specify, then documents (used to
        construct the context) are thrown away until the prompt length fits within the MAX_TOKENS_LIMIT.
        """
        full_prompt = self._fill_prompt(query, documents)
        n_full_prompt_tokens = count_openai_tokens(text=full_prompt, tokenizer=self._tokenizer)

        # for length restrictions of prompt see: https://platform.openai.com/docs/api-reference/completions/create#completions/create-max_tokens
        leftover_token_len = self.MAX_TOKENS_LIMIT - n_full_prompt_tokens - self.max_tokens

        # Trim down the prompt (by removing documents) until it fits the models MAX_TOKENS_LIMIT
        input_docs = documents
        skipped_docs = 0
        # If leftover_token_len is negative we have gone past the MAX_TOKENS_LIMIT and the prompt must be trimmed
        if leftover_token_len < 0:
            n_docs_tokens = [count_openai_tokens(text=doc.content, tokenizer=self._tokenizer) for doc in documents]
            logger.debug("Number of tokens in documents: %s", n_docs_tokens)

            # Reversing the order of documents b/c we want to throw away less relevant docs first
            rev_n_docs_tokens = reversed(n_docs_tokens)
            n_skipped_tokens = 0
            for doc_token_len in rev_n_docs_tokens:
                n_skipped_tokens += doc_token_len
                skipped_docs += 1
                # Only skip enough tokens to fit within the MAX_TOKENS_LIMIT
                if n_skipped_tokens >= abs(leftover_token_len):
                    break

            # Throw away least relevant docs
            input_docs = documents[:-skipped_docs]
            full_prompt = self._fill_prompt(query, input_docs)
            n_full_prompt_tokens = count_openai_tokens(text=full_prompt, tokenizer=self._tokenizer)

            if len(input_docs) == 0:
                logger.warning(
                    "Skipping all of the provided Documents, as none of them fits the maximum token limit of %s. "
                    "The generated answers will therefore not be conditioned on any context.",
                    self.MAX_TOKENS_LIMIT,
                )
            elif skipped_docs >= 1:
                logger.warning(
                    "Skipping %s of the provided Documents, as using them would exceed the maximum token limit of %s.",
                    skipped_docs,
                    self.MAX_TOKENS_LIMIT,
                )

        logger.debug("Number of tokens in full prompt: %s", n_full_prompt_tokens)
        logger.debug("Full prompt: %s", full_prompt)
        return full_prompt, input_docs<|MERGE_RESOLUTION|>--- conflicted
+++ resolved
@@ -167,15 +167,12 @@
         self.MAX_TOKENS_LIMIT = max_tokens_limit
         self._tokenizer = load_openai_tokenizer(tokenizer_name=tokenizer_name)
 
-<<<<<<< HEAD
     @retry_with_exponential_backoff(
         backoff_in_seconds=OPENAI_BACKOFF,
         max_retries=OPENAI_MAX_RETRIES,
         errors=(OpenAIRateLimitError, OpenAIError),
         error_to_raise=OpenAIError,
     )
-=======
->>>>>>> 1a421669
     def predict(
         self,
         query: str,
