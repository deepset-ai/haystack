--- conflicted
+++ resolved
@@ -120,16 +120,12 @@
     return [Document(content=join_documents_to_string(documents, delimiter, pattern, str_replace))]
 
 
-<<<<<<< HEAD
-def strings_to_answers(strings: List[str], prompts_used: Optional[List[Optional[str]]] = None) -> Tuple[List[Answer]]:
-=======
 def format_document(
     document: Document,
     pattern: Optional[str] = None,
     str_replace: Optional[Dict[str, str]] = None,
     idx: Optional[int] = None,
 ) -> str:
->>>>>>> 123dfc1b
     """
     Transforms a document into a single string.
     How the document is represented is controlled by the pattern parameter.
@@ -313,25 +309,6 @@
         ]
     ```
     """
-<<<<<<< HEAD
-    if prompts_used:
-        if len(prompts_used) > 1:
-            if len(prompts_used) != len(strings):
-                raise ValueError(
-                    f"Not enough prompts. strings_to_answers received {len(strings)} and {len(prompts_used)} prompts."
-                )
-        else:
-            prompts_used = prompts_used * len(strings)
-    else:
-        prompts_used = [None] * len(strings)
-
-    return (
-        [
-            Answer(answer=string, type="generative", meta={"prompt": prompt})
-            for string, prompt in zip(strings, prompts_used)
-        ],
-    )
-=======
     if prompts:
         if len(prompts) == 1:
             # one prompt for all strings/documents
@@ -433,7 +410,6 @@
     document_ids = parse_references(string=string, reference_pattern=reference_pattern, candidates=candidates)
     answer = Answer(answer=string, type="generative", document_ids=document_ids, meta={"prompt": prompt})
     return answer
->>>>>>> 123dfc1b
 
 
 def parse_references(
