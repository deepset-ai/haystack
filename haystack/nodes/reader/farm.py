from typing import List, Optional, Dict, Any, Union, Callable, Tuple

import logging
import multiprocessing
from pathlib import Path
from collections import defaultdict
import os
import tempfile
from time import perf_counter

import torch
from huggingface_hub import create_repo, HfFolder, Repository

from haystack.errors import HaystackError
from haystack.modeling.data_handler.data_silo import DataSilo, DistillationDataSilo
from haystack.modeling.data_handler.processor import SquadProcessor, Processor
from haystack.modeling.data_handler.dataloader import NamedDataLoader
from haystack.modeling.data_handler.inputs import QAInput, Question
from haystack.modeling.infer import QAInferencer
from haystack.modeling.model.optimization import initialize_optimizer
from haystack.modeling.model.predictions import QAPred, QACandidate
from haystack.modeling.model.adaptive_model import AdaptiveModel
from haystack.modeling.training import Trainer, DistillationTrainer, TinyBERTDistillationTrainer
from haystack.modeling.evaluation import Evaluator
from haystack.modeling.utils import set_all_seeds, initialize_device_settings

from haystack.schema import Document, Answer, Span
from haystack.document_stores.base import BaseDocumentStore
from haystack.nodes.reader.base import BaseReader
from haystack.utils.early_stopping import EarlyStopping


logger = logging.getLogger(__name__)


class FARMReader(BaseReader):
    """
    Transformer based model for extractive Question Answering using the FARM framework (https://github.com/deepset-ai/FARM).
    While the underlying model can vary (BERT, Roberta, DistilBERT, ...), the interface remains the same.

    |  With a FARMReader, you can:

     - directly get predictions via predict()
     - fine-tune the model on QA data via train()
    """

    def __init__(
        self,
        model_name_or_path: str,
        model_version: Optional[str] = None,
        context_window_size: int = 150,
        batch_size: int = 50,
        use_gpu: bool = True,
        devices: Optional[List[Union[str, torch.device]]] = None,
        no_ans_boost: float = 0.0,
        return_no_answer: bool = False,
        top_k: int = 10,
        top_k_per_candidate: int = 3,
        top_k_per_sample: int = 1,
        num_processes: Optional[int] = None,
        max_seq_len: int = 256,
        doc_stride: int = 128,
        progress_bar: bool = True,
        duplicate_filtering: int = 0,
        use_confidence_scores: bool = True,
        confidence_threshold: Optional[float] = None,
        proxies: Optional[Dict[str, str]] = None,
        local_files_only=False,
        force_download=False,
        use_auth_token: Optional[Union[str, bool]] = None,
    ):

        """
        :param model_name_or_path: Directory of a saved model or the name of a public model e.g. 'bert-base-cased',
        'deepset/bert-base-cased-squad2', 'deepset/bert-base-cased-squad2', 'distilbert-base-uncased-distilled-squad'.
        See https://huggingface.co/models for full list of available models.
        :param model_version: The version of model to use from the HuggingFace model hub. Can be tag name, branch name, or commit hash.
        :param context_window_size: The size, in characters, of the window around the answer span that is used when
                                    displaying the context around the answer.
        :param batch_size: Number of samples the model receives in one batch for inference.
                           Memory consumption is much lower in inference mode. Recommendation: Increase the batch size
                           to a value so only a single batch is used.
        :param use_gpu: Whether to use GPUs or the CPU. Falls back on CPU if no GPU is available.
        :param devices: List of torch devices (e.g. cuda, cpu, mps) to limit inference to specific devices.
                        A list containing torch device objects and/or strings is supported (For example
                        [torch.device('cuda:0'), "mps", "cuda:1"]). When specifying `use_gpu=False` the devices
                        parameter is not used and a single cpu device is used for inference.
        :param no_ans_boost: How much the no_answer logit is boosted/increased.
        If set to 0 (default), the no_answer logit is not changed.
        If a negative number, there is a lower chance of "no_answer" being predicted.
        If a positive number, there is an increased chance of "no_answer"
        :param return_no_answer: Whether to include no_answer predictions in the results.
        :param top_k: The maximum number of answers to return
        :param top_k_per_candidate: How many answers to extract for each candidate doc that is coming from the retriever (might be a long text).
        Note that this is not the number of "final answers" you will receive
        (see `top_k` in FARMReader.predict() or Finder.get_answers() for that)
        and that FARM includes no_answer in the sorted list of predictions.
        :param top_k_per_sample: How many answers to extract from each small text passage that the model can process at once
        (one "candidate doc" is usually split into many smaller "passages").
        You usually want a very small value here, as it slows down inference
        and you don't gain much of quality by having multiple answers from one passage.
        Note that this is not the number of "final answers" you will receive
        (see `top_k` in FARMReader.predict() or Finder.get_answers() for that)
        and that FARM includes no_answer in the sorted list of predictions.
        :param num_processes: The number of processes for `multiprocessing.Pool`. Set to value of 0 to disable
                              multiprocessing. Set to None to let Inferencer determine optimum number. If you
                              want to debug the Language Model, you might need to disable multiprocessing!
        :param max_seq_len: Max sequence length of one input text for the model
        :param doc_stride: Length of striding window for splitting long texts (used if ``len(text) > max_seq_len``)
        :param progress_bar: Whether to show a tqdm progress bar or not.
                             Can be helpful to disable in production deployments to keep the logs clean.
        :param duplicate_filtering: Answers are filtered based on their position. Both start and end position of the answers are considered.
                                    The higher the value, answers that are more apart are filtered out. 0 corresponds to exact duplicates. -1 turns off duplicate removal.
        :param use_confidence_scores: Determines the type of score that is used for ranking a predicted answer.
                                      `True` => a scaled confidence / relevance score between [0, 1].
                                      This score can also be further calibrated on your dataset via self.eval()
                                      (see https://haystack.deepset.ai/components/reader#confidence-scores).
                                      `False` => an unscaled, raw score [-inf, +inf] which is the sum of start and end logit
                                      from the model for the predicted span.
                                      Using confidence scores can change the ranking of no_answer compared to using the
                                      unscaled raw scores.
        :param confidence_threshold: Filters out predictions below confidence_threshold. Value should be between 0 and 1. Disabled by default.
        :param proxies: Dict of proxy servers to use for downloading external models. Example: {'http': 'some.proxy:1234', 'http://hostname': 'my.proxy:3111'}
        :param local_files_only: Whether to force checking for local files only (and forbid downloads)
        :param force_download: Whether fo force a (re-)download even if the model exists locally in the cache.
        :param use_auth_token: The API token used to download private models from Huggingface.
                               If this parameter is set to `True`, then the token generated when running
                               `transformers-cli login` (stored in ~/.huggingface) will be used.
                               Additional information can be found here
                               https://huggingface.co/transformers/main_classes/model.html#transformers.PreTrainedModel.from_pretrained
        """
        super().__init__()

        self.devices, self.n_gpu = initialize_device_settings(devices=devices, use_cuda=use_gpu, multi_gpu=True)
        self.return_no_answers = return_no_answer
        self.top_k = top_k
        self.top_k_per_candidate = top_k_per_candidate
        self.inferencer = QAInferencer.load(
            model_name_or_path,
            batch_size=batch_size,
            gpu=self.n_gpu > 0,
            task_type="question_answering",
            max_seq_len=max_seq_len,
            doc_stride=doc_stride,
            num_processes=num_processes,
            revision=model_version,
            disable_tqdm=not progress_bar,
            strict=False,
            proxies=proxies,
            local_files_only=local_files_only,
            force_download=force_download,
            devices=self.devices,
            use_auth_token=use_auth_token,
        )
        self.inferencer.model.prediction_heads[0].context_window_size = context_window_size
        self.inferencer.model.prediction_heads[0].no_ans_boost = no_ans_boost
        self.inferencer.model.prediction_heads[0].n_best = top_k_per_candidate + 1  # including possible no_answer
        self.inferencer.model.prediction_heads[0].n_best_per_sample = top_k_per_sample
        self.inferencer.model.prediction_heads[0].duplicate_filtering = duplicate_filtering
        self.inferencer.model.prediction_heads[0].use_confidence_scores_for_ranking = use_confidence_scores
        self.max_seq_len = max_seq_len
        self.progress_bar = progress_bar
        self.use_confidence_scores = use_confidence_scores
        self.confidence_threshold = confidence_threshold
        self.model_name_or_path = model_name_or_path  # Used in distillation, see DistillationDataSilo._get_checksum()

    def _training_procedure(
        self,
        data_dir: str,
        train_filename: str,
        dev_filename: Optional[str] = None,
        test_filename: Optional[str] = None,
        use_gpu: Optional[bool] = None,
        devices: List[torch.device] = [],
        batch_size: int = 10,
        n_epochs: int = 2,
        learning_rate: float = 1e-5,
        max_seq_len: Optional[int] = None,
        warmup_proportion: float = 0.2,
        dev_split: float = 0,
        evaluate_every: int = 300,
        save_dir: Optional[str] = None,
        num_processes: Optional[int] = None,
        use_amp: bool = False,
        checkpoint_root_dir: Path = Path("model_checkpoints"),
        checkpoint_every: Optional[int] = None,
        checkpoints_to_keep: int = 3,
        teacher_model: Optional["FARMReader"] = None,
        teacher_batch_size: Optional[int] = None,
        caching: bool = False,
        cache_path: Path = Path("cache/data_silo"),
        distillation_loss_weight: float = 0.5,
        distillation_loss: Union[str, Callable[[torch.Tensor, torch.Tensor], torch.Tensor]] = "kl_div",
        temperature: float = 1.0,
        tinybert: bool = False,
        processor: Optional[Processor] = None,
        grad_acc_steps: int = 1,
        early_stopping: Optional[EarlyStopping] = None,
    ):
        if dev_filename:
            dev_split = 0

        if num_processes is None:
            num_processes = multiprocessing.cpu_count() - 1 or 1

        set_all_seeds(seed=42)

        # For these variables, by default, we use the value set when initializing the FARMReader.
        # These can also be manually set when train() is called if you want a different value at train vs inference
        if devices is None:
            devices = self.devices
        if max_seq_len is None:
            max_seq_len = self.max_seq_len

        devices, n_gpu = initialize_device_settings(devices=devices, use_cuda=use_gpu, multi_gpu=False)

        if not save_dir:
            save_dir = f"../../saved_models/{self.inferencer.model.language_model.name}"
            if tinybert:
                save_dir += "_tinybert_stage_1"

        # 1. Create a DataProcessor that handles all the conversion from raw text into a pytorch Dataset
        label_list = ["start_token", "end_token"]
        metric = "squad"
        if processor is None:
            processor = SquadProcessor(
                tokenizer=self.inferencer.processor.tokenizer,
                max_seq_len=max_seq_len,
                label_list=label_list,
                metric=metric,
                train_filename=train_filename,
                dev_filename=dev_filename,
                dev_split=dev_split,
                test_filename=test_filename,
                data_dir=Path(data_dir),
            )
        data_silo: DataSilo

        # 2. Create a DataSilo that loads several datasets (train/dev/test), provides DataLoaders for them
        # and calculates a few descriptive statistics of our datasets
        if (
            teacher_model and not tinybert
        ):  # checks if teacher model is passed as parameter, in that case assume model distillation is used
            data_silo = DistillationDataSilo(
                teacher_model,
                teacher_batch_size or batch_size,
                device=devices[0],
                processor=processor,
                batch_size=batch_size,
                distributed=False,
                max_processes=num_processes,
                caching=caching,
                cache_path=cache_path,
            )
        else:  # caching would need too much memory for tinybert distillation so in that case we use the default data silo
            data_silo = DataSilo(
                processor=processor,
                batch_size=batch_size,
                distributed=False,
                max_processes=num_processes,
                caching=caching,
                cache_path=cache_path,
            )

        # 3. Create an optimizer and pass the already initialized model
        model, optimizer, lr_schedule = initialize_optimizer(
            model=self.inferencer.model,
            learning_rate=learning_rate,
            schedule_opts={"name": "LinearWarmup", "warmup_proportion": warmup_proportion},
            n_batches=len(data_silo.loaders["train"]),
            n_epochs=n_epochs,
            device=devices[0],
            grad_acc_steps=grad_acc_steps,
        )
        # 4. Feed everything to the Trainer, which keeps care of growing our model and evaluates it from time to time
        if tinybert:
            if not teacher_model:
                raise ValueError("TinyBERT distillation requires a teacher model.")
            trainer = TinyBERTDistillationTrainer.create_or_load_checkpoint(
                model=model,
                teacher_model=teacher_model.inferencer.model,  # teacher needs to be passed as teacher outputs aren't cached
                optimizer=optimizer,
                data_silo=data_silo,
                epochs=n_epochs,
                n_gpu=n_gpu,
                lr_schedule=lr_schedule,
                evaluate_every=evaluate_every,
                device=devices[0],
                use_amp=use_amp,
                disable_tqdm=not self.progress_bar,
                checkpoint_root_dir=Path(checkpoint_root_dir),
                checkpoint_every=checkpoint_every,
                checkpoints_to_keep=checkpoints_to_keep,
                grad_acc_steps=grad_acc_steps,
                early_stopping=early_stopping,
            )

        elif (
            teacher_model
        ):  # checks again if teacher model is passed as parameter, in that case assume model distillation is used
            trainer = DistillationTrainer.create_or_load_checkpoint(
                model=model,
                optimizer=optimizer,
                data_silo=data_silo,
                epochs=n_epochs,
                n_gpu=n_gpu,
                lr_schedule=lr_schedule,
                evaluate_every=evaluate_every,
                device=devices[0],
                use_amp=use_amp,
                disable_tqdm=not self.progress_bar,
                checkpoint_root_dir=Path(checkpoint_root_dir),
                checkpoint_every=checkpoint_every,
                checkpoints_to_keep=checkpoints_to_keep,
                distillation_loss=distillation_loss,
                distillation_loss_weight=distillation_loss_weight,
                temperature=temperature,
                grad_acc_steps=grad_acc_steps,
                early_stopping=early_stopping,
            )
        else:
            trainer = Trainer.create_or_load_checkpoint(
                model=model,
                optimizer=optimizer,
                data_silo=data_silo,
                epochs=n_epochs,
                n_gpu=n_gpu,
                lr_schedule=lr_schedule,
                evaluate_every=evaluate_every,
                device=devices[0],
                use_amp=use_amp,
                disable_tqdm=not self.progress_bar,
                checkpoint_root_dir=Path(checkpoint_root_dir),
                checkpoint_every=checkpoint_every,
                checkpoints_to_keep=checkpoints_to_keep,
                grad_acc_steps=grad_acc_steps,
                early_stopping=early_stopping,
            )

        # 5. Let it grow!
        self.inferencer.model = trainer.train()
        self.save(Path(save_dir))

    def train(
        self,
        data_dir: str,
        train_filename: str,
        dev_filename: Optional[str] = None,
        test_filename: Optional[str] = None,
        use_gpu: Optional[bool] = None,
        devices: List[torch.device] = [],
        batch_size: int = 10,
        n_epochs: int = 2,
        learning_rate: float = 1e-5,
        max_seq_len: Optional[int] = None,
        warmup_proportion: float = 0.2,
        dev_split: float = 0,
        evaluate_every: int = 300,
        save_dir: Optional[str] = None,
        num_processes: Optional[int] = None,
        use_amp: bool = False,
        checkpoint_root_dir: Path = Path("model_checkpoints"),
        checkpoint_every: Optional[int] = None,
        checkpoints_to_keep: int = 3,
        caching: bool = False,
        cache_path: Path = Path("cache/data_silo"),
        grad_acc_steps: int = 1,
        early_stopping: Optional[EarlyStopping] = None,
    ):
        """
        Fine-tune a model on a QA dataset. Options:
        - Take a plain language model (e.g. `bert-base-cased`) and train it for QA (e.g. on SQuAD data)
        - Take a QA model (e.g. `deepset/bert-base-cased-squad2`) and fine-tune it for your domain (e.g. using your labels collected via the haystack annotation tool)

        Checkpoints can be stored via setting `checkpoint_every` to a custom number of steps.
        If any checkpoints are stored, a subsequent run of train() will resume training from the latest available checkpoint.

        :param data_dir: Path to directory containing your training data in SQuAD style
        :param train_filename: Filename of training data
        :param dev_filename: Filename of dev / eval data
        :param test_filename: Filename of test data
        :param dev_split: Instead of specifying a dev_filename, you can also specify a ratio (e.g. 0.1) here
                          that gets split off from training data for eval.
        :param use_gpu: Whether to use GPU (if available)
        :param devices: List of torch devices (e.g. cuda, cpu, mps) to limit inference to specific devices.
                        A list containing torch device objects and/or strings is supported (For example
                        [torch.device('cuda:0'), "mps", "cuda:1"]). When specifying `use_gpu=False` the devices
                        parameter is not used and a single cpu device is used for inference.
        :param batch_size: Number of samples the model receives in one batch for training
        :param n_epochs: Number of iterations on the whole training data set
        :param learning_rate: Learning rate of the optimizer
        :param max_seq_len: Maximum text length (in tokens). Everything longer gets cut down.
        :param warmup_proportion: Proportion of training steps until maximum learning rate is reached.
                                  Until that point LR is increasing linearly. After that it's decreasing again linearly.
                                  Options for different schedules are available in FARM.
        :param evaluate_every: Evaluate the model every X steps on the hold-out eval dataset.
                               Note that the evaluation report is logged at evaluation level INFO while Haystack's default is WARNING.
        :param save_dir: Path to store the final model
        :param num_processes: The number of processes for `multiprocessing.Pool` during preprocessing.
                              Set to value of 1 to disable multiprocessing. When set to 1, you cannot split away a dev set from train set.
                              Set to None to use all CPU cores minus one.
        :param use_amp: Whether to use automatic mixed precision (AMP) natively implemented in PyTorch to improve
                        training speed and reduce GPU memory usage.
                        For more information, see (Haystack Optimization)[https://haystack.deepset.ai/guides/optimization]
                        and (Automatic Mixed Precision Package - Torch.amp)[https://pytorch.org/docs/stable/amp.html].
        :param checkpoint_root_dir: The Path of a directory where all train checkpoints are saved. For each individual
               checkpoint, a subdirectory with the name epoch_{epoch_num}_step_{step_num} is created.
        :param checkpoint_every: Save a train checkpoint after this many steps of training.
        :param checkpoints_to_keep: The maximum number of train checkpoints to save.
        :param caching: Whether or not to use caching for the preprocessed dataset.
        :param cache_path: The Path to cache the preprocessed dataset.
        :param grad_acc_steps: The number of steps to accumulate gradients for before performing a backward pass.
        :param early_stopping: An initialized EarlyStopping object to control early stopping and saving of the best models.
        :return: None
        """
        return self._training_procedure(
            data_dir=data_dir,
            train_filename=train_filename,
            dev_filename=dev_filename,
            test_filename=test_filename,
            use_gpu=use_gpu,
            devices=devices,
            batch_size=batch_size,
            n_epochs=n_epochs,
            learning_rate=learning_rate,
            max_seq_len=max_seq_len,
            warmup_proportion=warmup_proportion,
            dev_split=dev_split,
            evaluate_every=evaluate_every,
            save_dir=save_dir,
            num_processes=num_processes,
            use_amp=use_amp,
            checkpoint_root_dir=checkpoint_root_dir,
            checkpoint_every=checkpoint_every,
            checkpoints_to_keep=checkpoints_to_keep,
            caching=caching,
            cache_path=cache_path,
            grad_acc_steps=grad_acc_steps,
            early_stopping=early_stopping,
        )

    def distil_prediction_layer_from(
        self,
        teacher_model: "FARMReader",
        data_dir: str,
        train_filename: str,
        dev_filename: Optional[str] = None,
        test_filename: Optional[str] = None,
        use_gpu: Optional[bool] = None,
        devices: List[torch.device] = [],
        student_batch_size: int = 10,
        teacher_batch_size: Optional[int] = None,
        n_epochs: int = 2,
        learning_rate: float = 3e-5,
        max_seq_len: Optional[int] = None,
        warmup_proportion: float = 0.2,
        dev_split: float = 0,
        evaluate_every: int = 300,
        save_dir: Optional[str] = None,
        num_processes: Optional[int] = None,
        use_amp: bool = False,
        checkpoint_root_dir: Path = Path("model_checkpoints"),
        checkpoint_every: Optional[int] = None,
        checkpoints_to_keep: int = 3,
        caching: bool = False,
        cache_path: Path = Path("cache/data_silo"),
        distillation_loss_weight: float = 0.5,
        distillation_loss: Union[str, Callable[[torch.Tensor, torch.Tensor], torch.Tensor]] = "kl_div",
        temperature: float = 1.0,
        grad_acc_steps: int = 1,
        early_stopping: Optional[EarlyStopping] = None,
    ):
        """
        Fine-tune a model on a QA dataset using logit-based distillation. You need to provide a teacher model that is already finetuned on the dataset
        and a student model that will be trained using the teacher's logits. The idea of this is to increase the accuracy of a lightweight student model.
        using a more complex teacher.
        Originally proposed in: https://arxiv.org/pdf/1503.02531.pdf
        This can also be considered as the second stage of distillation finetuning as described in the TinyBERT paper:
        https://arxiv.org/pdf/1909.10351.pdf
        **Example**
        ```python
        student = FARMReader(model_name_or_path="prajjwal1/bert-medium")
        teacher = FARMReader(model_name_or_path="deepset/bert-large-uncased-whole-word-masking-squad2")
        student.distil_prediction_layer_from(teacher, data_dir="squad2", train_filename="train.json", test_filename="dev.json",
                            learning_rate=3e-5, distillation_loss_weight=1.0, temperature=5)
        ```

        Checkpoints can be stored via setting `checkpoint_every` to a custom number of steps.
        If any checkpoints are stored, a subsequent run of train() will resume training from the latest available checkpoint.

        :param teacher_model: Model whose logits will be used to improve accuracy
        :param data_dir: Path to directory containing your training data in SQuAD style
        :param train_filename: Filename of training data
        :param dev_filename: Filename of dev / eval data
        :param test_filename: Filename of test data
        :param dev_split: Instead of specifying a dev_filename, you can also specify a ratio (e.g. 0.1) here
                          that gets split off from training data for eval.
        :param use_gpu: Whether to use GPU (if available)
        :param devices: List of torch devices (e.g. cuda, cpu, mps) to limit inference to specific devices.
                        A list containing torch device objects and/or strings is supported (For example
                        [torch.device('cuda:0'), "mps", "cuda:1"]). When specifying `use_gpu=False` the devices
                        parameter is not used and a single cpu device is used for inference.
        :param student_batch_size: Number of samples the student model receives in one batch for training
        :param teacher_batch_size: Number of samples the teacher model receives in one batch for distillation
        :param n_epochs: Number of iterations on the whole training data set
        :param learning_rate: Learning rate of the optimizer
        :param max_seq_len: Maximum text length (in tokens). Everything longer gets cut down.
        :param warmup_proportion: Proportion of training steps until maximum learning rate is reached.
                                  Until that point LR is increasing linearly. After that it's decreasing again linearly.
                                  Options for different schedules are available in FARM.
        :param evaluate_every: Evaluate the model every X steps on the hold-out eval dataset
        :param save_dir: Path to store the final model
        :param num_processes: The number of processes for `multiprocessing.Pool` during preprocessing.
                              Set to value of 1 to disable multiprocessing. When set to 1, you cannot split away a dev set from train set.
                              Set to None to use all CPU cores minus one.
        :param use_amp: Whether to use automatic mixed precision (AMP) natively implemented in PyTorch to improve
                        training speed and reduce GPU memory usage.
                        For more information, see (Haystack Optimization)[https://haystack.deepset.ai/guides/optimization]
                        and (Automatic Mixed Precision Package - Torch.amp)[https://pytorch.org/docs/stable/amp.html].
        :param checkpoint_root_dir: the Path of directory where all train checkpoints are saved. For each individual
               checkpoint, a subdirectory with the name epoch_{epoch_num}_step_{step_num} is created.
        :param checkpoint_every: save a train checkpoint after this many steps of training.
        :param checkpoints_to_keep: maximum number of train checkpoints to save.
        :param caching: whether or not to use caching for preprocessed dataset and teacher logits
        :param cache_path: Path to cache the preprocessed dataset and teacher logits
        :param distillation_loss_weight: The weight of the distillation loss. A higher weight means the teacher outputs are more important.
        :param distillation_loss: Specifies how teacher and model logits should be compared. Can either be a string ("mse" for mean squared error or "kl_div" for kl divergence loss) or a callable loss function (needs to have named parameters student_logits and teacher_logits)
        :param temperature: The temperature for distillation. A higher temperature will result in less certainty of teacher outputs. A lower temperature means more certainty. A temperature of 1.0 does not change the certainty of the model.
        :param tinybert_loss: Whether to use the TinyBERT loss function for distillation. This requires the student to be a TinyBERT model and the teacher to be a finetuned version of bert-base-uncased.
        :param tinybert_epochs: Number of epochs to train the student model with the TinyBERT loss function. After this many epochs, the student model is trained with the regular distillation loss function.
        :param tinybert_learning_rate: Learning rate to use when training the student model with the TinyBERT loss function.
        :param tinybert_train_filename: Filename of training data to use when training the student model with the TinyBERT loss function. To best follow the original paper, this should be an augmented version of the training data created using the augment_squad.py script. If not specified, the training data from the original training is used.
        :param processor: The processor to use for preprocessing. If None, the default SquadProcessor is used.
        :param grad_acc_steps: The number of steps to accumulate gradients for before performing a backward pass.
        :param early_stopping: An initialized EarlyStopping object to control early stopping and saving of the best models.
        :return: None
        """
        return self._training_procedure(
            data_dir=data_dir,
            train_filename=train_filename,
            dev_filename=dev_filename,
            test_filename=test_filename,
            use_gpu=use_gpu,
            devices=devices,
            batch_size=student_batch_size,
            n_epochs=n_epochs,
            learning_rate=learning_rate,
            max_seq_len=max_seq_len,
            warmup_proportion=warmup_proportion,
            dev_split=dev_split,
            evaluate_every=evaluate_every,
            save_dir=save_dir,
            num_processes=num_processes,
            use_amp=use_amp,
            checkpoint_root_dir=checkpoint_root_dir,
            checkpoint_every=checkpoint_every,
            checkpoints_to_keep=checkpoints_to_keep,
            teacher_model=teacher_model,
            teacher_batch_size=teacher_batch_size,
            caching=caching,
            cache_path=cache_path,
            distillation_loss_weight=distillation_loss_weight,
            distillation_loss=distillation_loss,
            temperature=temperature,
            grad_acc_steps=grad_acc_steps,
            early_stopping=early_stopping,
        )

    def distil_intermediate_layers_from(
        self,
        teacher_model: "FARMReader",
        data_dir: str,
        train_filename: str,
        dev_filename: Optional[str] = None,
        test_filename: Optional[str] = None,
        use_gpu: Optional[bool] = None,
        devices: List[torch.device] = [],
        batch_size: int = 10,
        n_epochs: int = 5,
        learning_rate: float = 5e-5,
        max_seq_len: Optional[int] = None,
        warmup_proportion: float = 0.2,
        dev_split: float = 0,
        evaluate_every: int = 300,
        save_dir: Optional[str] = None,
        num_processes: Optional[int] = None,
        use_amp: bool = False,
        checkpoint_root_dir: Path = Path("model_checkpoints"),
        checkpoint_every: Optional[int] = None,
        checkpoints_to_keep: int = 3,
        caching: bool = False,
        cache_path: Path = Path("cache/data_silo"),
        distillation_loss: Union[str, Callable[[torch.Tensor, torch.Tensor], torch.Tensor]] = "mse",
        temperature: float = 1.0,
        processor: Optional[Processor] = None,
        grad_acc_steps: int = 1,
        early_stopping: Optional[EarlyStopping] = None,
    ):
        """
        The first stage of distillation finetuning as described in the TinyBERT paper:
        https://arxiv.org/pdf/1909.10351.pdf
        **Example**
        ```python
        student = FARMReader(model_name_or_path="prajjwal1/bert-medium")
        teacher = FARMReader(model_name_or_path="huawei-noah/TinyBERT_General_6L_768D")
        student.distil_intermediate_layers_from(teacher, data_dir="squad2", train_filename="train.json", test_filename="dev.json",
                            learning_rate=3e-5, distillation_loss_weight=1.0, temperature=5)
        ```

        Checkpoints can be stored via setting `checkpoint_every` to a custom number of steps.
        If any checkpoints are stored, a subsequent run of train() will resume training from the latest available checkpoint.

        :param teacher_model: Model whose logits will be used to improve accuracy
        :param data_dir: Path to directory containing your training data in SQuAD style
        :param train_filename: Filename of training data. To best follow the original paper, this should be an augmented version of the training data created using the augment_squad.py script
        :param dev_filename: Filename of dev / eval data
        :param test_filename: Filename of test data
        :param dev_split: Instead of specifying a dev_filename, you can also specify a ratio (e.g. 0.1) here
                          that gets split off from training data for eval.
        :param use_gpu: Whether to use GPU (if available)
<<<<<<< HEAD
        :param devices: List of GPU devices to limit inference to certain GPUs and not use all available ones (e.g. [torch.device('cuda:0')]).
                        Unused if `use_gpu` is False.
        :param batch_size: Number of samples the student model and teacher model receives in one batch for training
=======
        :param devices: List of torch devices (e.g. cuda, cpu, mps) to limit inference to specific devices.
                        A list containing torch device objects and/or strings is supported (For example
                        [torch.device('cuda:0'), "mps", "cuda:1"]). When specifying `use_gpu=False` the devices
                        parameter is not used and a single cpu device is used for inference.
        :param student_batch_size: Number of samples the student model receives in one batch for training
        :param student_batch_size: Number of samples the teacher model receives in one batch for distillation
>>>>>>> 6790eaf7
        :param n_epochs: Number of iterations on the whole training data set
        :param learning_rate: Learning rate of the optimizer
        :param max_seq_len: Maximum text length (in tokens). Everything longer gets cut down.
        :param warmup_proportion: Proportion of training steps until maximum learning rate is reached.
                                  Until that point LR is increasing linearly. After that it's decreasing again linearly.
                                  Options for different schedules are available in FARM.
        :param evaluate_every: Evaluate the model every X steps on the hold-out eval dataset
        :param save_dir: Path to store the final model
        :param num_processes: The number of processes for `multiprocessing.Pool` during preprocessing.
                              Set to value of 1 to disable multiprocessing. When set to 1, you cannot split away a dev set from train set.
                              Set to None to use all CPU cores minus one.
        :param use_amp: Whether to use automatic mixed precision (AMP) natively implemented in PyTorch to improve
                        training speed and reduce GPU memory usage.
                        For more information, see (Haystack Optimization)[https://haystack.deepset.ai/guides/optimization]
                        and (Automatic Mixed Precision Package - Torch.amp)[https://pytorch.org/docs/stable/amp.html].
        :param checkpoint_root_dir: the Path of directory where all train checkpoints are saved. For each individual
               checkpoint, a subdirectory with the name epoch_{epoch_num}_step_{step_num} is created.
        :param checkpoint_every: save a train checkpoint after this many steps of training.
        :param checkpoints_to_keep: maximum number of train checkpoints to save.
        :param caching: whether or not to use caching for preprocessed dataset and teacher logits
        :param cache_path: Path to cache the preprocessed dataset and teacher logits
        :param distillation_loss: Specifies how teacher and model logits should be compared. Can either be a string ("mse" for mean squared error or "kl_div" for kl divergence loss) or a callable loss function (needs to have named parameters student_logits and teacher_logits)
        :param temperature: The temperature for distillation. A higher temperature will result in less certainty of teacher outputs. A lower temperature means more certainty. A temperature of 1.0 does not change the certainty of the model.
        :param processor: The processor to use for preprocessing. If None, the default SquadProcessor is used.
        :param grad_acc_steps: The number of steps to accumulate gradients for before performing a backward pass.
        :param early_stopping: An initialized EarlyStopping object to control early stopping and saving of the best models.
        :return: None
        """
        return self._training_procedure(
            data_dir=data_dir,
            train_filename=train_filename,
            dev_filename=dev_filename,
            test_filename=test_filename,
            use_gpu=use_gpu,
            devices=devices,
            batch_size=batch_size,
            n_epochs=n_epochs,
            learning_rate=learning_rate,
            max_seq_len=max_seq_len,
            warmup_proportion=warmup_proportion,
            dev_split=dev_split,
            evaluate_every=evaluate_every,
            save_dir=save_dir,
            num_processes=num_processes,
            use_amp=use_amp,
            checkpoint_root_dir=checkpoint_root_dir,
            checkpoint_every=checkpoint_every,
            checkpoints_to_keep=checkpoints_to_keep,
            teacher_model=teacher_model,
            teacher_batch_size=batch_size,
            caching=caching,
            cache_path=cache_path,
            distillation_loss=distillation_loss,
            temperature=temperature,
            tinybert=True,
            processor=processor,
            grad_acc_steps=grad_acc_steps,
            early_stopping=early_stopping,
        )

    def update_parameters(
        self,
        context_window_size: Optional[int] = None,
        no_ans_boost: Optional[float] = None,
        return_no_answer: Optional[bool] = None,
        max_seq_len: Optional[int] = None,
        doc_stride: Optional[int] = None,
    ):
        """
        Hot update parameters of a loaded Reader. It may not to be safe when processing concurrent requests.
        """
        if no_ans_boost is not None:
            self.inferencer.model.prediction_heads[0].no_ans_boost = no_ans_boost
        if return_no_answer is not None:
            self.return_no_answers = return_no_answer
        if doc_stride is not None:
            self.inferencer.processor.doc_stride = doc_stride
        if context_window_size is not None:
            self.inferencer.model.prediction_heads[0].context_window_size = context_window_size
        if max_seq_len is not None:
            self.inferencer.processor.max_seq_len = max_seq_len
            self.max_seq_len = max_seq_len

    def save(self, directory: Path):
        """
        Saves the Reader model so that it can be reused at a later point in time.

        :param directory: Directory where the Reader model should be saved
        """
        logger.info(f"Saving reader model to {directory}")
        self.inferencer.model.save(directory)
        self.inferencer.processor.save(directory)

    def save_to_remote(
        self, repo_id: str, private: Optional[bool] = None, commit_message: str = "Add new model to Hugging Face."
    ):
        """
        Saves the Reader model to Hugging Face Model Hub with the given model_name. For this to work:
        - Be logged in to Hugging Face on your machine via transformers-cli
        - Have git lfs installed (https://packagecloud.io/github/git-lfs/install), you can test it by git lfs --version

        :param repo_id: A namespace (user or an organization) and a repo name separated by a '/' of the model you want to save to Hugging Face
        :param private: Set to true to make the model repository private
        :param commit_message: Commit message while saving to Hugging Face
        """
        # Note: This function was inspired by the save_to_hub function in the sentence-transformers repo (https://github.com/UKPLab/sentence-transformers/)
        # Especially for git-lfs tracking.

        token = HfFolder.get_token()
        if token is None:
            raise ValueError(
                "To save this reader model to Hugging Face, make sure you login to the hub on this computer by typing `transformers-cli login`."
            )

        repo_url = create_repo(token=token, repo_id=repo_id, private=private, repo_type=None, exist_ok=True)

        transformer_models = self.inferencer.model.convert_to_transformers()

        with tempfile.TemporaryDirectory() as tmp_dir:
            repo = Repository(tmp_dir, clone_from=repo_url)

            self.inferencer.processor.tokenizer.save_pretrained(tmp_dir)

            # convert_to_transformers (above) creates one model per prediction head.
            # As the FarmReader models only have one head (QA) we go with this.
            transformer_models[0].save_pretrained(tmp_dir)

            large_files = []
            for root, dirs, files in os.walk(tmp_dir):
                for filename in files:
                    file_path = os.path.join(root, filename)
                    rel_path = os.path.relpath(file_path, tmp_dir)

                    if os.path.getsize(file_path) > (5 * 1024 * 1024):
                        large_files.append(rel_path)

            if len(large_files) > 0:
                logger.info("Track files with git lfs: {}".format(", ".join(large_files)))
                repo.lfs_track(large_files)

            logger.info("Push model to the hub. This might take a while")
            commit_url = repo.push_to_hub(commit_message=commit_message)

        return commit_url

    def predict_batch(
        self,
        queries: List[str],
        documents: Union[List[Document], List[List[Document]]],
        top_k: Optional[int] = None,
        batch_size: Optional[int] = None,
    ):
        """
        Use loaded QA model to find answers for the queries in the Documents.

        - If you provide a list containing a single query...

            - ... and a single list of Documents, the query will be applied to each Document individually.
            - ... and a list of lists of Documents, the query will be applied to each list of Documents and the Answers
              will be aggregated per Document list.

        - If you provide a list of multiple queries...

            - ... and a single list of Documents, each query will be applied to each Document individually.
            - ... and a list of lists of Documents, each query will be applied to its corresponding list of Documents
              and the Answers will be aggregated per query-Document pair.

        :param queries: Single query or list of queries.
        :param documents: Related documents (e.g. coming from a retriever) that the answer shall be conditioned on.
                          Can be a single list of Documents or a list of lists of Documents.
        :param top_k: Number of returned answers per query.
        :param batch_size: Number of query-document pairs to be processed at a time.
        """
        if top_k is None:
            top_k = self.top_k

        inputs, number_of_docs, single_doc_list = self._preprocess_batch_queries_and_docs(
            queries=queries, documents=documents
        )

        if batch_size is not None:
            self.inferencer.batch_size = batch_size
        # Make predictions on all document-query pairs
        predictions = self.inferencer.inference_from_objects(
            objects=inputs, return_json=False, multiprocessing_chunksize=10
        )

        # Group predictions together
        grouped_predictions = []
        left_idx = 0
        right_idx = 0
        for number in number_of_docs:
            right_idx = left_idx + number
            grouped_predictions.append(predictions[left_idx:right_idx])
            left_idx = right_idx

        results: Dict = {"queries": queries, "answers": [], "no_ans_gaps": []}
        for group in grouped_predictions:
            answers, max_no_ans_gap = self._extract_answers_of_predictions(group, top_k)
            results["answers"].append(answers)
            results["no_ans_gaps"].append(max_no_ans_gap)

        # Group answers by question in case of multiple queries and single doc list
        if single_doc_list and len(queries) > 1:
            answers_per_query = int(len(results["answers"]) / len(queries))
            answers = []
            for i in range(0, len(results["answers"]), answers_per_query):
                answer_group = results["answers"][i : i + answers_per_query]
                answers.append(answer_group)
            results["answers"] = answers

        return results

    def predict(self, query: str, documents: List[Document], top_k: Optional[int] = None):
        """
        Use loaded QA model to find answers for a query in the supplied list of Document.

        Returns dictionaries containing answers sorted by (desc.) score.
        Example:
         ```python
            |{
            |    'query': 'Who is the father of Arya Stark?',
            |    'answers':[Answer(
            |                 'answer': 'Eddard,',
            |                 'context': "She travels with her father, Eddard, to King's Landing when he is",
            |                 'score': 0.9787139466668613,
            |                 'offsets_in_context': [Span(start=29, end=35],
            |                 'offsets_in_context': [Span(start=347, end=353],
            |                 'document_id': '88d1ed769d003939d3a0d28034464ab2'
            |                 ),...
            |              ]
            |}
         ```

        :param query: Query string
        :param documents: List of Document in which to search for the answer
        :param top_k: The maximum number of answers to return
        :return: Dict containing query and answers
        """
        if top_k is None:
            top_k = self.top_k
        # convert input to FARM format
        inputs = []
        for doc in documents:
            cur = QAInput(doc_text=doc.content, questions=Question(text=query, uid=doc.id))
            inputs.append(cur)

        # get answers from QA model
        # TODO: Need fix in FARM's `to_dict` function of `QAInput` class
        predictions = self.inferencer.inference_from_objects(
            objects=inputs, return_json=False, multiprocessing_chunksize=1
        )
        # assemble answers from all the different documents & format them.
        answers, max_no_ans_gap = self._extract_answers_of_predictions(predictions, top_k)
        # TODO: potentially simplify return here to List[Answer] and handle no_ans_gap differently
        result = {"query": query, "no_ans_gap": max_no_ans_gap, "answers": answers}

        return result

    def eval_on_file(
        self,
        data_dir: Union[Path, str],
        test_filename: str,
        device: Optional[Union[str, torch.device]] = None,
        calibrate_conf_scores: bool = False,
    ):
        """
        Performs evaluation on a SQuAD-formatted file.
        Returns a dict containing the following metrics:
            - "EM": exact match score
            - "f1": F1-Score
            - "top_n_accuracy": Proportion of predicted answers that overlap with correct answer

        :param data_dir: The directory in which the test set can be found
        :param test_filename: The name of the file containing the test data in SQuAD format.
        :param device: The device on which the tensors should be processed.
               Choose from torch.device("cpu") and torch.device("cuda") (or simply "cpu" or "cuda")
               or use the Reader's device by default.
        :param calibrate_conf_scores: Whether to calibrate the temperature for scaling of the confidence scores.
        """
        logger.warning(
            "FARMReader.eval_on_file() uses a slightly different evaluation approach than `Pipeline.eval()`:\n"
            "- instead of giving you full control over which labels to use, this method always returns three types of metrics: combined (no suffix), text_answer ('_text_answer' suffix) and no_answer ('_no_answer' suffix) metrics.\n"
            "- instead of comparing predictions with labels on a string level, this method compares them on a token-ID level. This makes it unable to do any string normalization (e.g. normalize whitespaces) beforehand.\n"
            "Hence, results might slightly differ from those of `Pipeline.eval()`\n."
            "If you are just about starting to evaluate your model consider using `Pipeline.eval()` instead."
        )

        if device is None:
            device = self.devices[0]
        else:
            device = torch.device(device)

        eval_processor = SquadProcessor(
            tokenizer=self.inferencer.processor.tokenizer,
            max_seq_len=self.inferencer.processor.max_seq_len,
            label_list=self.inferencer.processor.tasks["question_answering"]["label_list"],
            metric=self.inferencer.processor.tasks["question_answering"]["metric"],
            train_filename=None,
            dev_filename=None,
            dev_split=0,
            test_filename=test_filename,
            data_dir=Path(data_dir),
        )

        data_silo = DataSilo(processor=eval_processor, batch_size=self.inferencer.batch_size, distributed=False)
        data_loader = data_silo.get_data_loader("test")

        evaluator = Evaluator(data_loader=data_loader, tasks=eval_processor.tasks, device=device)

        eval_results = evaluator.eval(
            self.inferencer.model,
            calibrate_conf_scores=calibrate_conf_scores,
            use_confidence_scores_for_ranking=self.use_confidence_scores,
        )
        results = {
            "EM": eval_results[0]["EM"] * 100,
            "f1": eval_results[0]["f1"] * 100,
            "top_n_accuracy": eval_results[0]["top_n_accuracy"] * 100,
            "top_n": self.inferencer.model.prediction_heads[0].n_best,
            "EM_text_answer": eval_results[0]["EM_text_answer"] * 100,
            "f1_text_answer": eval_results[0]["f1_text_answer"] * 100,
            "top_n_accuracy_text_answer": eval_results[0]["top_n_accuracy_text_answer"] * 100,
            "top_n_EM_text_answer": eval_results[0]["top_n_EM_text_answer"] * 100,
            "top_n_f1_text_answer": eval_results[0]["top_n_f1_text_answer"] * 100,
            "Total_text_answer": eval_results[0]["Total_text_answer"],
            "EM_no_answer": eval_results[0]["EM_no_answer"] * 100,
            "f1_no_answer": eval_results[0]["f1_no_answer"] * 100,
            "top_n_accuracy_no_answer": eval_results[0]["top_n_accuracy_no_answer"] * 100,
            "Total_no_answer": eval_results[0]["Total_no_answer"],
        }
        return results

    def eval(
        self,
        document_store: BaseDocumentStore,
        device: Optional[Union[str, torch.device]] = None,
        label_index: str = "label",
        doc_index: str = "eval_document",
        label_origin: str = "gold-label",
        calibrate_conf_scores: bool = False,
    ):
        """
        Performs evaluation on evaluation documents in the DocumentStore.
        Returns a dict containing the following metrics:
              - "EM": Proportion of exact matches of predicted answers with their corresponding correct answers
              - "f1": Average overlap between predicted answers and their corresponding correct answers
              - "top_n_accuracy": Proportion of predicted answers that overlap with correct answer

        :param document_store: DocumentStore containing the evaluation documents
        :param device: The device on which the tensors should be processed.
                       Choose from torch.device("cpu") and torch.device("cuda") (or simply "cpu" or "cuda")
                       or use the Reader's device by default.
        :param label_index: Index/Table name where labeled questions are stored
        :param doc_index: Index/Table name where documents that are used for evaluation are stored
        :param label_origin: Field name where the gold labels are stored
        :param calibrate_conf_scores: Whether to calibrate the temperature for scaling of the confidence scores.
        """
        logger.warning(
            "FARMReader.eval() uses a slightly different evaluation approach than `Pipeline.eval()`:\n"
            "- instead of giving you full control over which labels to use, this method always returns three types of metrics: combined (no suffix), text_answer ('_text_answer' suffix) and no_answer ('_no_answer' suffix) metrics.\n"
            "- instead of comparing predictions with labels on a string level, this method compares them on a token-ID level. This makes it unable to do any string normalization (e.g. normalize whitespaces) beforehand.\n"
            "Hence, results might slightly differ from those of `Pipeline.eval()`\n."
            "If you are just about starting to evaluate your model consider using `Pipeline.eval()` instead."
        )

        if device is None:
            device = self.devices[0]
        else:
            device = torch.device(device)

        if self.top_k_per_candidate != 4:
            logger.info(
                f"Performing Evaluation using top_k_per_candidate = {self.top_k_per_candidate} \n"
                f"and consequently, QuestionAnsweringPredictionHead.n_best = {self.top_k_per_candidate + 1}. \n"
                f"This deviates from FARM's default where QuestionAnsweringPredictionHead.n_best = 5"
            )

        # extract all questions for evaluation
        filters: Dict = {"origin": [label_origin]}

        labels = document_store.get_all_labels(index=label_index, filters=filters)

        # Aggregate all answer labels per question
        aggregated_per_doc = defaultdict(list)
        for label in labels:
            if not label.document.id:
                logger.error(f"Label does not contain a document id")
                continue
            aggregated_per_doc[label.document.id].append(label)

        # Create squad style dicts
        d: Dict[str, Any] = {}
        all_doc_ids = [x.id for x in document_store.get_all_documents(doc_index)]
        for doc_id in all_doc_ids:
            doc = document_store.get_document_by_id(doc_id, index=doc_index)
            if not doc:
                logger.error(f"Document with the ID '{doc_id}' is not present in the document store.")
                continue
            d[str(doc_id)] = {"context": doc.content}
            # get all questions / answers
            # TODO check if we can simplify this by using MultiLabel
            aggregated_per_question: Dict[tuple, Any] = defaultdict(list)

            if doc_id in aggregated_per_doc:
                for label in aggregated_per_doc[doc_id]:
                    aggregation_key = (doc_id, label.query)
                    if label.answer is None:
                        logger.error(f"Label.answer was None, but Answer object was expected: {label} ")
                        continue
                    if label.answer.offsets_in_document is None:
                        logger.error(
                            f"Label.answer.offsets_in_document was None, but Span object was expected: {label} "
                        )
                        continue
                    # add to existing answers
                    # TODO offsets (whole block)
                    if aggregation_key in aggregated_per_question.keys():
                        if label.no_answer:
                            continue

                        # Hack to fix problem where duplicate questions are merged by doc_store processing creating a QA example with 8 annotations > 6 annotation max
                        if len(aggregated_per_question[aggregation_key]["answers"]) >= 6:
                            logger.warning(
                                f"Answers in this sample are being dropped because it has more than 6 answers. (doc_id: {doc_id}, question: {label.query}, label_id: {label.id})"
                            )
                            continue
                        aggregated_per_question[aggregation_key]["answers"].append(
                            {"text": label.answer.answer, "answer_start": label.answer.offsets_in_document[0].start}
                        )
                        aggregated_per_question[aggregation_key]["is_impossible"] = False
                    # create new one
                    else:
                        # We don't need to create an answer dict if is_impossible / no_answer
                        if label.no_answer == True:
                            aggregated_per_question[aggregation_key] = {
                                "id": str(hash(str(doc_id) + label.query)),
                                "question": label.query,
                                "answers": [],
                                "is_impossible": True,
                            }
                        else:
                            aggregated_per_question[aggregation_key] = {
                                "id": str(hash(str(doc_id) + label.query)),
                                "question": label.query,
                                "answers": [
                                    {
                                        "text": label.answer.answer,
                                        "answer_start": label.answer.offsets_in_document[0].start,
                                    }
                                ],
                                "is_impossible": False,
                            }

            # Get rid of the question key again (after we aggregated we don't need it anymore)
            d[str(doc_id)]["qas"] = [v for v in aggregated_per_question.values()]

        # Convert input format for FARM
        farm_input = [v for v in d.values()]
        n_queries = len([y for x in farm_input for y in x["qas"]])

        # Create DataLoader that can be passed to the Evaluator
        tic = perf_counter()
        indices = range(len(farm_input))
        dataset, tensor_names, problematic_ids = self.inferencer.processor.dataset_from_dicts(
            farm_input, indices=indices
        )
        data_loader = NamedDataLoader(dataset=dataset, batch_size=self.inferencer.batch_size, tensor_names=tensor_names)

        evaluator = Evaluator(data_loader=data_loader, tasks=self.inferencer.processor.tasks, device=device)

        eval_results = evaluator.eval(
            self.inferencer.model,
            calibrate_conf_scores=calibrate_conf_scores,
            use_confidence_scores_for_ranking=self.use_confidence_scores,
        )
        toc = perf_counter()
        reader_time = toc - tic
        results = {
            "EM": eval_results[0]["EM"] * 100,
            "f1": eval_results[0]["f1"] * 100,
            "top_n_accuracy": eval_results[0]["top_n_accuracy"] * 100,
            "top_n": self.inferencer.model.prediction_heads[0].n_best,
            "reader_time": reader_time,
            "seconds_per_query": reader_time / n_queries,
            "EM_text_answer": eval_results[0]["EM_text_answer"] * 100,
            "f1_text_answer": eval_results[0]["f1_text_answer"] * 100,
            "top_n_accuracy_text_answer": eval_results[0]["top_n_accuracy_text_answer"] * 100,
            "top_n_EM_text_answer": eval_results[0]["top_n_EM_text_answer"] * 100,
            "top_n_f1_text_answer": eval_results[0]["top_n_f1_text_answer"] * 100,
            "Total_text_answer": eval_results[0]["Total_text_answer"],
            "EM_no_answer": eval_results[0]["EM_no_answer"] * 100,
            "f1_no_answer": eval_results[0]["f1_no_answer"] * 100,
            "top_n_accuracy_no_answer": eval_results[0]["top_n_accuracy_no_answer"] * 100,
            "Total_no_answer": eval_results[0]["Total_no_answer"],
        }
        return results

    def _extract_answers_of_predictions(self, predictions: List[QAPred], top_k: Optional[int] = None):
        # Assemble answers from all the different documents and format them.
        # For the 'no answer' option, we collect all no_ans_gaps and decide how likely
        # a no answer is based on all no_ans_gaps values across all documents
        answers: List[Answer] = []
        no_ans_gaps = []
        best_score_answer = 0

        for pred in predictions:
            answers_per_document = []
            no_ans_gaps.append(pred.no_answer_gap)
            for ans in pred.prediction:
                # skip 'no answers' here
                if self._check_no_answer(ans):
                    pass
                else:
                    cur = Answer(
                        answer=ans.answer,
                        type="extractive",
                        score=ans.confidence if self.use_confidence_scores else ans.score,
                        context=ans.context_window,
                        document_id=pred.id,
                        offsets_in_context=[
                            Span(
                                start=ans.offset_answer_start - ans.offset_context_window_start,
                                end=ans.offset_answer_end - ans.offset_context_window_start,
                            )
                        ],
                        offsets_in_document=[Span(start=ans.offset_answer_start, end=ans.offset_answer_end)],
                    )

                    answers_per_document.append(cur)

                    if ans.score > best_score_answer:
                        best_score_answer = ans.score

            # Only take n best candidates. Answers coming back from FARM are sorted with decreasing relevance
            answers += answers_per_document[: self.top_k_per_candidate]

        # calculate the score for predicting 'no answer', relative to our best positive answer score
        no_ans_prediction, max_no_ans_gap = self._calc_no_answer(
            no_ans_gaps, best_score_answer, self.use_confidence_scores
        )
        if self.return_no_answers:
            answers.append(no_ans_prediction)

        # sort answers by score (descending) and select top-k
        answers = sorted(answers, reverse=True)
        answers = answers[:top_k]

        # apply confidence based filtering if enabled
        if self.confidence_threshold is not None:
            answers = [ans for ans in answers if ans.score is not None and ans.score >= self.confidence_threshold]

        return answers, max_no_ans_gap

    def _preprocess_batch_queries_and_docs(
        self, queries: List[str], documents: Union[List[Document], List[List[Document]]]
    ) -> Tuple[List[QAInput], List[int], bool]:
        # Convert input to FARM format
        inputs = []
        number_of_docs = []
        single_doc_list = False

        # Docs case 1: single list of Documents -> apply each query to all Documents
        if len(documents) > 0 and isinstance(documents[0], Document):
            single_doc_list = True
            for query in queries:
                for doc in documents:
                    number_of_docs.append(1)
                    if not isinstance(doc, Document):
                        raise HaystackError(f"doc was of type {type(doc)}, but expected a Document.")
                    cur = QAInput(doc_text=doc.content, questions=Question(text=query, uid=doc.id))
                    inputs.append(cur)

        # Docs case 2: list of lists of Documents -> apply each query to corresponding list of Documents, if queries
        # contains only one query, apply it to each list of Documents
        elif len(documents) > 0 and isinstance(documents[0], list):
            single_doc_list = False
            if len(queries) == 1:
                queries = queries * len(documents)
            if len(queries) != len(documents):
                raise HaystackError("Number of queries must be equal to number of provided Document lists.")
            for query, cur_docs in zip(queries, documents):
                if not isinstance(cur_docs, list):
                    raise HaystackError(f"cur_docs was of type {type(cur_docs)}, but expected a list of Documents.")
                number_of_docs.append(len(cur_docs))
                for doc in cur_docs:
                    if not isinstance(doc, Document):
                        raise HaystackError(f"doc was of type {type(doc)}, but expected a Document.")
                    cur = QAInput(doc_text=doc.content, questions=Question(text=query, uid=doc.id))
                    inputs.append(cur)

        return inputs, number_of_docs, single_doc_list

    def calibrate_confidence_scores(
        self,
        document_store: BaseDocumentStore,
        device: Optional[Union[str, torch.device]] = None,
        label_index: str = "label",
        doc_index: str = "eval_document",
        label_origin: str = "gold_label",
    ):
        """
        Calibrates confidence scores on evaluation documents in the DocumentStore.

        :param document_store: DocumentStore containing the evaluation documents
        :param device: The device on which the tensors should be processed.
                       Choose from torch.device("cpu") and torch.device("cuda") (or simply "cpu" or "cuda")
                       or use the Reader's device by default.
        :param label_index: Index/Table name where labeled questions are stored
        :param doc_index: Index/Table name where documents that are used for evaluation are stored
        :param label_origin: Field name where the gold labels are stored
        """
        if device is None:
            device = self.devices[0]
        self.eval(
            document_store=document_store,
            device=device,
            label_index=label_index,
            doc_index=doc_index,
            label_origin=label_origin,
            calibrate_conf_scores=True,
        )

    @staticmethod
    def _check_no_answer(c: QACandidate):
        # check for correct value in "answer"
        if c.offset_answer_start == 0 and c.offset_answer_end == 0:
            if c.answer != "no_answer":
                logger.error(
                    "Invalid 'no_answer': Got a prediction for position 0, but answer string is not 'no_answer'"
                )
        return c.answer == "no_answer"

    def predict_on_texts(self, question: str, texts: List[str], top_k: Optional[int] = None):
        """
        Use loaded QA model to find answers for a question in the supplied list of Document.
        Returns dictionaries containing answers sorted by (desc.) score.
        Example:
         ```python
            |{
            |    'question': 'Who is the father of Arya Stark?',
            |    'answers':[
            |                 {'answer': 'Eddard,',
            |                 'context': " She travels with her father, Eddard, to King's Landing when he is ",
            |                 'offset_answer_start': 147,
            |                 'offset_answer_end': 154,
            |                 'score': 0.9787139466668613,
            |                 'document_id': '1337'
            |                 },...
            |              ]
            |}
         ```

        :param question: Question string
        :param texts: A list of Document texts as a string type
        :param top_k: The maximum number of answers to return
        :return: Dict containing question and answers
        """
        documents = []
        for text in texts:
            documents.append(Document(content=text))
        predictions = self.predict(question, documents, top_k)
        return predictions

    @classmethod
    def convert_to_onnx(
        cls,
        model_name: str,
        output_path: Path,
        convert_to_float16: bool = False,
        quantize: bool = False,
        task_type: str = "question_answering",
        opset_version: int = 11,
    ):
        """
        Convert a PyTorch BERT model to ONNX format and write to ./onnx-export dir. The converted ONNX model
        can be loaded with in the `FARMReader` using the export path as `model_name_or_path` param.

        Usage:

            `from haystack.reader.farm import FARMReader
            from pathlib import Path
            onnx_model_path = Path("roberta-onnx-model")
            FARMReader.convert_to_onnx(model_name="deepset/bert-base-cased-squad2", output_path=onnx_model_path)
            reader = FARMReader(onnx_model_path)`

        :param model_name: transformers model name
        :param output_path: Path to output the converted model
        :param convert_to_float16: Many models use float32 precision by default. With the half precision of float16,
                                   inference is faster on Nvidia GPUs with Tensor core like T4 or V100. On older GPUs,
                                   float32 could still be be more performant.
        :param quantize: convert floating point number to integers
        :param task_type: Type of task for the model. Available options: "question_answering" or "embeddings".
        :param opset_version: ONNX opset version
        """
        AdaptiveModel.convert_to_onnx(
            model_name=model_name,
            output_path=output_path,
            task_type=task_type,
            convert_to_float16=convert_to_float16,
            quantize=quantize,
            opset_version=opset_version,
        )<|MERGE_RESOLUTION|>--- conflicted
+++ resolved
@@ -618,18 +618,11 @@
         :param dev_split: Instead of specifying a dev_filename, you can also specify a ratio (e.g. 0.1) here
                           that gets split off from training data for eval.
         :param use_gpu: Whether to use GPU (if available)
-<<<<<<< HEAD
-        :param devices: List of GPU devices to limit inference to certain GPUs and not use all available ones (e.g. [torch.device('cuda:0')]).
-                        Unused if `use_gpu` is False.
-        :param batch_size: Number of samples the student model and teacher model receives in one batch for training
-=======
         :param devices: List of torch devices (e.g. cuda, cpu, mps) to limit inference to specific devices.
                         A list containing torch device objects and/or strings is supported (For example
                         [torch.device('cuda:0'), "mps", "cuda:1"]). When specifying `use_gpu=False` the devices
                         parameter is not used and a single cpu device is used for inference.
-        :param student_batch_size: Number of samples the student model receives in one batch for training
-        :param student_batch_size: Number of samples the teacher model receives in one batch for distillation
->>>>>>> 6790eaf7
+        :param batch_size: Number of samples the student model and teacher model receives in one batch for training
         :param n_epochs: Number of iterations on the whole training data set
         :param learning_rate: Learning rate of the optimizer
         :param max_seq_len: Maximum text length (in tokens). Everything longer gets cut down.
