from typing import List, Optional, Dict, Any, Union, Callable

import logging
import multiprocessing
from pathlib import Path
from collections import defaultdict
from time import perf_counter
import torch

from haystack.modeling.data_handler.data_silo import DataSilo, DistillationDataSilo
from haystack.modeling.data_handler.processor import SquadProcessor, Processor
from haystack.modeling.data_handler.dataloader import NamedDataLoader
from haystack.modeling.data_handler.inputs import QAInput, Question
from haystack.modeling.infer import QAInferencer
from haystack.modeling.model.optimization import initialize_optimizer
from haystack.modeling.model.predictions import QAPred, QACandidate
from haystack.modeling.model.adaptive_model import AdaptiveModel
from haystack.modeling.training import Trainer, DistillationTrainer, TinyBERTDistillationTrainer
from haystack.modeling.evaluation import Evaluator
from haystack.modeling.utils import set_all_seeds, initialize_device_settings

from haystack.schema import Document, Answer, Span
from haystack.document_stores import BaseDocumentStore
from haystack.nodes.reader import BaseReader


logger = logging.getLogger(__name__)


class FARMReader(BaseReader):
    """
    Transformer based model for extractive Question Answering using the FARM framework (https://github.com/deepset-ai/FARM).
    While the underlying model can vary (BERT, Roberta, DistilBERT, ...), the interface remains the same.

    |  With a FARMReader, you can:

     - directly get predictions via predict()
     - fine-tune the model on QA data via train()
    """

    def __init__(
        self,
        model_name_or_path: str,
        model_version: Optional[str] = None,
        context_window_size: int = 150,
        batch_size: int = 50,
        use_gpu: bool = True,
        no_ans_boost: float = 0.0,
        return_no_answer: bool = False,
        top_k: int = 10,
        top_k_per_candidate: int = 3,
        top_k_per_sample: int = 1,
        num_processes: Optional[int] = None,
        max_seq_len: int = 256,
        doc_stride: int = 128,
        progress_bar: bool = True,
        duplicate_filtering: int = 0,
        use_confidence_scores: bool = True,
        proxies: Optional[Dict[str, str]] = None,
        local_files_only=False,
        force_download=False,
        use_auth_token: Optional[Union[str, bool]] = None,
        **kwargs,
    ):

        """
        :param model_name_or_path: Directory of a saved model or the name of a public model e.g. 'bert-base-cased',
        'deepset/bert-base-cased-squad2', 'deepset/bert-base-cased-squad2', 'distilbert-base-uncased-distilled-squad'.
        See https://huggingface.co/models for full list of available models.
        :param model_version: The version of model to use from the HuggingFace model hub. Can be tag name, branch name, or commit hash.
        :param context_window_size: The size, in characters, of the window around the answer span that is used when
                                    displaying the context around the answer.
        :param batch_size: Number of samples the model receives in one batch for inference.
                           Memory consumption is much lower in inference mode. Recommendation: Increase the batch size
                           to a value so only a single batch is used.
        :param use_gpu: Whether to use GPU (if available)
        :param no_ans_boost: How much the no_answer logit is boosted/increased.
        If set to 0 (default), the no_answer logit is not changed.
        If a negative number, there is a lower chance of "no_answer" being predicted.
        If a positive number, there is an increased chance of "no_answer"
        :param return_no_answer: Whether to include no_answer predictions in the results.
        :param top_k: The maximum number of answers to return
        :param top_k_per_candidate: How many answers to extract for each candidate doc that is coming from the retriever (might be a long text).
        Note that this is not the number of "final answers" you will receive
        (see `top_k` in FARMReader.predict() or Finder.get_answers() for that)
        and that FARM includes no_answer in the sorted list of predictions.
        :param top_k_per_sample: How many answers to extract from each small text passage that the model can process at once
        (one "candidate doc" is usually split into many smaller "passages").
        You usually want a very small value here, as it slows down inference
        and you don't gain much of quality by having multiple answers from one passage.
        Note that this is not the number of "final answers" you will receive
        (see `top_k` in FARMReader.predict() or Finder.get_answers() for that)
        and that FARM includes no_answer in the sorted list of predictions.
        :param num_processes: The number of processes for `multiprocessing.Pool`. Set to value of 0 to disable
                              multiprocessing. Set to None to let Inferencer determine optimum number. If you
                              want to debug the Language Model, you might need to disable multiprocessing!
        :param max_seq_len: Max sequence length of one input text for the model
        :param doc_stride: Length of striding window for splitting long texts (used if ``len(text) > max_seq_len``)
        :param progress_bar: Whether to show a tqdm progress bar or not.
                             Can be helpful to disable in production deployments to keep the logs clean.
        :param duplicate_filtering: Answers are filtered based on their position. Both start and end position of the answers are considered.
                                    The higher the value, answers that are more apart are filtered out. 0 corresponds to exact duplicates. -1 turns off duplicate removal.
        :param use_confidence_scores: Sets the type of score that is returned with every predicted answer.
                                      `True` => a scaled confidence / relevance score between [0, 1].
                                      This score can also be further calibrated on your dataset via self.eval()
                                      (see https://haystack.deepset.ai/components/reader#confidence-scores) .
                                      `False` => an unscaled, raw score [-inf, +inf] which is the sum of start and end logit
                                      from the model for the predicted span.
        :param proxies: Dict of proxy servers to use for downloading external models. Example: {'http': 'some.proxy:1234', 'http://hostname': 'my.proxy:3111'}
        :param local_files_only: Whether to force checking for local files only (and forbid downloads)
        :param force_download: Whether fo force a (re-)download even if the model exists locally in the cache.
        :param use_auth_token:  API token used to download private models from Huggingface. If this parameter is set to `True`,
                                the local token will be used, which must be previously created via `transformer-cli login`.
                                Additional information can be found here https://huggingface.co/transformers/main_classes/model.html#transformers.PreTrainedModel.from_pretrained
        """

        # save init parameters to enable export of component config as YAML
        self.set_config(
            model_name_or_path=model_name_or_path,
            model_version=model_version,
            context_window_size=context_window_size,
            batch_size=batch_size,
            use_gpu=use_gpu,
            no_ans_boost=no_ans_boost,
            return_no_answer=return_no_answer,
            top_k=top_k,
            top_k_per_candidate=top_k_per_candidate,
            top_k_per_sample=top_k_per_sample,
            num_processes=num_processes,
            max_seq_len=max_seq_len,
            doc_stride=doc_stride,
            progress_bar=progress_bar,
            duplicate_filtering=duplicate_filtering,
            proxies=proxies,
            local_files_only=local_files_only,
            force_download=force_download,
            use_confidence_scores=use_confidence_scores,
            **kwargs,
        )
        self.devices, _ = initialize_device_settings(use_cuda=use_gpu, multi_gpu=False)

        self.return_no_answers = return_no_answer
        self.top_k = top_k
        self.top_k_per_candidate = top_k_per_candidate
        self.inferencer = QAInferencer.load(
            model_name_or_path,
            batch_size=batch_size,
            gpu=use_gpu,
            task_type="question_answering",
            max_seq_len=max_seq_len,
            doc_stride=doc_stride,
            num_processes=num_processes,
            revision=model_version,
            disable_tqdm=not progress_bar,
            strict=False,
            proxies=proxies,
            local_files_only=local_files_only,
            force_download=force_download,
            devices=self.devices,
            use_auth_token=use_auth_token,
            **kwargs,
        )
        self.inferencer.model.prediction_heads[0].context_window_size = context_window_size
        self.inferencer.model.prediction_heads[0].no_ans_boost = no_ans_boost
        self.inferencer.model.prediction_heads[0].n_best = top_k_per_candidate + 1  # including possible no_answer
        try:
            self.inferencer.model.prediction_heads[0].n_best_per_sample = top_k_per_sample
        except:
            logger.warning("Could not set `top_k_per_sample` in FARM. Please update FARM version.")
        try:
            self.inferencer.model.prediction_heads[0].duplicate_filtering = duplicate_filtering
        except:
            logger.warning("Could not set `duplicate_filtering` in FARM. Please update FARM version.")
        self.max_seq_len = max_seq_len
        self.use_gpu = use_gpu
        self.progress_bar = progress_bar
        self.use_confidence_scores = use_confidence_scores

    def _training_procedure(
        self,
        data_dir: str,
        train_filename: str,
        dev_filename: Optional[str] = None,
        test_filename: Optional[str] = None,
        use_gpu: Optional[bool] = None,
        batch_size: int = 10,
        n_epochs: int = 2,
        learning_rate: float = 1e-5,
        max_seq_len: Optional[int] = None,
        warmup_proportion: float = 0.2,
        dev_split: float = 0,
        evaluate_every: int = 300,
        save_dir: Optional[str] = None,
        num_processes: Optional[int] = None,
        use_amp: str = None,
        checkpoint_root_dir: Path = Path("model_checkpoints"),
        checkpoint_every: Optional[int] = None,
        checkpoints_to_keep: int = 3,
        teacher_model: Optional["FARMReader"] = None,
        teacher_batch_size: Optional[int] = None,
        caching: bool = False,
        cache_path: Path = Path("cache/data_silo"),
        distillation_loss_weight: float = 0.5,
        distillation_loss: Union[str, Callable[[torch.Tensor, torch.Tensor], torch.Tensor]] = "kl_div",
        temperature: float = 1.0,
        tinybert: bool = False,
        processor: Optional[Processor] = None,
    ):
        if dev_filename:
            dev_split = 0

        if num_processes is None:
            num_processes = multiprocessing.cpu_count() - 1 or 1

        set_all_seeds(seed=42)

        # For these variables, by default, we use the value set when initializing the FARMReader.
        # These can also be manually set when train() is called if you want a different value at train vs inference
        if use_gpu is None:
            use_gpu = self.use_gpu
        if max_seq_len is None:
            max_seq_len = self.max_seq_len

        devices, n_gpu = initialize_device_settings(use_cuda=use_gpu, multi_gpu=False)

        if not save_dir:
            save_dir = f"../../saved_models/{self.inferencer.model.language_model.name}"
            if tinybert:
                save_dir += "_tinybert_stage_1"

        # 1. Create a DataProcessor that handles all the conversion from raw text into a pytorch Dataset
        label_list = ["start_token", "end_token"]
        metric = "squad"
        if processor is None:
            processor = SquadProcessor(
                tokenizer=self.inferencer.processor.tokenizer,
                max_seq_len=max_seq_len,
                label_list=label_list,
                metric=metric,
                train_filename=train_filename,
                dev_filename=dev_filename,
                dev_split=dev_split,
                test_filename=test_filename,
                data_dir=Path(data_dir),
            )
        data_silo: DataSilo

        # 2. Create a DataSilo that loads several datasets (train/dev/test), provides DataLoaders for them
        # and calculates a few descriptive statistics of our datasets
        if (
            teacher_model and not tinybert
        ):  # checks if teacher model is passed as parameter, in that case assume model distillation is used
            data_silo = DistillationDataSilo(
                teacher_model,
                teacher_batch_size or batch_size,
                device=devices[0],
                processor=processor,
                batch_size=batch_size,
                distributed=False,
                max_processes=num_processes,
                caching=caching,
                cache_path=cache_path,
            )
        else:  # caching would need too much memory for tinybert distillation so in that case we use the default data silo
            data_silo = DataSilo(
                processor=processor,
                batch_size=batch_size,
                distributed=False,
                max_processes=num_processes,
                caching=caching,
                cache_path=cache_path,
            )

        # 3. Create an optimizer and pass the already initialized model
        model, optimizer, lr_schedule = initialize_optimizer(
            model=self.inferencer.model,
            # model=self.inferencer.model,
            learning_rate=learning_rate,
            schedule_opts={"name": "LinearWarmup", "warmup_proportion": warmup_proportion},
            n_batches=len(data_silo.loaders["train"]),
            n_epochs=n_epochs,
            device=devices[0],
            use_amp=use_amp,
        )
        # 4. Feed everything to the Trainer, which keeps care of growing our model and evaluates it from time to time
        if tinybert:
            if not teacher_model:
                raise ValueError("TinyBERT distillation requires a teacher model.")
            trainer = TinyBERTDistillationTrainer.create_or_load_checkpoint(
                model=model,
                teacher_model=teacher_model.inferencer.model,  # teacher needs to be passed as teacher outputs aren't cached
                optimizer=optimizer,
                data_silo=data_silo,
                epochs=n_epochs,
                n_gpu=n_gpu,
                lr_schedule=lr_schedule,
                evaluate_every=evaluate_every,
                device=devices[0],
                use_amp=use_amp,
                disable_tqdm=not self.progress_bar,
                checkpoint_root_dir=Path(checkpoint_root_dir),
                checkpoint_every=checkpoint_every,
                checkpoints_to_keep=checkpoints_to_keep,
            )

        elif (
            teacher_model
        ):  # checks again if teacher model is passed as parameter, in that case assume model distillation is used
            trainer = DistillationTrainer.create_or_load_checkpoint(
                model=model,
                optimizer=optimizer,
                data_silo=data_silo,
                epochs=n_epochs,
                n_gpu=n_gpu,
                lr_schedule=lr_schedule,
                evaluate_every=evaluate_every,
                device=devices[0],
                use_amp=use_amp,
                disable_tqdm=not self.progress_bar,
                checkpoint_root_dir=Path(checkpoint_root_dir),
                checkpoint_every=checkpoint_every,
                checkpoints_to_keep=checkpoints_to_keep,
                distillation_loss=distillation_loss,
                distillation_loss_weight=distillation_loss_weight,
                temperature=temperature,
            )
        else:
            trainer = Trainer.create_or_load_checkpoint(
                model=model,
                optimizer=optimizer,
                data_silo=data_silo,
                epochs=n_epochs,
                n_gpu=n_gpu,
                lr_schedule=lr_schedule,
                evaluate_every=evaluate_every,
                device=devices[0],
                use_amp=use_amp,
                disable_tqdm=not self.progress_bar,
                checkpoint_root_dir=Path(checkpoint_root_dir),
                checkpoint_every=checkpoint_every,
                checkpoints_to_keep=checkpoints_to_keep,
            )

        # 5. Let it grow!
        self.inferencer.model = trainer.train()
        self.save(Path(save_dir))

    def train(
        self,
        data_dir: str,
        train_filename: str,
        dev_filename: Optional[str] = None,
        test_filename: Optional[str] = None,
        use_gpu: Optional[bool] = None,
        batch_size: int = 10,
        n_epochs: int = 2,
        learning_rate: float = 1e-5,
        max_seq_len: Optional[int] = None,
        warmup_proportion: float = 0.2,
        dev_split: float = 0,
        evaluate_every: int = 300,
        save_dir: Optional[str] = None,
        num_processes: Optional[int] = None,
        use_amp: str = None,
        checkpoint_root_dir: Path = Path("model_checkpoints"),
        checkpoint_every: Optional[int] = None,
        checkpoints_to_keep: int = 3,
        caching: bool = False,
        cache_path: Path = Path("cache/data_silo"),
    ):
        """
        Fine-tune a model on a QA dataset. Options:
        - Take a plain language model (e.g. `bert-base-cased`) and train it for QA (e.g. on SQuAD data)
        - Take a QA model (e.g. `deepset/bert-base-cased-squad2`) and fine-tune it for your domain (e.g. using your labels collected via the haystack annotation tool)

        Checkpoints can be stored via setting `checkpoint_every` to a custom number of steps.
        If any checkpoints are stored, a subsequent run of train() will resume training from the latest available checkpoint.

        :param data_dir: Path to directory containing your training data in SQuAD style
        :param train_filename: Filename of training data
        :param dev_filename: Filename of dev / eval data
        :param test_filename: Filename of test data
        :param dev_split: Instead of specifying a dev_filename, you can also specify a ratio (e.g. 0.1) here
                          that gets split off from training data for eval.
        :param use_gpu: Whether to use GPU (if available)
        :param batch_size: Number of samples the model receives in one batch for training
        :param n_epochs: Number of iterations on the whole training data set
        :param learning_rate: Learning rate of the optimizer
        :param max_seq_len: Maximum text length (in tokens). Everything longer gets cut down.
        :param warmup_proportion: Proportion of training steps until maximum learning rate is reached.
                                  Until that point LR is increasing linearly. After that it's decreasing again linearly.
                                  Options for different schedules are available in FARM.
        :param evaluate_every: Evaluate the model every X steps on the hold-out eval dataset
        :param save_dir: Path to store the final model
        :param num_processes: The number of processes for `multiprocessing.Pool` during preprocessing.
                              Set to value of 1 to disable multiprocessing. When set to 1, you cannot split away a dev set from train set.
                              Set to None to use all CPU cores minus one.
        :param use_amp: Optimization level of NVIDIA's automatic mixed precision (AMP). The higher the level, the faster the model.
                        Available options:
                        None (Don't use AMP)
                        "O0" (Normal FP32 training)
                        "O1" (Mixed Precision => Recommended)
                        "O2" (Almost FP16)
                        "O3" (Pure FP16).
                        See details on: https://nvidia.github.io/apex/amp.html
        :param checkpoint_root_dir: the Path of directory where all train checkpoints are saved. For each individual
               checkpoint, a subdirectory with the name epoch_{epoch_num}_step_{step_num} is created.
        :param checkpoint_every: save a train checkpoint after this many steps of training.
        :param checkpoints_to_keep: maximum number of train checkpoints to save.
        :param caching whether or not to use caching for preprocessed dataset
        :param cache_path: Path to cache the preprocessed dataset
        :param processor: The processor to use for preprocessing. If None, the default SquadProcessor is used.
        :return: None
        """
        return self._training_procedure(
            data_dir=data_dir,
            train_filename=train_filename,
            dev_filename=dev_filename,
            test_filename=test_filename,
            use_gpu=use_gpu,
            batch_size=batch_size,
            n_epochs=n_epochs,
            learning_rate=learning_rate,
            max_seq_len=max_seq_len,
            warmup_proportion=warmup_proportion,
            dev_split=dev_split,
            evaluate_every=evaluate_every,
            save_dir=save_dir,
            num_processes=num_processes,
            use_amp=use_amp,
            checkpoint_root_dir=checkpoint_root_dir,
            checkpoint_every=checkpoint_every,
            checkpoints_to_keep=checkpoints_to_keep,
            caching=caching,
            cache_path=cache_path,
        )

    def distil_prediction_layer_from(
        self,
        teacher_model: "FARMReader",
        data_dir: str,
        train_filename: str,
        dev_filename: Optional[str] = None,
        test_filename: Optional[str] = None,
        use_gpu: Optional[bool] = None,
        student_batch_size: int = 10,
        teacher_batch_size: Optional[int] = None,
        n_epochs: int = 2,
        learning_rate: float = 3e-5,
        max_seq_len: Optional[int] = None,
        warmup_proportion: float = 0.2,
        dev_split: float = 0,
        evaluate_every: int = 300,
        save_dir: Optional[str] = None,
        num_processes: Optional[int] = None,
        use_amp: str = None,
        checkpoint_root_dir: Path = Path("model_checkpoints"),
        checkpoint_every: Optional[int] = None,
        checkpoints_to_keep: int = 3,
        caching: bool = False,
        cache_path: Path = Path("cache/data_silo"),
        distillation_loss_weight: float = 0.5,
        distillation_loss: Union[str, Callable[[torch.Tensor, torch.Tensor], torch.Tensor]] = "kl_div",
        temperature: float = 1.0,
    ):
        """
        Fine-tune a model on a QA dataset using logit-based distillation. You need to provide a teacher model that is already finetuned on the dataset
        and a student model that will be trained using the teacher's logits. The idea of this is to increase the accuracy of a lightweight student model.
        using a more complex teacher.
        Originally proposed in: https://arxiv.org/pdf/1503.02531.pdf
        This can also be considered as the second stage of distillation finetuning as described in the TinyBERT paper:
        https://arxiv.org/pdf/1909.10351.pdf
        **Example**
        ```python
        student = FARMReader(model_name_or_path="prajjwal1/bert-medium")
        teacher = FARMReader(model_name_or_path="deepset/bert-large-uncased-whole-word-masking-squad2")
        student.distil_prediction_layer_from(teacher, data_dir="squad2", train_filename="train.json", test_filename="dev.json",
                            learning_rate=3e-5, distillation_loss_weight=1.0, temperature=5)
        ```

        Checkpoints can be stored via setting `checkpoint_every` to a custom number of steps.
        If any checkpoints are stored, a subsequent run of train() will resume training from the latest available checkpoint.

        :param teacher_model: Model whose logits will be used to improve accuracy
        :param data_dir: Path to directory containing your training data in SQuAD style
        :param train_filename: Filename of training data
        :param dev_filename: Filename of dev / eval data
        :param test_filename: Filename of test data
        :param dev_split: Instead of specifying a dev_filename, you can also specify a ratio (e.g. 0.1) here
                          that gets split off from training data for eval.
        :param use_gpu: Whether to use GPU (if available)
        :param student_batch_size: Number of samples the student model receives in one batch for training
        :param student_batch_size: Number of samples the teacher model receives in one batch for distillation
        :param n_epochs: Number of iterations on the whole training data set
        :param learning_rate: Learning rate of the optimizer
        :param max_seq_len: Maximum text length (in tokens). Everything longer gets cut down.
        :param warmup_proportion: Proportion of training steps until maximum learning rate is reached.
                                  Until that point LR is increasing linearly. After that it's decreasing again linearly.
                                  Options for different schedules are available in FARM.
        :param evaluate_every: Evaluate the model every X steps on the hold-out eval dataset
        :param save_dir: Path to store the final model
        :param num_processes: The number of processes for `multiprocessing.Pool` during preprocessing.
                              Set to value of 1 to disable multiprocessing. When set to 1, you cannot split away a dev set from train set.
                              Set to None to use all CPU cores minus one.
        :param use_amp: Optimization level of NVIDIA's automatic mixed precision (AMP). The higher the level, the faster the model.
                        Available options:
                        None (Don't use AMP)
                        "O0" (Normal FP32 training)
                        "O1" (Mixed Precision => Recommended)
                        "O2" (Almost FP16)
                        "O3" (Pure FP16).
                        See details on: https://nvidia.github.io/apex/amp.html
        :param checkpoint_root_dir: the Path of directory where all train checkpoints are saved. For each individual
               checkpoint, a subdirectory with the name epoch_{epoch_num}_step_{step_num} is created.
        :param checkpoint_every: save a train checkpoint after this many steps of training.
        :param checkpoints_to_keep: maximum number of train checkpoints to save.
        :param caching whether or not to use caching for preprocessed dataset and teacher logits
        :param cache_path: Path to cache the preprocessed dataset and teacher logits
        :param distillation_loss_weight: The weight of the distillation loss. A higher weight means the teacher outputs are more important.
        :param distillation_loss: Specifies how teacher and model logits should be compared. Can either be a string ("mse" for mean squared error or "kl_div" for kl divergence loss) or a callable loss function (needs to have named parameters student_logits and teacher_logits)
        :param temperature: The temperature for distillation. A higher temperature will result in less certainty of teacher outputs. A lower temperature means more certainty. A temperature of 1.0 does not change the certainty of the model.
        :param tinybert_loss: Whether to use the TinyBERT loss function for distillation. This requires the student to be a TinyBERT model and the teacher to be a finetuned version of bert-base-uncased.
        :param tinybert_epochs: Number of epochs to train the student model with the TinyBERT loss function. After this many epochs, the student model is trained with the regular distillation loss function.
        :param tinybert_learning_rate: Learning rate to use when training the student model with the TinyBERT loss function.
        :param tinybert_train_filename: Filename of training data to use when training the student model with the TinyBERT loss function. To best follow the original paper, this should be an augmented version of the training data created using the augment_squad.py script. If not specified, the training data from the original training is used.
        :param processor: The processor to use for preprocessing. If None, the default SquadProcessor is used.
        :return: None
        """
        return self._training_procedure(
            data_dir=data_dir,
            train_filename=train_filename,
            dev_filename=dev_filename,
            test_filename=test_filename,
            use_gpu=use_gpu,
            batch_size=student_batch_size,
            n_epochs=n_epochs,
            learning_rate=learning_rate,
            max_seq_len=max_seq_len,
            warmup_proportion=warmup_proportion,
            dev_split=dev_split,
            evaluate_every=evaluate_every,
            save_dir=save_dir,
            num_processes=num_processes,
            use_amp=use_amp,
            checkpoint_root_dir=checkpoint_root_dir,
            checkpoint_every=checkpoint_every,
            checkpoints_to_keep=checkpoints_to_keep,
            teacher_model=teacher_model,
            teacher_batch_size=teacher_batch_size,
            caching=caching,
            cache_path=cache_path,
            distillation_loss_weight=distillation_loss_weight,
            distillation_loss=distillation_loss,
            temperature=temperature,
        )

    def distil_intermediate_layers_from(
        self,
        teacher_model: "FARMReader",
        data_dir: str,
        train_filename: str,
        dev_filename: Optional[str] = None,
        test_filename: Optional[str] = None,
        use_gpu: Optional[bool] = None,
        batch_size: int = 10,
        n_epochs: int = 5,
        learning_rate: float = 5e-5,
        max_seq_len: Optional[int] = None,
        warmup_proportion: float = 0.2,
        dev_split: float = 0,
        evaluate_every: int = 300,
        save_dir: Optional[str] = None,
        num_processes: Optional[int] = None,
        use_amp: str = None,
        checkpoint_root_dir: Path = Path("model_checkpoints"),
        checkpoint_every: Optional[int] = None,
        checkpoints_to_keep: int = 3,
        caching: bool = False,
        cache_path: Path = Path("cache/data_silo"),
        distillation_loss: Union[str, Callable[[torch.Tensor, torch.Tensor], torch.Tensor]] = "mse",
        temperature: float = 1.0,
        processor: Optional[Processor] = None,
    ):
        """
        The first stage of distillation finetuning as described in the TinyBERT paper:
        https://arxiv.org/pdf/1909.10351.pdf
        **Example**
        ```python
        student = FARMReader(model_name_or_path="prajjwal1/bert-medium")
        teacher = FARMReader(model_name_or_path="huawei-noah/TinyBERT_General_6L_768D")
        student.distil_intermediate_layers_from(teacher, data_dir="squad2", train_filename="train.json", test_filename="dev.json",
                            learning_rate=3e-5, distillation_loss_weight=1.0, temperature=5)
        ```

        Checkpoints can be stored via setting `checkpoint_every` to a custom number of steps.
        If any checkpoints are stored, a subsequent run of train() will resume training from the latest available checkpoint.

        :param teacher_model: Model whose logits will be used to improve accuracy
        :param data_dir: Path to directory containing your training data in SQuAD style
        :param train_filename: Filename of training data. To best follow the original paper, this should be an augmented version of the training data created using the augment_squad.py script
        :param dev_filename: Filename of dev / eval data
        :param test_filename: Filename of test data
        :param dev_split: Instead of specifying a dev_filename, you can also specify a ratio (e.g. 0.1) here
                          that gets split off from training data for eval.
        :param use_gpu: Whether to use GPU (if available)
        :param student_batch_size: Number of samples the student model receives in one batch for training
        :param student_batch_size: Number of samples the teacher model receives in one batch for distillation
        :param n_epochs: Number of iterations on the whole training data set
        :param learning_rate: Learning rate of the optimizer
        :param max_seq_len: Maximum text length (in tokens). Everything longer gets cut down.
        :param warmup_proportion: Proportion of training steps until maximum learning rate is reached.
                                  Until that point LR is increasing linearly. After that it's decreasing again linearly.
                                  Options for different schedules are available in FARM.
        :param evaluate_every: Evaluate the model every X steps on the hold-out eval dataset
        :param save_dir: Path to store the final model
        :param num_processes: The number of processes for `multiprocessing.Pool` during preprocessing.
                              Set to value of 1 to disable multiprocessing. When set to 1, you cannot split away a dev set from train set.
                              Set to None to use all CPU cores minus one.
        :param use_amp: Optimization level of NVIDIA's automatic mixed precision (AMP). The higher the level, the faster the model.
                        Available options:
                        None (Don't use AMP)
                        "O0" (Normal FP32 training)
                        "O1" (Mixed Precision => Recommended)
                        "O2" (Almost FP16)
                        "O3" (Pure FP16).
                        See details on: https://nvidia.github.io/apex/amp.html
        :param checkpoint_root_dir: the Path of directory where all train checkpoints are saved. For each individual
               checkpoint, a subdirectory with the name epoch_{epoch_num}_step_{step_num} is created.
        :param checkpoint_every: save a train checkpoint after this many steps of training.
        :param checkpoints_to_keep: maximum number of train checkpoints to save.
        :param caching whether or not to use caching for preprocessed dataset and teacher logits
        :param cache_path: Path to cache the preprocessed dataset and teacher logits
        :param distillation_loss_weight: The weight of the distillation loss. A higher weight means the teacher outputs are more important.
        :param distillation_loss: Specifies how teacher and model logits should be compared. Can either be a string ("mse" for mean squared error or "kl_div" for kl divergence loss) or a callable loss function (needs to have named parameters student_logits and teacher_logits)
        :param temperature: The temperature for distillation. A higher temperature will result in less certainty of teacher outputs. A lower temperature means more certainty. A temperature of 1.0 does not change the certainty of the model.
        :param processor: The processor to use for preprocessing. If None, the default SquadProcessor is used.
        :return: None
        """
        return self._training_procedure(
            data_dir=data_dir,
            train_filename=train_filename,
            dev_filename=dev_filename,
            test_filename=test_filename,
            use_gpu=use_gpu,
            batch_size=batch_size,
            n_epochs=n_epochs,
            learning_rate=learning_rate,
            max_seq_len=max_seq_len,
            warmup_proportion=warmup_proportion,
            dev_split=dev_split,
            evaluate_every=evaluate_every,
            save_dir=save_dir,
            num_processes=num_processes,
            use_amp=use_amp,
            checkpoint_root_dir=checkpoint_root_dir,
            checkpoint_every=checkpoint_every,
            checkpoints_to_keep=checkpoints_to_keep,
            teacher_model=teacher_model,
            teacher_batch_size=batch_size,
            caching=caching,
            cache_path=cache_path,
            distillation_loss=distillation_loss,
            temperature=temperature,
            tinybert=True,
            processor=processor,
        )

    def update_parameters(
        self,
        context_window_size: Optional[int] = None,
        no_ans_boost: Optional[float] = None,
        return_no_answer: Optional[bool] = None,
        max_seq_len: Optional[int] = None,
        doc_stride: Optional[int] = None,
    ):
        """
        Hot update parameters of a loaded Reader. It may not to be safe when processing concurrent requests.
        """
        if no_ans_boost is not None:
            self.inferencer.model.prediction_heads[0].no_ans_boost = no_ans_boost
        if return_no_answer is not None:
            self.return_no_answers = return_no_answer
        if doc_stride is not None:
            self.inferencer.processor.doc_stride = doc_stride
        if context_window_size is not None:
            self.inferencer.model.prediction_heads[0].context_window_size = context_window_size
        if max_seq_len is not None:
            self.inferencer.processor.max_seq_len = max_seq_len
            self.max_seq_len = max_seq_len

    def save(self, directory: Path):
        """
        Saves the Reader model so that it can be reused at a later point in time.

        :param directory: Directory where the Reader model should be saved
        """
        logger.info(f"Saving reader model to {directory}")
        self.inferencer.model.save(directory)
        self.inferencer.processor.save(directory)

    def predict_batch(self, query_doc_list: List[dict], top_k: int = None, batch_size: int = None):
        """
        Use loaded QA model to find answers for a list of queries in each query's supplied list of Document.

        Returns list of dictionaries containing answers sorted by (desc.) score

        :param query_doc_list: List of dictionaries containing queries with their retrieved documents
        :param top_k: The maximum number of answers to return for each query
        :param batch_size: Number of samples the model receives in one batch for inference
        :return: List of dictionaries containing query and answers
        """

        if top_k is None:
            top_k = self.top_k
        # convert input to FARM format
        inputs = []
        number_of_docs = []
        labels = []

        # build input objects for inference_from_objects
        for query_with_docs in query_doc_list:
            documents = query_with_docs["docs"]
            query = query_with_docs["question"]
            labels.append(query)
            number_of_docs.append(len(documents))

            for doc in documents:
                cur = QAInput(doc_text=doc.content, questions=Question(text=query.query, uid=doc.id))
                inputs.append(cur)

        self.inferencer.batch_size = batch_size
        # make predictions on all document-query pairs
        predictions = self.inferencer.inference_from_objects(
            objects=inputs, return_json=False, multiprocessing_chunksize=10
        )

        # group predictions together
        grouped_predictions = []
        left_idx = 0
        right_idx = 0
        for number in number_of_docs:
            right_idx = left_idx + number
            grouped_predictions.append(predictions[left_idx:right_idx])
            left_idx = right_idx

        result = []
        for idx, group in enumerate(grouped_predictions):
            answers, max_no_ans_gap = self._extract_answers_of_predictions(group, top_k)
            query = group[0].query
            cur_label = labels[idx]
            result.append({"query": query, "no_ans_gap": max_no_ans_gap, "answers": answers, "label": cur_label})

        return result

    def predict(self, query: str, documents: List[Document], top_k: Optional[int] = None):
        """
        Use loaded QA model to find answers for a query in the supplied list of Document.

        Returns dictionaries containing answers sorted by (desc.) score.
        Example:
         ```python
            |{
            |    'query': 'Who is the father of Arya Stark?',
            |    'answers':[Answer(
            |                 'answer': 'Eddard,',
            |                 'context': "She travels with her father, Eddard, to King's Landing when he is",
            |                 'score': 0.9787139466668613,
            |                 'offsets_in_context': [Span(start=29, end=35],
            |                 'offsets_in_context': [Span(start=347, end=353],
            |                 'document_id': '88d1ed769d003939d3a0d28034464ab2'
            |                 ),...
            |              ]
            |}
         ```

        :param query: Query string
        :param documents: List of Document in which to search for the answer
        :param top_k: The maximum number of answers to return
        :return: Dict containing query and answers
        """
        if top_k is None:
            top_k = self.top_k
        # convert input to FARM format
        inputs = []
        for doc in documents:
            cur = QAInput(doc_text=doc.content, questions=Question(text=query, uid=doc.id))
            inputs.append(cur)

        # get answers from QA model
        # TODO: Need fix in FARM's `to_dict` function of `QAInput` class
        predictions = self.inferencer.inference_from_objects(
            objects=inputs, return_json=False, multiprocessing_chunksize=1
        )
        # assemble answers from all the different documents & format them.
        answers, max_no_ans_gap = self._extract_answers_of_predictions(predictions, top_k)
        # TODO: potentially simplify return here to List[Answer] and handle no_ans_gap differently
        result = {"query": query, "no_ans_gap": max_no_ans_gap, "answers": answers}

        return result

    def eval_on_file(self, data_dir: str, test_filename: str, device: Optional[torch.device] = None):
        """
        Performs evaluation on a SQuAD-formatted file.
        Returns a dict containing the following metrics:
            - "EM": exact match score
            - "f1": F1-Score
            - "top_n_accuracy": Proportion of predicted answers that overlap with correct answer

        :param data_dir: The directory in which the test set can be found
        :param test_filename: The name of the file containing the test data in SQuAD format.
        :param device: The device on which the tensors should be processed. Choose from "cpu" and "cuda" or use the Reader's device by default.
        """
        if device is None:
            device = self.devices[0]
        eval_processor = SquadProcessor(
            tokenizer=self.inferencer.processor.tokenizer,
            max_seq_len=self.inferencer.processor.max_seq_len,
            label_list=self.inferencer.processor.tasks["question_answering"]["label_list"],
            metric=self.inferencer.processor.tasks["question_answering"]["metric"],
            train_filename=None,
            dev_filename=None,
            dev_split=0,
            test_filename=test_filename,
            data_dir=Path(data_dir),
        )

        data_silo = DataSilo(processor=eval_processor, batch_size=self.inferencer.batch_size, distributed=False)
        data_loader = data_silo.get_data_loader("test")

        evaluator = Evaluator(data_loader=data_loader, tasks=eval_processor.tasks, device=device)

        eval_results = evaluator.eval(self.inferencer.model)
        results = {
            "EM": eval_results[0]["EM"],
            "f1": eval_results[0]["f1"],
            "top_n_accuracy": eval_results[0]["top_n_accuracy"],
        }
        return results

    def eval(
<<<<<<< HEAD
            self,
            document_store: BaseDocumentStore,
            device: Optional[torch.device] = None,
            label_index: str = "label",
            doc_index: str = "eval_document",
            label_origin: str = "gold-label",
            calibrate_conf_scores: bool = False
=======
        self,
        document_store: BaseDocumentStore,
        device: Optional[str] = None,
        label_index: str = "label",
        doc_index: str = "eval_document",
        label_origin: str = "gold-label",
        calibrate_conf_scores: bool = False,
>>>>>>> a59bca36
    ):
        """
        Performs evaluation on evaluation documents in the DocumentStore.
        Returns a dict containing the following metrics:
              - "EM": Proportion of exact matches of predicted answers with their corresponding correct answers
              - "f1": Average overlap between predicted answers and their corresponding correct answers
              - "top_n_accuracy": Proportion of predicted answers that overlap with correct answer

        :param document_store: DocumentStore containing the evaluation documents
        :param device: The device on which the tensors should be processed. Choose from "cpu" and "cuda" or use the Reader's device by default.
        :param label_index: Index/Table name where labeled questions are stored
        :param doc_index: Index/Table name where documents that are used for evaluation are stored
        :param label_origin: Field name where the gold labels are stored
        :param calibrate_conf_scores: Whether to calibrate the temperature for temperature scaling of the confidence scores
        """
        if device is None:
            device = self.devices[0]
        if self.top_k_per_candidate != 4:
            logger.info(
                f"Performing Evaluation using top_k_per_candidate = {self.top_k_per_candidate} \n"
                f"and consequently, QuestionAnsweringPredictionHead.n_best = {self.top_k_per_candidate + 1}. \n"
                f"This deviates from FARM's default where QuestionAnsweringPredictionHead.n_best = 5"
            )

        # extract all questions for evaluation
        filters = {"origin": [label_origin]}

        labels = document_store.get_all_labels(index=label_index, filters=filters)

        # Aggregate all answer labels per question
        aggregated_per_doc = defaultdict(list)
        for label in labels:
            if not label.document.id:
                logger.error(f"Label does not contain a document id")
                continue
            aggregated_per_doc[label.document.id].append(label)

        # Create squad style dicts
        d: Dict[str, Any] = {}
        all_doc_ids = [x.id for x in document_store.get_all_documents(doc_index)]
        for doc_id in all_doc_ids:
            doc = document_store.get_document_by_id(doc_id, index=doc_index)
            if not doc:
                logger.error(f"Document with the ID '{doc_id}' is not present in the document store.")
                continue
            d[str(doc_id)] = {"context": doc.content}
            # get all questions / answers
            # TODO check if we can simplify this by using MultiLabel
            aggregated_per_question: Dict[tuple, Any] = defaultdict(list)

            if doc_id in aggregated_per_doc:
                for label in aggregated_per_doc[doc_id]:
                    aggregation_key = (doc_id, label.query)
                    if label.answer is None:
                        logger.error(f"Label.answer was None, but Answer object was expected: {label} ")
                        continue
                    if label.answer.offsets_in_document is None:
                        logger.error(
                            f"Label.answer.offsets_in_document was None, but Span object was expected: {label} "
                        )
                        continue
                    else:
                        # add to existing answers
                        # TODO offsets (whole block)
                        if aggregation_key in aggregated_per_question.keys():
                            if label.no_answer:
                                continue
                            else:
                                # Hack to fix problem where duplicate questions are merged by doc_store processing creating a QA example with 8 annotations > 6 annotation max
                                if len(aggregated_per_question[aggregation_key]["answers"]) >= 6:
                                    logger.warning(
                                        f"Answers in this sample are being dropped because it has more than 6 answers. (doc_id: {doc_id}, question: {label.query}, label_id: {label.id})"
                                    )
                                    continue
                                aggregated_per_question[aggregation_key]["answers"].append(
                                    {
                                        "text": label.answer.answer,
                                        "answer_start": label.answer.offsets_in_document[0].start,
                                    }
                                )
                                aggregated_per_question[aggregation_key]["is_impossible"] = False
                        # create new one
                        else:
                            # We don't need to create an answer dict if is_impossible / no_answer
                            if label.no_answer == True:
                                aggregated_per_question[aggregation_key] = {
                                    "id": str(hash(str(doc_id) + label.query)),
                                    "question": label.query,
                                    "answers": [],
                                    "is_impossible": True,
                                }
                            else:
                                aggregated_per_question[aggregation_key] = {
                                    "id": str(hash(str(doc_id) + label.query)),
                                    "question": label.query,
                                    "answers": [
                                        {
                                            "text": label.answer.answer,
                                            "answer_start": label.answer.offsets_in_document[0].start,
                                        }
                                    ],
                                    "is_impossible": False,
                                }

            # Get rid of the question key again (after we aggregated we don't need it anymore)
            d[str(doc_id)]["qas"] = [v for v in aggregated_per_question.values()]

        # Convert input format for FARM
        farm_input = [v for v in d.values()]
        n_queries = len([y for x in farm_input for y in x["qas"]])

        # Create DataLoader that can be passed to the Evaluator
        tic = perf_counter()
        indices = range(len(farm_input))
        dataset, tensor_names, problematic_ids = self.inferencer.processor.dataset_from_dicts(
            farm_input, indices=indices
        )
        data_loader = NamedDataLoader(dataset=dataset, batch_size=self.inferencer.batch_size, tensor_names=tensor_names)

        evaluator = Evaluator(data_loader=data_loader, tasks=self.inferencer.processor.tasks, device=device)

        eval_results = evaluator.eval(self.inferencer.model, calibrate_conf_scores=calibrate_conf_scores)
        toc = perf_counter()
        reader_time = toc - tic
        results = {
            "EM": eval_results[0]["EM"] * 100,
            "f1": eval_results[0]["f1"] * 100,
            "top_n_accuracy": eval_results[0]["top_n_accuracy"] * 100,
            "top_n": self.inferencer.model.prediction_heads[0].n_best,
            "reader_time": reader_time,
            "seconds_per_query": reader_time / n_queries,
        }
        return results

    def _extract_answers_of_predictions(self, predictions: List[QAPred], top_k: Optional[int] = None):
        # Assemble answers from all the different documents and format them.
        # For the 'no answer' option, we collect all no_ans_gaps and decide how likely
        # a no answer is based on all no_ans_gaps values across all documents
        answers: List[Answer] = []
        no_ans_gaps = []
        best_score_answer = 0

        for pred in predictions:
            answers_per_document = []
            no_ans_gaps.append(pred.no_answer_gap)
            for ans in pred.prediction:
                # skip 'no answers' here
                if self._check_no_answer(ans):
                    pass
                else:
                    cur = Answer(
                        answer=ans.answer,
                        type="extractive",
                        score=ans.confidence if self.use_confidence_scores else ans.score,
                        context=ans.context_window,
                        document_id=pred.id,
                        offsets_in_context=[
                            Span(
                                start=ans.offset_answer_start - ans.offset_context_window_start,
                                end=ans.offset_answer_end - ans.offset_context_window_start,
                            )
                        ],
                        offsets_in_document=[Span(start=ans.offset_answer_start, end=ans.offset_answer_end)],
                    )

                    answers_per_document.append(cur)

                    if ans.score > best_score_answer:
                        best_score_answer = ans.score

            # Only take n best candidates. Answers coming back from FARM are sorted with decreasing relevance
            answers += answers_per_document[: self.top_k_per_candidate]

        # calculate the score for predicting 'no answer', relative to our best positive answer score
        no_ans_prediction, max_no_ans_gap = self._calc_no_answer(
            no_ans_gaps, best_score_answer, self.use_confidence_scores
        )
        if self.return_no_answers:
            answers.append(no_ans_prediction)

        # sort answers by score (descending) and select top-k
        answers = sorted(answers, reverse=True)
        answers = answers[:top_k]

        return answers, max_no_ans_gap

    def calibrate_confidence_scores(
<<<<<<< HEAD
            self,
            document_store: BaseDocumentStore,
            device: Optional[torch.device] = None,
            label_index: str = "label",
            doc_index: str = "eval_document",
            label_origin: str = "gold_label"
=======
        self,
        document_store: BaseDocumentStore,
        device: Optional[str] = None,
        label_index: str = "label",
        doc_index: str = "eval_document",
        label_origin: str = "gold_label",
>>>>>>> a59bca36
    ):
        """
        Calibrates confidence scores on evaluation documents in the DocumentStore.

        :param document_store: DocumentStore containing the evaluation documents
        :param device: The device on which the tensors should be processed. Choose from "cpu" and "cuda" or use the Reader's device by default.
        :param label_index: Index/Table name where labeled questions are stored
        :param doc_index: Index/Table name where documents that are used for evaluation are stored
        :param label_origin: Field name where the gold labels are stored
        """
        if device is None:
            device = self.devices[0]
        self.eval(
            document_store=document_store,
            device=device,
            label_index=label_index,
            doc_index=doc_index,
            label_origin=label_origin,
            calibrate_conf_scores=True,
        )

    @staticmethod
    def _check_no_answer(c: QACandidate):
        # check for correct value in "answer"
        if c.offset_answer_start == 0 and c.offset_answer_end == 0:
            if c.answer != "no_answer":
                logger.error(
                    "Invalid 'no_answer': Got a prediction for position 0, but answer string is not 'no_answer'"
                )
        if c.answer == "no_answer":
            return True
        else:
            return False

    def predict_on_texts(self, question: str, texts: List[str], top_k: Optional[int] = None):
        """
        Use loaded QA model to find answers for a question in the supplied list of Document.
        Returns dictionaries containing answers sorted by (desc.) score.
        Example:
         ```python
            |{
            |    'question': 'Who is the father of Arya Stark?',
            |    'answers':[
            |                 {'answer': 'Eddard,',
            |                 'context': " She travels with her father, Eddard, to King's Landing when he is ",
            |                 'offset_answer_start': 147,
            |                 'offset_answer_end': 154,
            |                 'score': 0.9787139466668613,
            |                 'document_id': '1337'
            |                 },...
            |              ]
            |}
         ```

        :param question: Question string
        :param documents: List of documents as string type
        :param top_k: The maximum number of answers to return
        :return: Dict containing question and answers
        """
        documents = []
        for text in texts:
            documents.append(Document(content=text))
        predictions = self.predict(question, documents, top_k)
        return predictions

    @classmethod
    def convert_to_onnx(
        cls,
        model_name: str,
        output_path: Path,
        convert_to_float16: bool = False,
        quantize: bool = False,
        task_type: str = "question_answering",
        opset_version: int = 11,
    ):
        """
        Convert a PyTorch BERT model to ONNX format and write to ./onnx-export dir. The converted ONNX model
        can be loaded with in the `FARMReader` using the export path as `model_name_or_path` param.

        Usage:

            `from haystack.reader.farm import FARMReader
            from pathlib import Path
            onnx_model_path = Path("roberta-onnx-model")
            FARMReader.convert_to_onnx(model_name="deepset/bert-base-cased-squad2", output_path=onnx_model_path)
            reader = FARMReader(onnx_model_path)`

        :param model_name: transformers model name
        :param output_path: Path to output the converted model
        :param convert_to_float16: Many models use float32 precision by default. With the half precision of float16,
                                   inference is faster on Nvidia GPUs with Tensor core like T4 or V100. On older GPUs,
                                   float32 could still be be more performant.
        :param quantize: convert floating point number to integers
        :param task_type: Type of task for the model. Available options: "question_answering" or "embeddings".
        :param opset_version: ONNX opset version
        """
        AdaptiveModel.convert_to_onnx(
            model_name=model_name,
            output_path=output_path,
            task_type=task_type,
            convert_to_float16=convert_to_float16,
            quantize=quantize,
            opset_version=opset_version,
        )<|MERGE_RESOLUTION|>--- conflicted
+++ resolved
@@ -838,7 +838,6 @@
         return results
 
     def eval(
-<<<<<<< HEAD
             self,
             document_store: BaseDocumentStore,
             device: Optional[torch.device] = None,
@@ -846,15 +845,6 @@
             doc_index: str = "eval_document",
             label_origin: str = "gold-label",
             calibrate_conf_scores: bool = False
-=======
-        self,
-        document_store: BaseDocumentStore,
-        device: Optional[str] = None,
-        label_index: str = "label",
-        doc_index: str = "eval_document",
-        label_origin: str = "gold-label",
-        calibrate_conf_scores: bool = False,
->>>>>>> a59bca36
     ):
         """
         Performs evaluation on evaluation documents in the DocumentStore.
@@ -1042,21 +1032,12 @@
         return answers, max_no_ans_gap
 
     def calibrate_confidence_scores(
-<<<<<<< HEAD
             self,
             document_store: BaseDocumentStore,
             device: Optional[torch.device] = None,
             label_index: str = "label",
             doc_index: str = "eval_document",
             label_origin: str = "gold_label"
-=======
-        self,
-        document_store: BaseDocumentStore,
-        device: Optional[str] = None,
-        label_index: str = "label",
-        doc_index: str = "eval_document",
-        label_origin: str = "gold_label",
->>>>>>> a59bca36
     ):
         """
         Calibrates confidence scores on evaluation documents in the DocumentStore.
