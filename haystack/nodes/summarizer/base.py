from typing import List, Dict, Optional, Union

from abc import abstractmethod

from haystack.schema import Document
from haystack.nodes.base import BaseComponent


class BaseSummarizer(BaseComponent):
    """
    Abstract class for Summarizer
    """

    outgoing_edges = 1

    @abstractmethod
    def predict(self, documents: List[Document], generate_single_summary: Optional[bool] = None) -> List[Document]:
        """
        Abstract method for creating a summary.

        :param documents: Related documents (e.g. coming from a retriever) that the answer shall be conditioned on.
        :param generate_single_summary: Whether to generate a single summary for all documents or one summary per document.
                                        If set to "True", all docs will be joined to a single string that will then
                                        be summarized.
                                        Important: The summary will depend on the order of the supplied documents!
        :return: List of Documents, where Document.text contains the summarization and Document.meta["context"]
                 the original, not summarized text
        """
        pass

    @abstractmethod
    def predict_batch(
        self,
        documents: Union[List[Document], List[List[Document]]],
        generate_single_summary: Optional[bool] = None,
        batch_size: Optional[int] = None,
    ) -> Union[List[Document], List[List[Document]]]:
        pass

    def run(self, documents: List[Document], generate_single_summary: Optional[bool] = None):  # type: ignore

        results: Dict = {"documents": []}

        if documents:
            results["documents"] = self.predict(documents=documents, generate_single_summary=generate_single_summary)

        return results, "output_1"

<<<<<<< HEAD
    def run_batch(  # type: ignore
        self,
        documents: Union[List[Document], List[List[Document]]],
        generate_single_summary: Optional[bool] = None, batch_size: Optional[int] = None
    ):

        results = self.predict_batch(documents=documents, generate_single_summary=generate_single_summary,
                                     batch_size=batch_size)
=======
    def run_batch(
        self,
        documents: Union[List[Document], List[List[Document]]],
        generate_single_summary: Optional[bool] = None,
        batch_size: Optional[int] = None,
    ):

        results = self.predict_batch(
            documents=documents, generate_single_summary=generate_single_summary, batch_size=batch_size
        )
>>>>>>> 0a1bf91c

        return {"documents": results}, "output_1"<|MERGE_RESOLUTION|>--- conflicted
+++ resolved
@@ -46,17 +46,7 @@
 
         return results, "output_1"
 
-<<<<<<< HEAD
     def run_batch(  # type: ignore
-        self,
-        documents: Union[List[Document], List[List[Document]]],
-        generate_single_summary: Optional[bool] = None, batch_size: Optional[int] = None
-    ):
-
-        results = self.predict_batch(documents=documents, generate_single_summary=generate_single_summary,
-                                     batch_size=batch_size)
-=======
-    def run_batch(
         self,
         documents: Union[List[Document], List[List[Document]]],
         generate_single_summary: Optional[bool] = None,
@@ -66,6 +56,5 @@
         results = self.predict_batch(
             documents=documents, generate_single_summary=generate_single_summary, batch_size=batch_size
         )
->>>>>>> 0a1bf91c
 
         return {"documents": results}, "output_1"