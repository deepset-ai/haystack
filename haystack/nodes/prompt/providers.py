import json
import logging
<<<<<<< HEAD
from abc import abstractmethod
from typing import Dict, List, Optional, Union, Type, cast
=======
from abc import abstractmethod, ABC
from typing import Dict, List, Optional, Union, Type
>>>>>>> 2538b4cb

import sseclient
import torch
from transformers import (
    pipeline,
    AutoConfig,
    StoppingCriteriaList,
    StoppingCriteria,
    PreTrainedTokenizer,
    PreTrainedTokenizerFast,
)
from transformers.models.auto.modeling_auto import MODEL_FOR_SEQ_TO_SEQ_CAUSAL_LM_MAPPING_NAMES

from haystack.errors import OpenAIError
from haystack.modeling.utils import initialize_device_settings
from haystack.utils.openai_utils import (
    USE_TIKTOKEN,
    openai_request,
    _openai_text_completion_tokenization_details,
    load_openai_tokenizer,
    _check_openai_finish_reason,
    count_openai_tokens,
    count_openai_tokens_messages,
)

logger = logging.getLogger(__name__)


class TokenStreamingHandler(ABC):
    """
    TokenStreamingHandler implementations handle the streaming of tokens from the stream.
    """

    DONE_MARKER = "[DONE]"

    @abstractmethod
    def __call__(self, token_received: str, **kwargs) -> str:
        """
        This callback method is called when a new token is received from the stream.

        :param token_received: The token received from the stream.
        :param kwargs: Additional keyword arguments passed to the handler.
        :return: The token to be sent to the stream.
        """
        pass


class DefaultTokenStreamingHandler(TokenStreamingHandler):
    def __call__(self, token_received, **kwargs) -> str:
        """
        This callback method is called when a new token is received from the stream.

        :param token_received: The token received from the stream.
        :param kwargs: Additional keyword arguments passed to the handler.
        :return: The token to be sent to the stream.
        """
        print(token_received, flush=True, end="")
        return token_received


class PromptModelInvocationLayer:
    """
    PromptModelInvocationLayer implementations execute a prompt on an underlying model.

    The implementation can be a simple invocation on the underlying model running in a local runtime, or
    could be even remote, for example, a call to a remote API endpoint.
    """

    invocation_layer_providers: List[Type["PromptModelInvocationLayer"]] = []

    def __init__(self, model_name_or_path: str, **kwargs):
        """
        Creates a new PromptModelInvocationLayer instance.

        :param model_name_or_path: The name or path of the underlying model.
        :param kwargs: Additional keyword arguments passed to the underlying model.
        """
        if model_name_or_path is None or len(model_name_or_path) == 0:
            raise ValueError("model_name_or_path cannot be None or empty string")

        self.model_name_or_path = model_name_or_path

    def __init_subclass__(cls, **kwargs):
        """
        Used to register user-defined invocation layers.

        Called when a subclass of PromptModelInvocationLayer is imported.
        """
        super().__init_subclass__(**kwargs)
        cls.invocation_layer_providers.append(cls)

    @abstractmethod
    def invoke(self, *args, **kwargs):
        """
        It takes a prompt and returns a list of generated text using the underlying model.
        :return: A list of generated text.
        """
        pass

    @classmethod
    def supports(cls, model_name_or_path: str, **kwargs) -> bool:
        """
        Checks if the given model is supported by this invocation layer.

        :param model_name_or_path: The name or path of the model.
        :param kwargs: additional keyword arguments passed to the underlying model which might be used to determine
        if the model is supported.
        :return: True if this invocation layer supports the model, False otherwise.
        """
        return False

    @abstractmethod
    def _ensure_token_limit(self, prompt: Union[str, List[Dict[str, str]]]) -> Union[str, List[Dict[str, str]]]:
        """Ensure that length of the prompt and answer is within the maximum token length of the PromptModel.

        :param prompt: Prompt text to be sent to the generative model.
        """
        pass


class StopWordsCriteria(StoppingCriteria):
    """
    Stops text generation if any one of the stop words is generated.
    """

    def __init__(self, tokenizer: Union[PreTrainedTokenizer, PreTrainedTokenizerFast], stop_words: List[str]):
        super().__init__()
        self.stop_words = tokenizer.encode(stop_words, add_special_tokens=False, return_tensors="pt")

    def __call__(self, input_ids: torch.LongTensor, scores: torch.FloatTensor, **kwargs) -> bool:
        return any(torch.isin(input_ids[-1], self.stop_words[-1]))


class HFLocalInvocationLayer(PromptModelInvocationLayer):
    """
    A subclass of the PromptModelInvocationLayer class. It loads a pre-trained model from Hugging Face and
    passes a prepared prompt into that model.

    Note: kwargs other than init parameter names are ignored to enable reflective construction of the class,
    as many variants of PromptModelInvocationLayer are possible and they may have different parameters.
    """

    def __init__(
        self,
        model_name_or_path: str = "google/flan-t5-base",
        max_length: Optional[int] = 100,
        use_auth_token: Optional[Union[str, bool]] = None,
        use_gpu: Optional[bool] = True,
        devices: Optional[List[Union[str, torch.device]]] = None,
        **kwargs,
    ):
        """
        Creates an instance of HFLocalInvocationLayer used to invoke local Hugging Face models.

        :param model_name_or_path: The name or path of the underlying model.
        :param max_length: The maximum length of the output text.
        :param use_auth_token: The token to use as HTTP bearer authorization for remote files.
        :param use_gpu: Whether to use GPU for inference.
        :param device: The device to use for inference.
        :param kwargs: Additional keyword arguments passed to the underlying model. Due to reflective construction of
        all PromptModelInvocationLayer instances, this instance of HFLocalInvocationLayer might receive some unrelated
        kwargs. Only kwargs relevant to the HFLocalInvocationLayer are considered. The list of supported kwargs
        includes: trust_remote_code, revision, feature_extractor, tokenizer, config, use_fast, torch_dtype, device_map.
        For more details about these kwargs, see
        Hugging Face [documentation](https://huggingface.co/docs/transformers/en/main_classes/pipelines#transformers.pipeline).
        """
        super().__init__(model_name_or_path)
        self.use_auth_token = use_auth_token

        self.devices, _ = initialize_device_settings(devices=devices, use_cuda=use_gpu, multi_gpu=False)
        if len(self.devices) > 1:
            logger.warning(
                "Multiple devices are not supported in %s inference, using the first device %s.",
                self.__class__.__name__,
                self.devices[0],
            )

        # Due to reflective construction of all invocation layers we might receive some
        # unknown kwargs, so we need to take only the relevant.
        # For more details refer to Hugging Face pipeline documentation
        # Do not use `device_map` AND `device` at the same time as they will conflict
        model_input_kwargs = {
            key: kwargs[key]
            for key in [
                "model_kwargs",
                "trust_remote_code",
                "revision",
                "feature_extractor",
                "tokenizer",
                "config",
                "use_fast",
                "torch_dtype",
                "device_map",
            ]
            if key in kwargs
        }
        # flatten model_kwargs one level
        if "model_kwargs" in model_input_kwargs:
            mkwargs = model_input_kwargs.pop("model_kwargs")
            model_input_kwargs.update(mkwargs)

        torch_dtype = model_input_kwargs.get("torch_dtype")
        if torch_dtype is not None:
            if isinstance(torch_dtype, str):
                if "torch." in torch_dtype:
                    torch_dtype_resolved = getattr(torch, torch_dtype.strip("torch."))
                elif torch_dtype == "auto":
                    torch_dtype_resolved = torch_dtype
                else:
                    raise ValueError(
                        f"torch_dtype should be a torch.dtype, a string with 'torch.' prefix or the string 'auto', got {torch_dtype}"
                    )
            elif isinstance(torch_dtype, torch.dtype):
                torch_dtype_resolved = torch_dtype
            else:
                raise ValueError(f"Invalid torch_dtype value {torch_dtype}")
            model_input_kwargs["torch_dtype"] = torch_dtype_resolved

        if len(model_input_kwargs) > 0:
            logger.info("Using model input kwargs %s in %s", model_input_kwargs, self.__class__.__name__)

        self.pipe = pipeline(
            "text2text-generation",
            model=model_name_or_path,
            device=self.devices[0] if "device_map" not in model_input_kwargs else None,
            use_auth_token=self.use_auth_token,
            model_kwargs=model_input_kwargs,
        )
        # This is how the default max_length is determined for Text2TextGenerationPipeline shown here
        # https://huggingface.co/transformers/v4.6.0/_modules/transformers/pipelines/text2text_generation.html
        # max_length must be set otherwise HFLocalInvocationLayer._ensure_token_limit will fail.
        self.max_length = max_length or self.pipe.model.config.max_length

    def invoke(self, *args, **kwargs):
        """
        It takes a prompt and returns a list of generated text using the local Hugging Face transformers model
        :return: A list of generated text.

        Note: Only kwargs relevant to Text2TextGenerationPipeline are passed to Hugging Face as model_input_kwargs.
        Other kwargs are ignored.
        """
        output: List[Dict[str, str]] = []
        stop_words = kwargs.pop("stop_words", None)
        top_k = kwargs.pop("top_k", None)
        if kwargs and "prompt" in kwargs:
            prompt = kwargs.pop("prompt")

            # Consider only Text2TextGenerationPipeline relevant, ignore others
            # For more details refer to Hugging Face Text2TextGenerationPipeline documentation
            # TODO resolve these kwargs from the pipeline signature
            model_input_kwargs = {
                key: kwargs[key]
                for key in ["return_tensors", "return_text", "clean_up_tokenization_spaces", "truncation"]
                if key in kwargs
            }
            if stop_words:
                sw = StopWordsCriteria(tokenizer=self.pipe.tokenizer, stop_words=stop_words)
                model_input_kwargs["stopping_criteria"] = StoppingCriteriaList([sw])
            if top_k:
                model_input_kwargs["num_return_sequences"] = top_k
                model_input_kwargs["num_beams"] = top_k
            output = self.pipe(prompt, max_length=self.max_length, **model_input_kwargs)
        generated_texts = [o["generated_text"] for o in output if "generated_text" in o]

        if stop_words:
            # Although HF generates text until stop words are encountered unfortunately it includes the stop word
            # We want to exclude it to be consistent with other invocation layers
            for idx, _ in enumerate(generated_texts):
                for stop_word in stop_words:
                    generated_texts[idx] = generated_texts[idx].replace(stop_word, "").strip()
        return generated_texts

    def _ensure_token_limit(self, prompt: Union[str, List[Dict[str, str]]]) -> Union[str, List[Dict[str, str]]]:
        """Ensure that the length of the prompt and answer is within the max tokens limit of the model.
        If needed, truncate the prompt text so that it fits within the limit.

        :param prompt: Prompt text to be sent to the generative model.
        """
        n_prompt_tokens = len(self.pipe.tokenizer.tokenize(prompt))
        n_answer_tokens = self.max_length
        if (n_prompt_tokens + n_answer_tokens) <= self.pipe.tokenizer.model_max_length:
            return prompt

        logger.warning(
            "The prompt has been truncated from %s tokens to %s tokens such that the prompt length and "
            "answer length (%s tokens) fits within the max token limit (%s tokens). "
            "Shorten the prompt to prevent it from being cut off",
            n_prompt_tokens,
            self.pipe.tokenizer.model_max_length - n_answer_tokens,
            n_answer_tokens,
            self.pipe.tokenizer.model_max_length,
        )

        tokenized_payload = self.pipe.tokenizer.tokenize(prompt)
        decoded_string = self.pipe.tokenizer.convert_tokens_to_string(
            tokenized_payload[: self.pipe.tokenizer.model_max_length - n_answer_tokens]
        )
        return decoded_string

    @classmethod
    def supports(cls, model_name_or_path: str, **kwargs) -> bool:
        try:
            config = AutoConfig.from_pretrained(model_name_or_path)
        except OSError:
            # This is needed so OpenAI models are skipped over
            return False

        if not all(m in model_name_or_path for m in ["flan", "t5"]):
            logger.warning(
                "PromptNode has been potentially initialized with a language model not fine-tuned on instruction following tasks. "
                "Many of the default prompts and PromptTemplates will likely not work as intended. "
                "Use custom prompts and PromptTemplates specific to the %s model",
                model_name_or_path,
            )

        supported_models = list(MODEL_FOR_SEQ_TO_SEQ_CAUSAL_LM_MAPPING_NAMES.values())
        return config.architectures[0] in supported_models


class OpenAIInvocationLayer(PromptModelInvocationLayer):
    """
    PromptModelInvocationLayer implementation for OpenAI's GPT-3 InstructGPT models. Invocations are made using REST API.
    See [OpenAI GPT-3](https://platform.openai.com/docs/models/gpt-3) for more details.

    Note: kwargs other than init parameter names are ignored to enable reflective construction of the class
    as many variants of PromptModelInvocationLayer are possible and they may have different parameters.
    """

    def __init__(
        self, api_key: str, model_name_or_path: str = "text-davinci-003", max_length: Optional[int] = 100, **kwargs
    ):
        """
         Creates an instance of OpenAIInvocationLayer for OpenAI's GPT-3 InstructGPT models.

        :param model_name_or_path: The name or path of the underlying model.
        :param max_length: The maximum length of the output text.
        :param api_key: The OpenAI API key.
        :param kwargs: Additional keyword arguments passed to the underlying model. Due to reflective construction of
        all PromptModelInvocationLayer instances, this instance of OpenAIInvocationLayer might receive some unrelated
        kwargs. Only the kwargs relevant to OpenAIInvocationLayer are considered. The list of OpenAI-relevant
        kwargs includes: suffix, temperature, top_p, presence_penalty, frequency_penalty, best_of, n, max_tokens,
        logit_bias, stop, echo, and logprobs. For more details about these kwargs, see OpenAI
        [documentation](https://platform.openai.com/docs/api-reference/completions/create).
        """
        super().__init__(model_name_or_path)
        if not isinstance(api_key, str) or len(api_key) == 0:
            raise OpenAIError(
                f"api_key {api_key} must be a valid OpenAI key. Visit https://openai.com/api/ to get one."
            )
        self.api_key = api_key

        # 16 is the default length for answers from OpenAI shown in the docs
        # here, https://platform.openai.com/docs/api-reference/completions/create.
        # max_length must be set otherwise OpenAIInvocationLayer._ensure_token_limit will fail.
        self.max_length = max_length or 16

        # Due to reflective construction of all invocation layers we might receive some
        # unknown kwargs, so we need to take only the relevant.
        # For more details refer to OpenAI documentation
        self.model_input_kwargs = {
            key: kwargs[key]
            for key in [
                "suffix",
                "max_tokens",
                "temperature",
                "top_p",
                "n",
                "logprobs",
                "echo",
                "stop",
                "presence_penalty",
                "frequency_penalty",
                "best_of",
                "logit_bias",
                "stream",
                "stream_handler",
            ]
            if key in kwargs
        }

        tokenizer_name, max_tokens_limit = _openai_text_completion_tokenization_details(
            model_name=self.model_name_or_path
        )
        self.max_tokens_limit = max_tokens_limit
        self._tokenizer = load_openai_tokenizer(tokenizer_name=tokenizer_name)

    @property
    def url(self) -> str:
        return "https://api.openai.com/v1/completions"

    @property
    def headers(self) -> Dict[str, str]:
        return {"Authorization": f"Bearer {self.api_key}", "Content-Type": "application/json"}

    def invoke(self, *args, **kwargs):
        """
        Invokes a prompt on the model. It takes in a prompt and returns a list of responses using a REST invocation.

        :return: The responses are being returned.

        Note: Only kwargs relevant to OpenAI are passed to OpenAI rest API. Others kwargs are ignored.
        For more details, see OpenAI [documentation](https://platform.openai.com/docs/api-reference/completions/create).
        """
        prompt = kwargs.get("prompt")
        if not prompt:
            raise ValueError(
                f"No prompt provided. Model {self.model_name_or_path} requires prompt."
                f"Make sure to provide prompt in kwargs."
            )

        kwargs_with_defaults = self.model_input_kwargs
        if kwargs:
            # we use keyword stop_words but OpenAI uses stop
            if "stop_words" in kwargs:
                kwargs["stop"] = kwargs.pop("stop_words")
            if "top_k" in kwargs:
                top_k = kwargs.pop("top_k")
                kwargs["n"] = top_k
                kwargs["best_of"] = top_k
            kwargs_with_defaults.update(kwargs)

        # either stream is True (will use default handler) or stream_handler is provided
        stream = (
            kwargs_with_defaults.get("stream", False) or kwargs_with_defaults.get("stream_handler", None) is not None
        )
        payload = {
            "model": self.model_name_or_path,
            "prompt": prompt,
            "suffix": kwargs_with_defaults.get("suffix", None),
            "max_tokens": kwargs_with_defaults.get("max_tokens", self.max_length),
            "temperature": kwargs_with_defaults.get("temperature", 0.7),
            "top_p": kwargs_with_defaults.get("top_p", 1),
            "n": kwargs_with_defaults.get("n", 1),
            "stream": stream,
            "logprobs": kwargs_with_defaults.get("logprobs", None),
            "echo": kwargs_with_defaults.get("echo", False),
            "stop": kwargs_with_defaults.get("stop", None),
            "presence_penalty": kwargs_with_defaults.get("presence_penalty", 0),
            "frequency_penalty": kwargs_with_defaults.get("frequency_penalty", 0),
            "best_of": kwargs_with_defaults.get("best_of", 1),
            "logit_bias": kwargs_with_defaults.get("logit_bias", {}),
        }
<<<<<<< HEAD
        res = openai_request(url=self.url, headers=self.headers, payload=payload)
        _check_openai_finish_reason(result=res, payload=payload)
        responses = [ans["text"].strip() for ans in res["choices"]]
        return responses
=======
        if not stream:
            res = openai_request(url=self.url, headers=self.headers, payload=payload)
            _check_openai_text_completion_answers(result=res, payload=payload)
            responses = [ans["text"].strip() for ans in res["choices"]]
            return responses
        else:
            response = openai_request(
                url=self.url, headers=self.headers, payload=payload, read_response=False, stream=True
            )

            handler: TokenStreamingHandler = kwargs_with_defaults.pop("stream_handler", DefaultTokenStreamingHandler())
            client = sseclient.SSEClient(response)
            tokens: List[str] = []
            try:
                for event in client.events():
                    if event.data != TokenStreamingHandler.DONE_MARKER:
                        ed = json.loads(event.data)
                        token: str = ed["choices"][0]["text"]
                        tokens.append(handler(token, event_data=ed["choices"]))
            finally:
                client.close()
            return ["".join(tokens)]  # return a list of strings just like non-streaming
>>>>>>> 2538b4cb

    def _ensure_token_limit(self, prompt: Union[str, List[Dict[str, str]]]) -> Union[str, List[Dict[str, str]]]:
        """Ensure that the length of the prompt and answer is within the max tokens limit of the model.
        If needed, truncate the prompt text so that it fits within the limit.

        :param prompt: Prompt text to be sent to the generative model.
        """
        n_prompt_tokens = count_openai_tokens(cast(str, prompt), self._tokenizer)
        n_answer_tokens = self.max_length
        if (n_prompt_tokens + n_answer_tokens) <= self.max_tokens_limit:
            return prompt

        logger.warning(
            "The prompt has been truncated from %s tokens to %s tokens such that the prompt length and "
            "answer length (%s tokens) fits within the max token limit (%s tokens). "
            "Reduce the length of the prompt to prevent it from being cut off.",
            n_prompt_tokens,
            self.max_tokens_limit - n_answer_tokens,
            n_answer_tokens,
            self.max_tokens_limit,
        )

        if USE_TIKTOKEN:
            tokenized_payload = self._tokenizer.encode(prompt)
            decoded_string = self._tokenizer.decode(tokenized_payload[: self.max_tokens_limit - n_answer_tokens])
        else:
            tokenized_payload = self._tokenizer.tokenize(prompt)
            decoded_string = self._tokenizer.convert_tokens_to_string(
                tokenized_payload[: self.max_tokens_limit - n_answer_tokens]
            )
        return decoded_string

    @classmethod
    def supports(cls, model_name_or_path: str, **kwargs) -> bool:
        valid_model = any(m for m in ["ada", "babbage", "davinci", "curie"] if m in model_name_or_path)
        return valid_model and kwargs.get("azure_base_url") is None


class AzureOpenAIInvocationLayer(OpenAIInvocationLayer):
    """
    Azure OpenAI Invocation Layer

    This layer is used to invoke the OpenAI API on Azure. It is essentially the same as the OpenAIInvocationLayer
    with additional two parameters: azure_base_url and azure_deployment_name. The azure_base_url is the URL of the Azure OpenAI
    endpoint and the azure_deployment_name is the name of the deployment.
    """

    def __init__(
        self,
        azure_base_url: str,
        azure_deployment_name: str,
        api_key: str,
        api_version: str = "2022-12-01",
        model_name_or_path: str = "text-davinci-003",
        max_length: Optional[int] = 100,
        **kwargs,
    ):
        super().__init__(api_key, model_name_or_path, max_length, **kwargs)
        self.azure_base_url = azure_base_url
        self.azure_deployment_name = azure_deployment_name
        self.api_version = api_version

    @property
    def url(self) -> str:
        return f"{self.azure_base_url}/openai/deployments/{self.azure_deployment_name}/completions?api-version={self.api_version}"

    @property
    def headers(self) -> Dict[str, str]:
        return {"api-key": self.api_key, "Content-Type": "application/json"}

    @classmethod
    def supports(cls, model_name_or_path: str, **kwargs) -> bool:
        """
        Ensures Azure OpenAI Invocation Layer is selected when azure_base_url and azure_deployment_name are provided in
        addition to a list of supported models.
        """
        valid_model = any(m for m in ["ada", "babbage", "davinci", "curie"] if m in model_name_or_path)
        return (
            valid_model and kwargs.get("azure_base_url") is not None and kwargs.get("azure_deployment_name") is not None
        )


class ChatGPTInvocationLayer(OpenAIInvocationLayer):
    """
    ChatGPT Invocation Layer

    PromptModelInvocationLayer implementation for OpenAI's GPT-3 ChatGPT API. Invocations are made using REST API.
    See [OpenAI ChatGPT API](https://platform.openai.com/docs/guides/chat) for more details.

    Note: kwargs other than init parameter names are ignored to enable reflective construction of the class
    as many variants of PromptModelInvocationLayer are possible and they may have different parameters.
    """

    def __init__(
        self, api_key: str, model_name_or_path: str = "gpt-3.5-turbo", max_length: Optional[int] = 500, **kwargs
    ):
        super().__init__(api_key, model_name_or_path, max_length, **kwargs)

    def invoke(self, *args, **kwargs):
        """
        It takes in either a prompt or a list of messages and returns a list of responses, using a REST invocation.

        :return: A list of generated responses.

        Note: Only kwargs relevant to OpenAI are passed to OpenAI rest API. Others kwargs are ignored.
        For more details, see [OpenAI ChatGPT API reference](https://platform.openai.com/docs/api-reference/chat).
        """
        prompt = kwargs.get("prompt", None)

        if isinstance(prompt, str):
            messages = [{"role": "user", "content": prompt}]
        elif isinstance(prompt, list) and len(prompt) > 0 and isinstance(prompt[0], dict):
            messages = prompt
        else:
            raise ValueError(
                f"The prompt format is different than what the model expects."
                f"The model {self.model_name_or_path} requires either a string or messages in the ChatML format."
                f"For more details, see this [GitHub discussion](https://github.com/openai/openai-python/blob/main/chatml.md)."
            )

        kwargs_with_defaults = self.model_input_kwargs
        if kwargs:
            # we use keyword stop_words but OpenAI uses stop
            if "stop_words" in kwargs:
                kwargs["stop"] = kwargs.pop("stop_words")
            if "top_k" in kwargs:
                top_k = kwargs.pop("top_k")
                kwargs["n"] = top_k
                kwargs["best_of"] = top_k
            kwargs_with_defaults.update(kwargs)
        payload = {
            "model": self.model_name_or_path,
            "messages": messages,
            "max_tokens": kwargs_with_defaults.get("max_tokens", self.max_length),
            "temperature": kwargs_with_defaults.get("temperature", 0.7),
            "top_p": kwargs_with_defaults.get("top_p", 1),
            "n": kwargs_with_defaults.get("n", 1),
            "stream": False,  # no support for streaming
            "stop": kwargs_with_defaults.get("stop", None),
            "presence_penalty": kwargs_with_defaults.get("presence_penalty", 0),
            "frequency_penalty": kwargs_with_defaults.get("frequency_penalty", 0),
            "logit_bias": kwargs_with_defaults.get("logit_bias", {}),
        }
        response = openai_request(url=self.url, headers=self.headers, payload=payload)
        _check_openai_finish_reason(result=response, payload=payload)
        assistant_response = [choice["message"]["content"].strip() for choice in response["choices"]]

        # Although ChatGPT generates text until stop words are encountered, unfortunately it includes the stop word
        # We want to exclude it to be consistent with other invocation layers
        if "stop" in kwargs_with_defaults and kwargs_with_defaults["stop"] is not None:
            stop_words = kwargs_with_defaults["stop"]
            for idx, _ in enumerate(assistant_response):
                for stop_word in stop_words:
                    assistant_response[idx] = assistant_response[idx].replace(stop_word, "").strip()

        return assistant_response

    def _ensure_token_limit(self, prompt: Union[str, List[Dict[str, str]]]) -> Union[str, List[Dict[str, str]]]:
        """Make sure the length of the prompt and answer is within the max tokens limit of the model.
        If needed, truncate the prompt text so that it fits within the limit.

        :param prompt: Prompt text to be sent to the generative model.
        """
        if isinstance(prompt, str):
            messages = [{"role": "user", "content": prompt}]
        elif isinstance(prompt, list) and len(prompt) > 0 and isinstance(prompt[0], dict):
            messages = prompt

        n_prompt_tokens = count_openai_tokens_messages(messages, self._tokenizer)
        n_answer_tokens = self.max_length
        if (n_prompt_tokens + n_answer_tokens) <= self.max_tokens_limit:
            return prompt

        # TODO: support truncation as in _ensure_token_limit methods for other invocation layers
        raise ValueError(
            f"The prompt or the messages are too long ({n_prompt_tokens} tokens). "
            f"The length of the prompt or messages and the answer ({n_answer_tokens} tokens) should be within the max token limit ({self.max_tokens_limit} tokens). "
            f"Reduce the length of the prompt or messages."
        )

    @property
    def url(self) -> str:
        return "https://api.openai.com/v1/chat/completions"

    @classmethod
    def supports(cls, model_name_or_path: str, **kwargs) -> bool:
        valid_model = any(m for m in ["gpt-3.5-turbo"] if m in model_name_or_path)
        return valid_model<|MERGE_RESOLUTION|>--- conflicted
+++ resolved
@@ -1,12 +1,8 @@
 import json
 import logging
-<<<<<<< HEAD
-from abc import abstractmethod
+from abc import abstractmethod, ABC
 from typing import Dict, List, Optional, Union, Type, cast
-=======
-from abc import abstractmethod, ABC
-from typing import Dict, List, Optional, Union, Type
->>>>>>> 2538b4cb
+
 
 import sseclient
 import torch
@@ -449,12 +445,6 @@
             "best_of": kwargs_with_defaults.get("best_of", 1),
             "logit_bias": kwargs_with_defaults.get("logit_bias", {}),
         }
-<<<<<<< HEAD
-        res = openai_request(url=self.url, headers=self.headers, payload=payload)
-        _check_openai_finish_reason(result=res, payload=payload)
-        responses = [ans["text"].strip() for ans in res["choices"]]
-        return responses
-=======
         if not stream:
             res = openai_request(url=self.url, headers=self.headers, payload=payload)
             _check_openai_text_completion_answers(result=res, payload=payload)
@@ -477,7 +467,6 @@
             finally:
                 client.close()
             return ["".join(tokens)]  # return a list of strings just like non-streaming
->>>>>>> 2538b4cb
 
     def _ensure_token_limit(self, prompt: Union[str, List[Dict[str, str]]]) -> Union[str, List[Dict[str, str]]]:
         """Ensure that the length of the prompt and answer is within the max tokens limit of the model.
