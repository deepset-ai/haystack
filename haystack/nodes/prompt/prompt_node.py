--- conflicted
+++ resolved
@@ -911,15 +911,10 @@
         invocation_context: Optional[Dict[str, Any]] = None,
     ) -> Tuple[Dict, str]:
         """
-<<<<<<< HEAD
         Runs the PromptNode on these inputs parameters. Returns the output of the prompt model.
         The parameters `query`, `file_paths`, `labels`, `documents` and `meta` are added to the invocation context
         before invoking the prompt model. PromptNode uses these variables only if they are present as
         parameters in the PromptTemplate.
-=======
-        Runs the PromptNode on these input parameters. Returns the output of the prompt model.
-        Parameters `file_paths`, `labels`, and `meta` are usually ignored.
->>>>>>> 75ef9596
 
         :param query: The PromptNode usually ignores the query, unless it's used as a parameter in the
         prompt template.
