--- conflicted
+++ resolved
@@ -12,7 +12,6 @@
 from haystack.environment import HAYSTACK_PROMPT_TEMPLATE_ALLOWED_FUNCTIONS
 from haystack.errors import NodeError
 from haystack.nodes.base import BaseComponent
-<<<<<<< HEAD
 from haystack.nodes.other.shaper import (  # pylint: disable=unused-import
     Shaper,
     join_documents_to_string as join,  # used as shaping function
@@ -20,13 +19,8 @@
     format_answer,
     format_string,
 )
-from haystack.nodes.prompt.providers import PromptModelInvocationLayer
+from haystack.nodes.prompt.providers import PromptModelInvocationLayer, instruction_following_models
 from haystack.schema import Answer, Document
-=======
-from haystack.nodes.prompt.providers import PromptModelInvocationLayer, instruction_following_models
-
-from haystack.schema import Document
->>>>>>> 7bb6499c
 from haystack.telemetry_2 import send_event
 
 logger = logging.getLogger(__name__)
