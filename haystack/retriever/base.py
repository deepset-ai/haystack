from abc import ABC, abstractmethod
from typing import List
import logging
from time import perf_counter
from functools import wraps

from haystack.database.base import Document
from haystack.database.base import BaseDocumentStore

logger = logging.getLogger(__name__)


class BaseRetriever(ABC):
    document_store: BaseDocumentStore

    @abstractmethod
    def retrieve(self, query: str, filters: dict = None, top_k: int = 10, index: str = None) -> List[Document]:
        pass

    def timing(self, fn):
        @wraps(fn)
        def wrapper(*args, **kwargs):
<<<<<<< HEAD
            if "timing" not in self.__dict__:
                self.timing = 0
            tic = perf_counter()
            ret = fn(*args, **kwargs)
            toc = perf_counter()
            self.timing += toc - tic
=======
            if "retrieve_time" not in self.__dict__:
                self.retrieve_time = 0
            tic = perf_counter()
            ret = fn(*args, **kwargs)
            toc = perf_counter()
            self.retrieve_time += toc - tic
>>>>>>> a7cab15a
            return ret
        return wrapper

    def eval(
        self,
        label_index: str = "label",
        doc_index: str = "eval_document",
        label_origin: str = "gold_label",
        top_k: int = 10,
        open_domain: bool = False
    ) -> dict:
        """
        Performs evaluation on the Retriever.
        Retriever is evaluated based on whether it finds the correct document given the question string and at which
        position in the ranking of documents the correct document is.

        Returns a dict containing the following metrics:
            - "recall": Proportion of questions for which correct document is among retrieved documents
            - "mean avg precision": Mean of average precision for each question. Rewards retrievers that give relevant
              documents a higher rank.

        :param label_index: Index/Table in DocumentStore where labeled questions are stored
        :param doc_index: Index/Table in DocumentStore where documents that are used for evaluation are stored
        :param top_k: How many documents to return per question
        :param open_domain: If true, retrieval will be evaluated by checking if the answer string to a question is
                            contained in the retrieved docs (common approach in open-domain QA).
                            If false, retrieval uses a stricter evaluation that checks if the retrieved document ids
                             are within ids explicitly stated in the labels.
        """

        # Extract all questions for evaluation
        filters = {"origin": [label_origin]}

        timed_retrieve = self.timing(self.retrieve)

        labels = self.document_store.get_all_labels_aggregated(index=label_index, filters=filters)

        correct_retrievals = 0
        summed_avg_precision = 0

        # Collect questions and corresponding answers/document_ids in a dict
        question_label_dict = {}
        for label in labels:
            if open_domain:
                question_label_dict[label.question] = label.multiple_answers
            else:
                deduplicated_doc_ids = list(set([str(x) for x in label.multiple_document_ids]))
                question_label_dict[label.question] = deduplicated_doc_ids

        # Option 1: Open-domain evaluation by checking if the answer string is in the retrieved docs
        if open_domain:
            for question, gold_answers in question_label_dict.items():
                retrieved_docs = timed_retrieve(question, top_k=top_k, index=doc_index)
                # check if correct doc in retrieved docs
                for doc_idx, doc in enumerate(retrieved_docs):
                    for gold_answer in gold_answers:
                        if gold_answer in doc.text:
                            correct_retrievals += 1
                            summed_avg_precision += 1 / (doc_idx + 1)  # type: ignore
                            break
        # Option 2: Strict evaluation by document ids that are listed in the labels
        else:
            for question, gold_ids in question_label_dict.items():
                retrieved_docs = timed_retrieve(question, top_k=top_k, index=doc_index)
                # check if correct doc in retrieved docs
                for doc_idx, doc in enumerate(retrieved_docs):
                    for gold_id in gold_ids:
                        if str(doc.id) == gold_id:
                            correct_retrievals += 1
                            summed_avg_precision += 1 / (doc_idx + 1)  # type: ignore
                            break
        # Metrics
        number_of_questions = len(question_label_dict)
        recall = correct_retrievals / number_of_questions
        mean_avg_precision = summed_avg_precision / number_of_questions

        logger.info((f"For {correct_retrievals} out of {number_of_questions} questions ({recall:.2%}), the answer was in"
                     f" the top-{top_k} candidate passages selected by the retriever."))

        return {"recall": recall, "map": mean_avg_precision, "retrieve_time": self.retrieve_time}<|MERGE_RESOLUTION|>--- conflicted
+++ resolved
@@ -20,21 +20,12 @@
     def timing(self, fn):
         @wraps(fn)
         def wrapper(*args, **kwargs):
-<<<<<<< HEAD
-            if "timing" not in self.__dict__:
-                self.timing = 0
-            tic = perf_counter()
-            ret = fn(*args, **kwargs)
-            toc = perf_counter()
-            self.timing += toc - tic
-=======
             if "retrieve_time" not in self.__dict__:
                 self.retrieve_time = 0
             tic = perf_counter()
             ret = fn(*args, **kwargs)
             toc = perf_counter()
             self.retrieve_time += toc - tic
->>>>>>> a7cab15a
             return ret
         return wrapper
 
