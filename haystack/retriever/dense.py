import logging
from abc import abstractmethod
from typing import List, Union, Optional
import torch
import numpy as np
from pathlib import Path
from tqdm.auto import tqdm
from transformers import AutoTokenizer, AutoModel

from haystack.document_store.base import BaseDocumentStore
from haystack import Document
from haystack.retriever.base import BaseRetriever
from haystack.utils import get_device

from farm.infer import Inferencer
from farm.modeling.tokenization import Tokenizer
from farm.modeling.language_model import LanguageModel
from farm.modeling.biadaptive_model import BiAdaptiveModel
from farm.modeling.prediction_head import TextSimilarityHead
from farm.data_handler.processor import TextSimilarityProcessor, InferenceProcessor
from farm.data_handler.data_silo import DataSilo
from farm.data_handler.dataloader import NamedDataLoader
from farm.modeling.optimization import initialize_optimizer
from farm.train import Trainer
from torch.utils.data.sampler import SequentialSampler


logger = logging.getLogger(__name__)


class DensePassageRetriever(BaseRetriever):
    """
        Retriever that uses a bi-encoder (one transformer for query, one transformer for passage).
        See the original paper for more details:
        Karpukhin, Vladimir, et al. (2020): "Dense Passage Retrieval for Open-Domain Question Answering."
        (https://arxiv.org/abs/2004.04906).
    """

    def __init__(self,
                 document_store: BaseDocumentStore,
                 query_embedding_model: Union[Path, str] = "facebook/dpr-question_encoder-single-nq-base",
                 passage_embedding_model: Union[Path, str] = "facebook/dpr-ctx_encoder-single-nq-base",
                 model_version: Optional[str] = None,
                 max_seq_len_query: int = 64,
                 max_seq_len_passage: int = 256,
                 top_k: int = 10,
                 use_gpu: bool = True,
                 batch_size: int = 16,
                 embed_title: bool = True,
                 use_fast_tokenizers: bool = True,
                 infer_tokenizer_classes: bool = False,
                 similarity_function: str = "dot_product",
                 progress_bar: bool = True
                 ):
        """
        Init the Retriever incl. the two encoder models from a local or remote model checkpoint.
        The checkpoint format matches huggingface transformers' model format

        **Example:**

                ```python
                |    # remote model from FAIR
                |    DensePassageRetriever(document_store=your_doc_store,
                |                          query_embedding_model="facebook/dpr-question_encoder-single-nq-base",
                |                          passage_embedding_model="facebook/dpr-ctx_encoder-single-nq-base")
                |    # or from local path
                |    DensePassageRetriever(document_store=your_doc_store,
                |                          query_embedding_model="model_directory/question-encoder",
                |                          passage_embedding_model="model_directory/context-encoder")
                ```

        :param document_store: An instance of DocumentStore from which to retrieve documents.
        :param query_embedding_model: Local path or remote name of question encoder checkpoint. The format equals the
                                      one used by hugging-face transformers' modelhub models
                                      Currently available remote names: ``"facebook/dpr-question_encoder-single-nq-base"``
        :param passage_embedding_model: Local path or remote name of passage encoder checkpoint. The format equals the
                                        one used by hugging-face transformers' modelhub models
                                        Currently available remote names: ``"facebook/dpr-ctx_encoder-single-nq-base"``
        :param model_version: The version of model to use from the HuggingFace model hub. Can be tag name, branch name, or commit hash.
        :param max_seq_len_query: Longest length of each query sequence. Maximum number of tokens for the query text. Longer ones will be cut down."
        :param max_seq_len_passage: Longest length of each passage/context sequence. Maximum number of tokens for the passage text. Longer ones will be cut down."
        :param top_k: How many documents to return per query.
        :param use_gpu: Whether to use gpu or not
        :param batch_size: Number of questions or passages to encode at once
        :param embed_title: Whether to concatenate title and passage to a text pair that is then used to create the embedding.
                            This is the approach used in the original paper and is likely to improve performance if your
                            titles contain meaningful information for retrieval (topic, entities etc.) .
                            The title is expected to be present in doc.meta["name"] and can be supplied in the documents
                            before writing them to the DocumentStore like this:
                            {"text": "my text", "meta": {"name": "my title"}}.
        :param use_fast_tokenizers: Whether to use fast Rust tokenizers
        :param infer_tokenizer_classes: Whether to infer tokenizer class from the model config / name. 
                                        If `False`, the class always loads `DPRQuestionEncoderTokenizer` and `DPRContextEncoderTokenizer`. 
        :param similarity_function: Which function to apply for calculating the similarity of query and passage embeddings during training. 
                                    Options: `dot_product` (Default) or `cosine`
        :param progress_bar: Whether to show a tqdm progress bar or not.
                             Can be helpful to disable in production deployments to keep the logs clean.
        """

        # save init parameters to enable export of component config as YAML
        self.set_config(
            document_store=document_store, query_embedding_model=query_embedding_model,
            passage_embedding_model=passage_embedding_model,
            model_version=model_version, max_seq_len_query=max_seq_len_query, max_seq_len_passage=max_seq_len_passage,
            top_k=top_k, use_gpu=use_gpu, batch_size=batch_size, embed_title=embed_title,
            use_fast_tokenizers=use_fast_tokenizers, infer_tokenizer_classes=infer_tokenizer_classes,
            similarity_function=similarity_function, progress_bar=progress_bar,
        )

        self.document_store = document_store
        self.batch_size = batch_size
        self.progress_bar = progress_bar
        self.top_k = top_k

        if document_store is None:
           logger.warning("DensePassageRetriever initialized without a document store. "
                          "This is fine if you are performing DPR training. "
                          "Otherwise, please provide a document store in the constructor.")
        elif document_store.similarity != "dot_product":
            logger.warning(f"You are using a Dense Passage Retriever model with the {document_store.similarity} function. "
                           "We recommend you use dot_product instead. "
                           "This can be set when initializing the DocumentStore")

        self.device = get_device(use_gpu)

        self.infer_tokenizer_classes = infer_tokenizer_classes
        tokenizers_default_classes = {
            "query": "DPRQuestionEncoderTokenizer",
            "passage": "DPRContextEncoderTokenizer"
        }
        if self.infer_tokenizer_classes:
            tokenizers_default_classes["query"] = None   # type: ignore
            tokenizers_default_classes["passage"] = None # type: ignore

        # Init & Load Encoders
        self.query_tokenizer = Tokenizer.load(pretrained_model_name_or_path=query_embedding_model,
                                              revision=model_version,
                                              do_lower_case=True,
                                              use_fast=use_fast_tokenizers,
                                              tokenizer_class=tokenizers_default_classes["query"])
        self.query_encoder = LanguageModel.load(pretrained_model_name_or_path=query_embedding_model,
                                                revision=model_version,
                                                language_model_class="DPRQuestionEncoder")
        self.passage_tokenizer = Tokenizer.load(pretrained_model_name_or_path=passage_embedding_model,
                                                revision=model_version,
                                                do_lower_case=True,
                                                use_fast=use_fast_tokenizers,
                                                tokenizer_class=tokenizers_default_classes["passage"])
        self.passage_encoder = LanguageModel.load(pretrained_model_name_or_path=passage_embedding_model,
                                                  revision=model_version,
                                                  language_model_class="DPRContextEncoder")

        self.processor = TextSimilarityProcessor(query_tokenizer=self.query_tokenizer,
                                                 passage_tokenizer=self.passage_tokenizer,
                                                 max_seq_len_passage=max_seq_len_passage,
                                                 max_seq_len_query=max_seq_len_query,
                                                 label_list=["hard_negative", "positive"],
                                                 metric="text_similarity_metric",
                                                 embed_title=embed_title,
                                                 num_hard_negatives=0,
                                                 num_positives=1)
        prediction_head = TextSimilarityHead(similarity_function=similarity_function)
        self.model = BiAdaptiveModel(
            language_model1=self.query_encoder,
            language_model2=self.passage_encoder,
            prediction_heads=[prediction_head],
            embeds_dropout_prob=0.1,
            lm1_output_types=["per_sequence"],
            lm2_output_types=["per_sequence"],
            device=self.device,
        )

        self.model.connect_heads_with_processor(self.processor.tasks, require_labels=False)

    def retrieve(self, query: str, filters: dict = None, top_k: Optional[int] = None, index: str = None) -> List[Document]:
        """
        Scan through documents in DocumentStore and return a small number documents
        that are most relevant to the query.

        :param query: The query
        :param filters: A dictionary where the keys specify a metadata field and the value is a list of accepted values for that field
        :param top_k: How many documents to return per query.
        :param index: The name of the index in the DocumentStore from which to retrieve documents
        """
        if top_k is None:
            top_k = self.top_k
        if not self.document_store:
            logger.error("Cannot perform retrieve() since DensePassageRetriever initialized with document_store=None")
            return []
        if index is None:
            index = self.document_store.index
        query_emb = self.embed_queries(texts=[query])
        documents = self.document_store.query_by_embedding(query_emb=query_emb[0], top_k=top_k, filters=filters, index=index)
        return documents

    def _get_predictions(self, dicts):
        """
        Feed a preprocessed dataset to the model and get the actual predictions (forward pass + formatting).

        :param dicts: list of dictionaries
        examples:[{'query': "where is florida?"}, {'query': "who wrote lord of the rings?"}, ...]
                [{'passages': [{
                    "title": 'Big Little Lies (TV series)',
                    "text": 'series garnered several accolades. It received..',
                    "label": 'positive',
                    "external_id": '18768923'},
                    {"title": 'Framlingham Castle',
                    "text": 'Castle on the Hill "Castle on the Hill" is a song by English..',
                    "label": 'positive',
                    "external_id": '19930582'}, ...]
        :return: dictionary of embeddings for "passages" and "query"
        """

        dataset, tensor_names, _, baskets = self.processor.dataset_from_dicts(
            dicts, indices=[i for i in range(len(dicts))], return_baskets=True
        )

        data_loader = NamedDataLoader(
            dataset=dataset, sampler=SequentialSampler(dataset), batch_size=self.batch_size, tensor_names=tensor_names
        )
        all_embeddings = {"query": [], "passages": []}
        self.model.eval()

        # When running evaluations etc., we don't want a progress bar for every single query
        if len(dataset) == 1:
            disable_tqdm=True
        else:
            disable_tqdm = not self.progress_bar

        with tqdm(total=len(data_loader)*self.batch_size, unit=" Docs", desc=f"Create embeddings", position=1,
                  leave=False, disable=disable_tqdm) as progress_bar:
            for batch in data_loader:
                batch = {key: batch[key].to(self.device) for key in batch}

                # get logits
                with torch.no_grad():
                    query_embeddings, passage_embeddings = self.model.forward(**batch)[0]
                    if query_embeddings is not None:
                        all_embeddings["query"].append(query_embeddings.cpu().numpy())
                    if passage_embeddings is not None:
                        all_embeddings["passages"].append(passage_embeddings.cpu().numpy())
                progress_bar.update(self.batch_size)

        if all_embeddings["passages"]:
            all_embeddings["passages"] = np.concatenate(all_embeddings["passages"])
        if all_embeddings["query"]:
            all_embeddings["query"] = np.concatenate(all_embeddings["query"])
        return all_embeddings

    def embed_queries(self, texts: List[str]) -> List[np.ndarray]:
        """
        Create embeddings for a list of queries using the query encoder

        :param texts: Queries to embed
        :return: Embeddings, one per input queries
        """
        queries = [{'query': q} for q in texts]
        result = self._get_predictions(queries)["query"]
        return result

    def embed_passages(self, docs: List[Document]) -> List[np.ndarray]:
        """
        Create embeddings for a list of passages using the passage encoder

        :param docs: List of Document objects used to represent documents / passages in a standardized way within Haystack.
        :return: Embeddings of documents / passages shape (batch_size, embedding_dim)
        """
        passages = [{'passages': [{
            "title": d.meta["name"] if d.meta and "name" in d.meta else "",
            "text": d.text,
            "label": d.meta["label"] if d.meta and "label" in d.meta else "positive",
            "external_id": d.id}]
        } for d in docs]
        embeddings = self._get_predictions(passages)["passages"]

        return embeddings

    def train(self,
              data_dir: str,
              train_filename: str,
              dev_filename: str = None,
              test_filename: str = None,
              max_sample: int = None,
              max_processes: int = 128,
              dev_split: float = 0,
              batch_size: int = 2,
              embed_title: bool = True,
              num_hard_negatives: int = 1,
              num_positives: int = 1,
              n_epochs: int = 3,
              evaluate_every: int = 1000,
              n_gpu: int = 1,
              learning_rate: float = 1e-5,
              epsilon: float = 1e-08,
              weight_decay: float = 0.0,
              num_warmup_steps: int = 100,
              grad_acc_steps: int = 1,
              use_amp: str = None,
              optimizer_name: str = "TransformersAdamW",
              optimizer_correct_bias: bool = True,
              save_dir: str = "../saved_models/dpr",
              query_encoder_save_dir: str = "query_encoder",
              passage_encoder_save_dir: str = "passage_encoder"
              ):
        """
        train a DensePassageRetrieval model
        :param data_dir: Directory where training file, dev file and test file are present
        :param train_filename: training filename
        :param dev_filename: development set filename, file to be used by model in eval step of training
        :param test_filename: test set filename, file to be used by model in test step after training
        :param max_sample: maximum number of input samples to convert. Can be used for debugging a smaller dataset.
        :param max_processes: the maximum number of processes to spawn in the multiprocessing.Pool used in DataSilo.
                              It can be set to 1 to disable the use of multiprocessing or make debugging easier.
        :param dev_split: The proportion of the train set that will sliced. Only works if dev_filename is set to None
        :param batch_size: total number of samples in 1 batch of data
        :param embed_title: whether to concatenate passage title with each passage. The default setting in official DPR embeds passage title with the corresponding passage
        :param num_hard_negatives: number of hard negative passages(passages which are very similar(high score by BM25) to query but do not contain the answer
        :param num_positives: number of positive passages
        :param n_epochs: number of epochs to train the model on
        :param evaluate_every: number of training steps after evaluation is run
        :param n_gpu: number of gpus to train on
        :param learning_rate: learning rate of optimizer
        :param epsilon: epsilon parameter of optimizer
        :param weight_decay: weight decay parameter of optimizer
        :param grad_acc_steps: number of steps to accumulate gradient over before back-propagation is done
        :param use_amp: Whether to use automatic mixed precision (AMP) or not. The options are:
                    "O0" (FP32)
                    "O1" (Mixed Precision)
                    "O2" (Almost FP16)
                    "O3" (Pure FP16).
                    For more information, refer to: https://nvidia.github.io/apex/amp.html
        :param optimizer_name: what optimizer to use (default: TransformersAdamW)
        :param num_warmup_steps: number of warmup steps
        :param optimizer_correct_bias: Whether to correct bias in optimizer
        :param save_dir: directory where models are saved
        :param query_encoder_save_dir: directory inside save_dir where query_encoder model files are saved
        :param passage_encoder_save_dir: directory inside save_dir where passage_encoder model files are saved
        """

        self.processor.embed_title = embed_title
        self.processor.data_dir = Path(data_dir)
        self.processor.train_filename = train_filename
        self.processor.dev_filename = dev_filename
        self.processor.test_filename = test_filename
        self.processor.max_sample = max_sample
        self.processor.dev_split = dev_split
        self.processor.num_hard_negatives = num_hard_negatives
        self.processor.num_positives = num_positives

        self.model.connect_heads_with_processor(self.processor.tasks, require_labels=True)

        data_silo = DataSilo(processor=self.processor, batch_size=batch_size, distributed=False, max_processes=max_processes)

        # 5. Create an optimizer
        self.model, optimizer, lr_schedule = initialize_optimizer(
            model=self.model,
            learning_rate=learning_rate,
            optimizer_opts={"name": optimizer_name, "correct_bias": optimizer_correct_bias,
                            "weight_decay": weight_decay, "eps": epsilon},
            schedule_opts={"name": "LinearWarmup", "num_warmup_steps": num_warmup_steps},
            n_batches=len(data_silo.loaders["train"]),
            n_epochs=n_epochs,
            grad_acc_steps=grad_acc_steps,
            device=self.device,
            use_amp=use_amp
        )

        # 6. Feed everything to the Trainer, which keeps care of growing our model and evaluates it from time to time
        trainer = Trainer(
            model=self.model,
            optimizer=optimizer,
            data_silo=data_silo,
            epochs=n_epochs,
            n_gpu=n_gpu,
            lr_schedule=lr_schedule,
            evaluate_every=evaluate_every,
            device=self.device,
            use_amp=use_amp
        )

        # 7. Let it grow! Watch the tracked metrics live on the public mlflow server: https://public-mlflow.deepset.ai
        trainer.train()

        self.model.save(Path(save_dir), lm1_name=query_encoder_save_dir, lm2_name=passage_encoder_save_dir)
        self.query_tokenizer.save_pretrained(f"{save_dir}/{query_encoder_save_dir}")
        self.passage_tokenizer.save_pretrained(f"{save_dir}/{passage_encoder_save_dir}")

    def save(self, save_dir: Union[Path, str], query_encoder_dir: str = "query_encoder",
             passage_encoder_dir: str = "passage_encoder"):
        """
        Save DensePassageRetriever to the specified directory.

        :param save_dir: Directory to save to.
        :param query_encoder_dir: Directory in save_dir that contains query encoder model.
        :param passage_encoder_dir: Directory in save_dir that contains passage encoder model.
        :return: None
        """
        save_dir = Path(save_dir)
        self.model.save(save_dir, lm1_name=query_encoder_dir, lm2_name=passage_encoder_dir)
        save_dir = str(save_dir)
        self.query_tokenizer.save_pretrained(save_dir + f"/{query_encoder_dir}")
        self.passage_tokenizer.save_pretrained(save_dir + f"/{passage_encoder_dir}")

    @classmethod
    def load(cls,
             load_dir: Union[Path, str],
             document_store: BaseDocumentStore,
             max_seq_len_query: int = 64,
             max_seq_len_passage: int = 256,
             use_gpu: bool = True,
             batch_size: int = 16,
             embed_title: bool = True,
             use_fast_tokenizers: bool = True,
             similarity_function: str = "dot_product",
             query_encoder_dir: str = "query_encoder",
             passage_encoder_dir: str = "passage_encoder",
             infer_tokenizer_classes: bool = False
             ):
        """
        Load DensePassageRetriever from the specified directory.
        """

        load_dir = Path(load_dir)
        dpr = cls(
            document_store=document_store,
            query_embedding_model=Path(load_dir) / query_encoder_dir,
            passage_embedding_model=Path(load_dir) / passage_encoder_dir,
            max_seq_len_query=max_seq_len_query,
            max_seq_len_passage=max_seq_len_passage,
            use_gpu=use_gpu,
            batch_size=batch_size,
            embed_title=embed_title,
            use_fast_tokenizers=use_fast_tokenizers,
            similarity_function=similarity_function,
            infer_tokenizer_classes=infer_tokenizer_classes
        )
        logger.info(f"DPR model loaded from {load_dir}")

        return dpr


class EmbeddingRetriever(BaseRetriever):
    def __init__(
        self,
        document_store: BaseDocumentStore,
        embedding_model: str,
        model_version: Optional[str] = None,
        use_gpu: bool = True,
        model_format: str = "farm",
        pooling_strategy: str = "reduce_mean",
        emb_extraction_layer: int = -1,
        top_k: int = 10,
        progress_bar: bool = True
    ):
        """
        :param document_store: An instance of DocumentStore from which to retrieve documents.
        :param embedding_model: Local path or name of model in Hugging Face's model hub such as ``'deepset/sentence_bert'``
        :param model_version: The version of model to use from the HuggingFace model hub. Can be tag name, branch name, or commit hash.
        :param use_gpu: Whether to use gpu or not
        :param model_format: Name of framework that was used for saving the model. Options:

                             - ``'farm'``
                             - ``'transformers'``
                             - ``'sentence_transformers'``
        :param pooling_strategy: Strategy for combining the embeddings from the model (for farm / transformers models only).
                                 Options:

                                 - ``'cls_token'`` (sentence vector)
                                 - ``'reduce_mean'`` (sentence vector)
                                 - ``'reduce_max'`` (sentence vector)
                                 - ``'per_token'`` (individual token vectors)
        :param emb_extraction_layer: Number of layer from which the embeddings shall be extracted (for farm / transformers models only).
                                     Default: -1 (very last layer).
        :param top_k: How many documents to return per query.
        :param progress_bar: If true displays progress bar during embedding.
        """

        # save init parameters to enable export of component config as YAML
        self.set_config(
            document_store=document_store, embedding_model=embedding_model, model_version=model_version,
            use_gpu=use_gpu, model_format=model_format, pooling_strategy=pooling_strategy,
            emb_extraction_layer=emb_extraction_layer, top_k=top_k,
        )

        self.document_store = document_store
        self.embedding_model = embedding_model
        self.model_format = model_format
        self.model_version = model_version
        self.use_gpu = use_gpu
        self.pooling_strategy = pooling_strategy
        self.emb_extraction_layer = emb_extraction_layer
        self.top_k = top_k
        self.progress_bar = progress_bar

        logger.info(f"Init retriever using embeddings of model {embedding_model}")
        self.embedding_encoder = _EmbeddingEncoderFactory.get_embedding_retriever_impl(self, model_format)

    def retrieve(self, query: str, filters: dict = None, top_k: Optional[int] = None, index: str = None) -> List[Document]:
        """
        Scan through documents in DocumentStore and return a small number documents
        that are most relevant to the query.

        :param query: The query
        :param filters: A dictionary where the keys specify a metadata field and the value is a list of accepted values for that field
        :param top_k: How many documents to return per query.
        :param index: The name of the index in the DocumentStore from which to retrieve documents
        """
        if top_k is None:
            top_k = self.top_k
        if index is None:
            index = self.document_store.index
        query_emb = self.embed_queries(texts=[query])
        documents = self.document_store.query_by_embedding(query_emb=query_emb[0], filters=filters,
                                                           top_k=top_k, index=index)
        return documents

    def embed_queries(self, texts: List[str]) -> List[np.ndarray]:
        """
        Create embeddings for a list of queries.

        :param texts: Queries to embed
        :return: Embeddings, one per input queries
        """
        # for backward compatibility: cast pure str input
        if isinstance(texts, str):
            texts = [texts]
        assert isinstance(texts, list), "Expecting a list of texts, i.e. create_embeddings(texts=['text1',...])"
        return self.embedding_encoder.embed_queries(texts)

    def embed_passages(self, docs: List[Document]) -> List[np.ndarray]:
        """
        Create embeddings for a list of passages.

        :param docs: List of documents to embed
        :return: Embeddings, one per input passage
        """
        return self.embedding_encoder.embed_passages(docs)


class _EmbeddingEncoder:

    @abstractmethod
    def embed_queries(self, texts: List[str]) -> List[np.ndarray]:
        """
        Create embeddings for a list of queries.

        :param texts: Queries to embed
        :return: Embeddings, one per input queries
        """
        pass

<<<<<<< HEAD
=======
    @abstractmethod
>>>>>>> afee4f36
    def embed_passages(self, docs: List[Document]) -> List[np.ndarray]:
        """
        Create embeddings for a list of passages.

        :param docs: List of documents to embed
        :return: Embeddings, one per input passage
        """
        pass


class _EmbeddingEncoderFactory:

    @staticmethod
    def get_embedding_retriever_impl(retriever: EmbeddingRetriever, model_format: str) -> _EmbeddingEncoder:
        if model_format == "farm" or model_format == "transformers":
            return _DefaultEmbeddingEncoder(retriever)
        elif model_format == "sentence_transformers":
            return _SentenceTransformersEmbeddingEncoder(retriever)
        elif model_format == "retribert":
            return _RetribertEmbeddingEncoder(retriever)
        else:
            raise ValueError(f"Unknown retriever embedding model format {model_format}")


class _DefaultEmbeddingEncoder(_EmbeddingEncoder):

    def __init__(
            self,
            retriever: EmbeddingRetriever
    ):

        self.embedding_model = Inferencer.load(
            retriever.embedding_model, revision=retriever.model_version, task_type="embeddings",
            extraction_strategy=retriever.pooling_strategy,
            extraction_layer=retriever.emb_extraction_layer, gpu=retriever.use_gpu,
            batch_size=4, max_seq_len=512, num_processes=0
        )
        # Check that document_store has the right similarity function
        similarity = retriever.document_store.similarity
        # If we are using a sentence transformer model
        if "sentence" in retriever.embedding_model.lower() and similarity != "cosine":
            logger.warning(f"You seem to be using a Sentence Transformer with the {similarity} function. "
                           f"We recommend using cosine instead. "
                           f"This can be set when initializing the DocumentStore")
        elif "dpr" in retriever.embedding_model.lower() and similarity != "dot_product":
            logger.warning(f"You seem to be using a DPR model with the {similarity} function. "
                           f"We recommend using dot_product instead. "
                           f"This can be set when initializing the DocumentStore")

    def embed(self, texts: Union[List[List[str]], List[str], str]) -> List[np.ndarray]:
        # TODO: FARM's `sample_to_features_text` need to fix following warning -
        # tokenization_utils.py:460: FutureWarning: `is_pretokenized` is deprecated and will be removed in a future version, use `is_split_into_words` instead.
        emb = self.embedding_model.inference_from_dicts(dicts=[{"text": t} for t in texts])
        emb = [(r["vec"]) for r in emb]
        return emb

    def embed_queries(self, texts: List[str]) -> List[np.ndarray]:
        return self.embed(texts)

    def embed_passages(self, docs: List[Document]) -> List[np.ndarray]:
        passages = [d.text for d in docs] # type: ignore
        return self.embed(passages)


class _SentenceTransformersEmbeddingEncoder(_EmbeddingEncoder):

    def __init__(
            self,
            retriever: EmbeddingRetriever
    ):
        try:
            from sentence_transformers import SentenceTransformer
        except ImportError:
            raise ImportError("Can't find package `sentence-transformers` \n"
                              "You can install it via `pip install sentence-transformers` \n"
                              "For details see https://github.com/UKPLab/sentence-transformers ")
        # pretrained embedding models coming from: https://github.com/UKPLab/sentence-transformers#pretrained-models
        # e.g. 'roberta-base-nli-stsb-mean-tokens'
        device = get_device(retriever.use_gpu)
        self.embedding_model = SentenceTransformer(retriever.embedding_model, device=device)
        self.show_progress_bar = retriever.progress_bar
        document_store = retriever.document_store
        if document_store.similarity != "cosine":
            logger.warning(
                f"You are using a Sentence Transformer with the {document_store.similarity} function. "
                f"We recommend using cosine instead. "
                f"This can be set when initializing the DocumentStore")

    def embed(self, texts: Union[List[List[str]], List[str], str]) -> List[np.ndarray]:
        # texts can be a list of strings or a list of [title, text]
        # get back list of numpy embedding vectors
        emb = self.embedding_model.encode(texts, batch_size=200, show_progress_bar=self.show_progress_bar)
        emb = [r for r in emb]
        return emb

    def embed_queries(self, texts: List[str]) -> List[np.ndarray]:
        return self.embed(texts)

    def embed_passages(self, docs: List[Document]) -> List[np.ndarray]:
        passages = [[d.meta["name"] if d.meta and "name" in d.meta else "", d.text] for d in docs]  # type: ignore
        return self.embed(passages)


class _RetribertEmbeddingEncoder(_EmbeddingEncoder):

    def __init__(
            self,
            retriever: EmbeddingRetriever
    ):

        self.progress_bar = retriever.progress_bar
        if retriever.use_gpu and torch.cuda.is_available():
            self.device = torch.device("cuda")
        else:
            self.device = torch.device("cpu")

        embedding_tokenizer = AutoTokenizer.from_pretrained(retriever.embedding_model,
                                                            use_fast_tokenizers=True)
        self.embedding_model = AutoModel.from_pretrained(retriever.embedding_model).to(self.device)
        self.processor = InferenceProcessor(tokenizer=embedding_tokenizer,
                                            max_seq_len=embedding_tokenizer.max_len_single_sentence)

    def embed_queries(self, texts: List[str]) -> List[np.ndarray]:

        queries = [{"text": q} for q in texts]
        dataloader = self._create_dataloader(queries)

        embeddings: List[np.ndarray] = []
        disable_tqdm = True if len(dataloader) == 1 else not self.progress_bar

        for i, batch in enumerate(tqdm(dataloader, desc=f"Creating Embeddings", unit=" Batches", disable=disable_tqdm)):
            batch = {key: batch[key].to(self.device) for key in batch}
            with torch.no_grad():
                q_reps = self.embedding_model.embed_questions(input_ids=batch["input_ids"],
                                                              attention_mask=batch["padding_mask"]).cpu().numpy()
            embeddings.append(q_reps)

        return np.concatenate(embeddings)

    def embed_passages(self, docs: List[Document]) -> List[np.ndarray]:

        doc_text = [{"text": d.text} for d in docs]
        dataloader = self._create_dataloader(doc_text)

        embeddings: List[np.ndarray] = []
        disable_tqdm = True if len(dataloader) == 1 else not self.progress_bar

        for i, batch in enumerate(tqdm(dataloader, desc=f"Creating Embeddings", unit=" Batches", disable=disable_tqdm)):
            batch = {key: batch[key].to(self.device) for key in batch}
            with torch.no_grad():
                q_reps = self.embedding_model.embed_answers(input_ids=batch["input_ids"],
                                                            attention_mask=batch["padding_mask"]).cpu().numpy()
            embeddings.append(q_reps)

        return np.concatenate(embeddings)

    def _create_dataloader(self, text_to_encode: List[dict]) -> NamedDataLoader:

        dataset, tensor_names, _ = self.processor.dataset_from_dicts(text_to_encode,
                                                                     indices=[i for i in range(len(text_to_encode))])
        dataloader = NamedDataLoader(dataset=dataset, sampler=SequentialSampler(dataset),
                                     batch_size=32, tensor_names=tensor_names)
        return dataloader<|MERGE_RESOLUTION|>--- conflicted
+++ resolved
@@ -549,10 +549,7 @@
         """
         pass
 
-<<<<<<< HEAD
-=======
     @abstractmethod
->>>>>>> afee4f36
     def embed_passages(self, docs: List[Document]) -> List[np.ndarray]:
         """
         Create embeddings for a list of passages.
