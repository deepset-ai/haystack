import logging
from abc import abstractmethod
from typing import List, Union, Optional
import torch
import numpy as np
from pathlib import Path
from tqdm.auto import tqdm
from transformers import AutoTokenizer, AutoModel

from haystack.document_store.base import BaseDocumentStore
from haystack import Document
from haystack.retriever.base import BaseRetriever
from haystack.utils import get_device

from farm.infer import Inferencer
from farm.modeling.tokenization import Tokenizer
from farm.modeling.language_model import LanguageModel
from farm.modeling.biadaptive_model import BiAdaptiveModel
from farm.modeling.prediction_head import TextSimilarityHead
from farm.data_handler.processor import TextSimilarityProcessor, InferenceProcessor
from farm.data_handler.data_silo import DataSilo
from farm.data_handler.dataloader import NamedDataLoader
from farm.modeling.optimization import initialize_optimizer
from farm.train import Trainer
from torch.utils.data.sampler import SequentialSampler


logger = logging.getLogger(__name__)


class DensePassageRetriever(BaseRetriever):
    """
        Retriever that uses a bi-encoder (one transformer for query, one transformer for passage).
        See the original paper for more details:
        Karpukhin, Vladimir, et al. (2020): "Dense Passage Retrieval for Open-Domain Question Answering."
        (https://arxiv.org/abs/2004.04906).
    """

    def __init__(self,
                 document_store: BaseDocumentStore,
                 query_embedding_model: Union[Path, str] = "facebook/dpr-question_encoder-single-nq-base",
                 passage_embedding_model: Union[Path, str] = "facebook/dpr-ctx_encoder-single-nq-base",
                 model_version: Optional[str] = None,
                 max_seq_len_query: int = 64,
                 max_seq_len_passage: int = 256,
                 top_k: int = 10,
                 use_gpu: bool = True,
                 batch_size: int = 16,
                 embed_title: bool = True,
                 use_fast_tokenizers: bool = True,
                 infer_tokenizer_classes: bool = False,
                 similarity_function: str = "dot_product",
                 progress_bar: bool = True
                 ):
        """
        Init the Retriever incl. the two encoder models from a local or remote model checkpoint.
        The checkpoint format matches huggingface transformers' model format

        **Example:**

                ```python
                |    # remote model from FAIR
                |    DensePassageRetriever(document_store=your_doc_store,
                |                          query_embedding_model="facebook/dpr-question_encoder-single-nq-base",
                |                          passage_embedding_model="facebook/dpr-ctx_encoder-single-nq-base")
                |    # or from local path
                |    DensePassageRetriever(document_store=your_doc_store,
                |                          query_embedding_model="model_directory/question-encoder",
                |                          passage_embedding_model="model_directory/context-encoder")
                ```

        :param document_store: An instance of DocumentStore from which to retrieve documents.
        :param query_embedding_model: Local path or remote name of question encoder checkpoint. The format equals the
                                      one used by hugging-face transformers' modelhub models
                                      Currently available remote names: ``"facebook/dpr-question_encoder-single-nq-base"``
        :param passage_embedding_model: Local path or remote name of passage encoder checkpoint. The format equals the
                                        one used by hugging-face transformers' modelhub models
                                        Currently available remote names: ``"facebook/dpr-ctx_encoder-single-nq-base"``
        :param model_version: The version of model to use from the HuggingFace model hub. Can be tag name, branch name, or commit hash.
        :param max_seq_len_query: Longest length of each query sequence. Maximum number of tokens for the query text. Longer ones will be cut down."
        :param max_seq_len_passage: Longest length of each passage/context sequence. Maximum number of tokens for the passage text. Longer ones will be cut down."
        :param top_k: How many documents to return per query.
        :param use_gpu: Whether to use gpu or not
        :param batch_size: Number of questions or passages to encode at once
        :param embed_title: Whether to concatenate title and passage to a text pair that is then used to create the embedding.
                            This is the approach used in the original paper and is likely to improve performance if your
                            titles contain meaningful information for retrieval (topic, entities etc.) .
                            The title is expected to be present in doc.meta["name"] and can be supplied in the documents
                            before writing them to the DocumentStore like this:
                            {"text": "my text", "meta": {"name": "my title"}}.
        :param use_fast_tokenizers: Whether to use fast Rust tokenizers
        :param infer_tokenizer_classes: Whether to infer tokenizer class from the model config / name. 
                                        If `False`, the class always loads `DPRQuestionEncoderTokenizer` and `DPRContextEncoderTokenizer`. 
        :param similarity_function: Which function to apply for calculating the similarity of query and passage embeddings during training. 
                                    Options: `dot_product` (Default) or `cosine`
        :param progress_bar: Whether to show a tqdm progress bar or not.
                             Can be helpful to disable in production deployments to keep the logs clean.
        """

        # save init parameters to enable export of component config as YAML
        self.set_config(
            document_store=document_store, query_embedding_model=query_embedding_model,
            passage_embedding_model=passage_embedding_model,
            model_version=model_version, max_seq_len_query=max_seq_len_query, max_seq_len_passage=max_seq_len_passage,
            top_k=top_k, use_gpu=use_gpu, batch_size=batch_size, embed_title=embed_title,
            use_fast_tokenizers=use_fast_tokenizers, infer_tokenizer_classes=infer_tokenizer_classes,
            similarity_function=similarity_function, progress_bar=progress_bar,
        )

        self.document_store = document_store
        self.batch_size = batch_size
        self.progress_bar = progress_bar
        self.top_k = top_k

        if document_store is None:
           logger.warning("DensePassageRetriever initialized without a document store. "
                          "This is fine if you are performing DPR training. "
                          "Otherwise, please provide a document store in the constructor.")
        elif document_store.similarity != "dot_product":
            logger.warning(f"You are using a Dense Passage Retriever model with the {document_store.similarity} function. "
                           "We recommend you use dot_product instead. "
                           "This can be set when initializing the DocumentStore")

        self.device = get_device(use_gpu)

        self.infer_tokenizer_classes = infer_tokenizer_classes
        tokenizers_default_classes = {
            "query": "DPRQuestionEncoderTokenizer",
            "passage": "DPRContextEncoderTokenizer"
        }
        if self.infer_tokenizer_classes:
            tokenizers_default_classes["query"] = None   # type: ignore
            tokenizers_default_classes["passage"] = None # type: ignore

        # Init & Load Encoders
        self.query_tokenizer = Tokenizer.load(pretrained_model_name_or_path=query_embedding_model,
                                              revision=model_version,
                                              do_lower_case=True,
                                              use_fast=use_fast_tokenizers,
                                              tokenizer_class=tokenizers_default_classes["query"])
        self.query_encoder = LanguageModel.load(pretrained_model_name_or_path=query_embedding_model,
                                                revision=model_version,
                                                language_model_class="DPRQuestionEncoder")
        self.passage_tokenizer = Tokenizer.load(pretrained_model_name_or_path=passage_embedding_model,
                                                revision=model_version,
                                                do_lower_case=True,
                                                use_fast=use_fast_tokenizers,
                                                tokenizer_class=tokenizers_default_classes["passage"])
        self.passage_encoder = LanguageModel.load(pretrained_model_name_or_path=passage_embedding_model,
                                                  revision=model_version,
                                                  language_model_class="DPRContextEncoder")

        self.processor = TextSimilarityProcessor(query_tokenizer=self.query_tokenizer,
                                                 passage_tokenizer=self.passage_tokenizer,
                                                 max_seq_len_passage=max_seq_len_passage,
                                                 max_seq_len_query=max_seq_len_query,
                                                 label_list=["hard_negative", "positive"],
                                                 metric="text_similarity_metric",
                                                 embed_title=embed_title,
                                                 num_hard_negatives=0,
                                                 num_positives=1)
        prediction_head = TextSimilarityHead(similarity_function=similarity_function)
        self.model = BiAdaptiveModel(
            language_model1=self.query_encoder,
            language_model2=self.passage_encoder,
            prediction_heads=[prediction_head],
            embeds_dropout_prob=0.1,
            lm1_output_types=["per_sequence"],
            lm2_output_types=["per_sequence"],
            device=self.device,
        )

        self.model.connect_heads_with_processor(self.processor.tasks, require_labels=False)

    def retrieve(self, query: str, filters: dict = None, top_k: Optional[int] = None, index: str = None) -> List[Document]:
        """
        Scan through documents in DocumentStore and return a small number documents
        that are most relevant to the query.

        :param query: The query
        :param filters: A dictionary where the keys specify a metadata field and the value is a list of accepted values for that field
        :param top_k: How many documents to return per query.
        :param index: The name of the index in the DocumentStore from which to retrieve documents
        """
        if top_k is None:
            top_k = self.top_k
        if not self.document_store:
            logger.error("Cannot perform retrieve() since DensePassageRetriever initialized with document_store=None")
            return []
        if index is None:
            index = self.document_store.index
        query_emb = self.embed_queries(texts=[query])
        documents = self.document_store.query_by_embedding(query_emb=query_emb[0], top_k=top_k, filters=filters, index=index)
        return documents

    def _get_predictions(self, dicts):
        """
        Feed a preprocessed dataset to the model and get the actual predictions (forward pass + formatting).

        :param dicts: list of dictionaries
        examples:[{'query': "where is florida?"}, {'query': "who wrote lord of the rings?"}, ...]
                [{'passages': [{
                    "title": 'Big Little Lies (TV series)',
                    "text": 'series garnered several accolades. It received..',
                    "label": 'positive',
                    "external_id": '18768923'},
                    {"title": 'Framlingham Castle',
                    "text": 'Castle on the Hill "Castle on the Hill" is a song by English..',
                    "label": 'positive',
                    "external_id": '19930582'}, ...]
        :return: dictionary of embeddings for "passages" and "query"
        """

        dataset, tensor_names, _, baskets = self.processor.dataset_from_dicts(
            dicts, indices=[i for i in range(len(dicts))], return_baskets=True
        )

        data_loader = NamedDataLoader(
            dataset=dataset, sampler=SequentialSampler(dataset), batch_size=self.batch_size, tensor_names=tensor_names
        )
        all_embeddings = {"query": [], "passages": []}
        self.model.eval()

        # When running evaluations etc., we don't want a progress bar for every single query
        if len(dataset) == 1:
            disable_tqdm=True
        else:
            disable_tqdm = not self.progress_bar

        with tqdm(total=len(data_loader)*self.batch_size, unit=" Docs", desc=f"Create embeddings", position=1,
                  leave=False, disable=disable_tqdm) as progress_bar:
            for batch in data_loader:
                batch = {key: batch[key].to(self.device) for key in batch}

                # get logits
                with torch.no_grad():
                    query_embeddings, passage_embeddings = self.model.forward(**batch)[0]
                    if query_embeddings is not None:
                        all_embeddings["query"].append(query_embeddings.cpu().numpy())
                    if passage_embeddings is not None:
                        all_embeddings["passages"].append(passage_embeddings.cpu().numpy())
                progress_bar.update(self.batch_size)

        if all_embeddings["passages"]:
            all_embeddings["passages"] = np.concatenate(all_embeddings["passages"])
        if all_embeddings["query"]:
            all_embeddings["query"] = np.concatenate(all_embeddings["query"])
        return all_embeddings

    def embed_queries(self, texts: List[str]) -> List[np.ndarray]:
        """
        Create embeddings for a list of queries using the query encoder

        :param texts: Queries to embed
        :return: Embeddings, one per input queries
        """
        queries = [{'query': q} for q in texts]
        result = self._get_predictions(queries)["query"]
        return result

    def embed_passages(self, docs: List[Document]) -> List[np.ndarray]:
        """
        Create embeddings for a list of passages using the passage encoder

        :param docs: List of Document objects used to represent documents / passages in a standardized way within Haystack.
        :return: Embeddings of documents / passages shape (batch_size, embedding_dim)
        """
        passages = [{'passages': [{
            "title": d.meta["name"] if d.meta and "name" in d.meta else "",
            "text": d.text,
            "label": d.meta["label"] if d.meta and "label" in d.meta else "positive",
            "external_id": d.id}]
        } for d in docs]
        embeddings = self._get_predictions(passages)["passages"]

        return embeddings

    def train(self,
              data_dir: str,
              train_filename: str,
              dev_filename: str = None,
              test_filename: str = None,
              max_sample: int = None,
              max_processes: int = 128,
              dev_split: float = 0,
              batch_size: int = 2,
              embed_title: bool = True,
              num_hard_negatives: int = 1,
              num_positives: int = 1,
              n_epochs: int = 3,
              evaluate_every: int = 1000,
              n_gpu: int = 1,
              learning_rate: float = 1e-5,
              epsilon: float = 1e-08,
              weight_decay: float = 0.0,
              num_warmup_steps: int = 100,
              grad_acc_steps: int = 1,
              use_amp: str = None,
              optimizer_name: str = "TransformersAdamW",
              optimizer_correct_bias: bool = True,
              save_dir: str = "../saved_models/dpr",
              query_encoder_save_dir: str = "query_encoder",
              passage_encoder_save_dir: str = "passage_encoder"
              ):
        """
        train a DensePassageRetrieval model
        :param data_dir: Directory where training file, dev file and test file are present
        :param train_filename: training filename
        :param dev_filename: development set filename, file to be used by model in eval step of training
        :param test_filename: test set filename, file to be used by model in test step after training
        :param max_sample: maximum number of input samples to convert. Can be used for debugging a smaller dataset.
        :param max_processes: the maximum number of processes to spawn in the multiprocessing.Pool used in DataSilo.
                              It can be set to 1 to disable the use of multiprocessing or make debugging easier.
        :param dev_split: The proportion of the train set that will sliced. Only works if dev_filename is set to None
        :param batch_size: total number of samples in 1 batch of data
        :param embed_title: whether to concatenate passage title with each passage. The default setting in official DPR embeds passage title with the corresponding passage
        :param num_hard_negatives: number of hard negative passages(passages which are very similar(high score by BM25) to query but do not contain the answer
        :param num_positives: number of positive passages
        :param n_epochs: number of epochs to train the model on
        :param evaluate_every: number of training steps after evaluation is run
        :param n_gpu: number of gpus to train on
        :param learning_rate: learning rate of optimizer
        :param epsilon: epsilon parameter of optimizer
        :param weight_decay: weight decay parameter of optimizer
        :param grad_acc_steps: number of steps to accumulate gradient over before back-propagation is done
        :param use_amp: Whether to use automatic mixed precision (AMP) or not. The options are:
                    "O0" (FP32)
                    "O1" (Mixed Precision)
                    "O2" (Almost FP16)
                    "O3" (Pure FP16).
                    For more information, refer to: https://nvidia.github.io/apex/amp.html
        :param optimizer_name: what optimizer to use (default: TransformersAdamW)
        :param num_warmup_steps: number of warmup steps
        :param optimizer_correct_bias: Whether to correct bias in optimizer
        :param save_dir: directory where models are saved
        :param query_encoder_save_dir: directory inside save_dir where query_encoder model files are saved
        :param passage_encoder_save_dir: directory inside save_dir where passage_encoder model files are saved
        """

        self.processor.embed_title = embed_title
        self.processor.data_dir = Path(data_dir)
        self.processor.train_filename = train_filename
        self.processor.dev_filename = dev_filename
        self.processor.test_filename = test_filename
        self.processor.max_sample = max_sample
        self.processor.dev_split = dev_split
        self.processor.num_hard_negatives = num_hard_negatives
        self.processor.num_positives = num_positives

        self.model.connect_heads_with_processor(self.processor.tasks, require_labels=True)

        data_silo = DataSilo(processor=self.processor, batch_size=batch_size, distributed=False, max_processes=max_processes)

        # 5. Create an optimizer
        self.model, optimizer, lr_schedule = initialize_optimizer(
            model=self.model,
            learning_rate=learning_rate,
            optimizer_opts={"name": optimizer_name, "correct_bias": optimizer_correct_bias,
                            "weight_decay": weight_decay, "eps": epsilon},
            schedule_opts={"name": "LinearWarmup", "num_warmup_steps": num_warmup_steps},
            n_batches=len(data_silo.loaders["train"]),
            n_epochs=n_epochs,
            grad_acc_steps=grad_acc_steps,
            device=self.device,
            use_amp=use_amp
        )

        # 6. Feed everything to the Trainer, which keeps care of growing our model and evaluates it from time to time
        trainer = Trainer(
            model=self.model,
            optimizer=optimizer,
            data_silo=data_silo,
            epochs=n_epochs,
            n_gpu=n_gpu,
            lr_schedule=lr_schedule,
            evaluate_every=evaluate_every,
            device=self.device,
            use_amp=use_amp
        )

        # 7. Let it grow! Watch the tracked metrics live on the public mlflow server: https://public-mlflow.deepset.ai
        trainer.train()

        self.model.save(Path(save_dir), lm1_name=query_encoder_save_dir, lm2_name=passage_encoder_save_dir)
        self.query_tokenizer.save_pretrained(f"{save_dir}/{query_encoder_save_dir}")
        self.passage_tokenizer.save_pretrained(f"{save_dir}/{passage_encoder_save_dir}")

    def save(self, save_dir: Union[Path, str], query_encoder_dir: str = "query_encoder",
             passage_encoder_dir: str = "passage_encoder"):
        """
        Save DensePassageRetriever to the specified directory.

        :param save_dir: Directory to save to.
        :param query_encoder_dir: Directory in save_dir that contains query encoder model.
        :param passage_encoder_dir: Directory in save_dir that contains passage encoder model.
        :return: None
        """
        save_dir = Path(save_dir)
        self.model.save(save_dir, lm1_name=query_encoder_dir, lm2_name=passage_encoder_dir)
        save_dir = str(save_dir)
        self.query_tokenizer.save_pretrained(save_dir + f"/{query_encoder_dir}")
        self.passage_tokenizer.save_pretrained(save_dir + f"/{passage_encoder_dir}")

    @classmethod
    def load(cls,
             load_dir: Union[Path, str],
             document_store: BaseDocumentStore,
             max_seq_len_query: int = 64,
             max_seq_len_passage: int = 256,
             use_gpu: bool = True,
             batch_size: int = 16,
             embed_title: bool = True,
             use_fast_tokenizers: bool = True,
             similarity_function: str = "dot_product",
             query_encoder_dir: str = "query_encoder",
             passage_encoder_dir: str = "passage_encoder",
             infer_tokenizer_classes: bool = False
             ):
        """
        Load DensePassageRetriever from the specified directory.
        """

        load_dir = Path(load_dir)
        dpr = cls(
            document_store=document_store,
            query_embedding_model=Path(load_dir) / query_encoder_dir,
            passage_embedding_model=Path(load_dir) / passage_encoder_dir,
            max_seq_len_query=max_seq_len_query,
            max_seq_len_passage=max_seq_len_passage,
            use_gpu=use_gpu,
            batch_size=batch_size,
            embed_title=embed_title,
            use_fast_tokenizers=use_fast_tokenizers,
            similarity_function=similarity_function,
            infer_tokenizer_classes=infer_tokenizer_classes
        )
        logger.info(f"DPR model loaded from {load_dir}")

        return dpr


class EmbeddingRetriever(BaseRetriever):
    def __init__(
        self,
        document_store: BaseDocumentStore,
        embedding_model: str,
        model_version: Optional[str] = None,
        use_gpu: bool = True,
        model_format: str = "farm",
        pooling_strategy: str = "reduce_mean",
        emb_extraction_layer: int = -1,
        top_k: int = 10,
        progress_bar: bool = True
    ):
        """
        :param document_store: An instance of DocumentStore from which to retrieve documents.
        :param embedding_model: Local path or name of model in Hugging Face's model hub such as ``'deepset/sentence_bert'``
        :param model_version: The version of model to use from the HuggingFace model hub. Can be tag name, branch name, or commit hash.
        :param use_gpu: Whether to use gpu or not
        :param model_format: Name of framework that was used for saving the model. Options:

                             - ``'farm'``
                             - ``'transformers'``
                             - ``'sentence_transformers'``
        :param pooling_strategy: Strategy for combining the embeddings from the model (for farm / transformers models only).
                                 Options:

                                 - ``'cls_token'`` (sentence vector)
                                 - ``'reduce_mean'`` (sentence vector)
                                 - ``'reduce_max'`` (sentence vector)
                                 - ``'per_token'`` (individual token vectors)
        :param emb_extraction_layer: Number of layer from which the embeddings shall be extracted (for farm / transformers models only).
                                     Default: -1 (very last layer).
        :param top_k: How many documents to return per query.
        :param progress_bar: If true displays progress bar during embedding.
        """

        # save init parameters to enable export of component config as YAML
        self.set_config(
            document_store=document_store, embedding_model=embedding_model, model_version=model_version,
            use_gpu=use_gpu, model_format=model_format, pooling_strategy=pooling_strategy,
            emb_extraction_layer=emb_extraction_layer, top_k=top_k,
        )

        self.document_store = document_store
        self.embedding_model = embedding_model
        self.model_format = model_format
        self.model_version = model_version
        self.use_gpu = use_gpu
        self.pooling_strategy = pooling_strategy
        self.emb_extraction_layer = emb_extraction_layer
        self.top_k = top_k
        self.progress_bar = progress_bar

        logger.info(f"Init retriever using embeddings of model {embedding_model}")
<<<<<<< HEAD
        self.embedding_encoder = _EmbeddingEncoderFactory.get_embedding_retriever_impl(self, model_format)
=======
        if model_format == "farm" or model_format == "transformers":
            self.embedding_model = Inferencer.load(
                embedding_model, revision=model_version, task_type="embeddings", extraction_strategy=self.pooling_strategy,
                extraction_layer=self.emb_extraction_layer, gpu=use_gpu, batch_size=4, max_seq_len=512, num_processes=0
            )
            # Check that document_store has the right similarity function
            similarity = document_store.similarity
            # If we are using a sentence transformer model
            if "sentence" in embedding_model.lower() and similarity != "cosine":
                logger.warning(f"You seem to be using a Sentence Transformer with the {similarity} function. "
                               f"We recommend using cosine instead. "
                               f"This can be set when initializing the DocumentStore")
            elif "dpr" in embedding_model.lower() and similarity != "dot_product":
                logger.warning(f"You seem to be using a DPR model with the {similarity} function. "
                               f"We recommend using dot_product instead. "
                               f"This can be set when initializing the DocumentStore")

        elif model_format == "sentence_transformers":
            try:
                from sentence_transformers import SentenceTransformer
            except ImportError:
                raise ImportError("Can't find package `sentence-transformers` \n"
                                  "You can install it via `pip install sentence-transformers` \n"
                                  "For details see https://github.com/UKPLab/sentence-transformers ")
            # pretrained embedding models coming from: https://github.com/UKPLab/sentence-transformers#pretrained-models
            # e.g. 'roberta-base-nli-stsb-mean-tokens'
            device = get_device(use_gpu)
            self.embedding_model = SentenceTransformer(embedding_model, device=device)
            if document_store.similarity != "cosine":
                logger.warning(
                    f"You are using a Sentence Transformer with the {document_store.similarity} function. "
                    f"We recommend using cosine instead. "
                    f"This can be set when initializing the DocumentStore")
        else:
            raise NotImplementedError
>>>>>>> bb7966ea

    def retrieve(self, query: str, filters: dict = None, top_k: Optional[int] = None, index: str = None) -> List[Document]:
        """
        Scan through documents in DocumentStore and return a small number documents
        that are most relevant to the query.

        :param query: The query
        :param filters: A dictionary where the keys specify a metadata field and the value is a list of accepted values for that field
        :param top_k: How many documents to return per query.
        :param index: The name of the index in the DocumentStore from which to retrieve documents
        """
        if top_k is None:
            top_k = self.top_k
        if index is None:
            index = self.document_store.index
        query_emb = self.embed_queries(texts=[query])
        documents = self.document_store.query_by_embedding(query_emb=query_emb[0], filters=filters,
                                                           top_k=top_k, index=index)
        return documents

    def embed_queries(self, texts: List[str]) -> List[np.ndarray]:
        """
        Create embeddings for a list of queries.

        :param texts: Queries to embed
        :return: Embeddings, one per input queries
        """
        # for backward compatibility: cast pure str input
        if isinstance(texts, str):
            texts = [texts]
        assert isinstance(texts, list), "Expecting a list of texts, i.e. create_embeddings(texts=['text1',...])"
        return self.embedding_encoder.embed_queries(texts)

    def embed_passages(self, docs: List[Document]) -> List[np.ndarray]:
        """
        Create embeddings for a list of passages.

        :param docs: List of documents to embed
        :return: Embeddings, one per input passage
        """
        return self.embedding_encoder.embed_passages(docs)


class _EmbeddingEncoder:

    @abstractmethod
    def embed_queries(self, texts: List[str]) -> List[np.ndarray]:
        """
        Create embeddings for a list of queries.

        :param texts: Queries to embed
        :return: Embeddings, one per input queries
        """
        pass

    @abstractmethod
    def embed_passages(self, docs: List[Document]) -> List[np.ndarray]:
        """
        Create embeddings for a list of passages.

        :param docs: List of documents to embed
        :return: Embeddings, one per input passage
        """
        pass


class _EmbeddingEncoderFactory:

    @staticmethod
    def get_embedding_retriever_impl(retriever: EmbeddingRetriever, model_format: str) -> _EmbeddingEncoder:
        if model_format == "farm" or model_format == "transformers":
            return _DefaultEmbeddingEncoder(retriever)
        elif model_format == "sentence_transformers":
            return _SentenceTransformersEmbeddingEncoder(retriever)
        elif model_format == "retribert":
            return _RetribertEmbeddingEncoder(retriever)
        else:
            raise ValueError(f"Unknown retriever embedding model format {model_format}")


class _DefaultEmbeddingEncoder(_EmbeddingEncoder):

    def __init__(
            self,
            retriever: EmbeddingRetriever
    ):

        self.embedding_model = Inferencer.load(
            retriever.embedding_model, revision=retriever.model_version, task_type="embeddings",
            extraction_strategy=retriever.pooling_strategy,
            extraction_layer=retriever.emb_extraction_layer, gpu=retriever.use_gpu,
            batch_size=4, max_seq_len=512, num_processes=0
        )
        # Check that document_store has the right similarity function
        similarity = retriever.document_store.similarity
        # If we are using a sentence transformer model
        if "sentence" in retriever.embedding_model.lower() and similarity != "cosine":
            logger.warning(f"You seem to be using a Sentence Transformer with the {similarity} function. "
                           f"We recommend using cosine instead. "
                           f"This can be set when initializing the DocumentStore")
        elif "dpr" in retriever.embedding_model.lower() and similarity != "dot_product":
            logger.warning(f"You seem to be using a DPR model with the {similarity} function. "
                           f"We recommend using dot_product instead. "
                           f"This can be set when initializing the DocumentStore")

    def embed(self, texts: Union[List[List[str]], List[str], str]) -> List[np.ndarray]:
        # TODO: FARM's `sample_to_features_text` need to fix following warning -
        # tokenization_utils.py:460: FutureWarning: `is_pretokenized` is deprecated and will be removed in a future version, use `is_split_into_words` instead.
        emb = self.embedding_model.inference_from_dicts(dicts=[{"text": t} for t in texts])
        emb = [(r["vec"]) for r in emb]
        return emb

    def embed_queries(self, texts: List[str]) -> List[np.ndarray]:
        return self.embed(texts)

    def embed_passages(self, docs: List[Document]) -> List[np.ndarray]:
        passages = [d.text for d in docs] # type: ignore
        return self.embed(passages)


class _SentenceTransformersEmbeddingEncoder(_EmbeddingEncoder):

    def __init__(
            self,
            retriever: EmbeddingRetriever
    ):
        try:
            from sentence_transformers import SentenceTransformer
        except ImportError:
            raise ImportError("Can't find package `sentence-transformers` \n"
                              "You can install it via `pip install sentence-transformers` \n"
                              "For details see https://github.com/UKPLab/sentence-transformers ")
        # pretrained embedding models coming from: https://github.com/UKPLab/sentence-transformers#pretrained-models
        # e.g. 'roberta-base-nli-stsb-mean-tokens'
        if retriever.use_gpu:
            device = "cuda"
        else:
            device = "cpu"
        self.embedding_model = SentenceTransformer(retriever.embedding_model, device=device)
        self.show_progress_bar = retriever.progress_bar
        document_store = retriever.document_store
        if document_store.similarity != "cosine":
            logger.warning(
                f"You are using a Sentence Transformer with the {document_store.similarity} function. "
                f"We recommend using cosine instead. "
                f"This can be set when initializing the DocumentStore")

    def embed(self, texts: Union[List[List[str]], List[str], str]) -> List[np.ndarray]:
        # texts can be a list of strings or a list of [title, text]
        # get back list of numpy embedding vectors
        emb = self.embedding_model.encode(texts, batch_size=200, show_progress_bar=self.show_progress_bar)
        emb = [r for r in emb]
        return emb

    def embed_queries(self, texts: List[str]) -> List[np.ndarray]:
        return self.embed(texts)

    def embed_passages(self, docs: List[Document]) -> List[np.ndarray]:
        passages = [[d.meta["name"] if d.meta and "name" in d.meta else "", d.text] for d in docs]  # type: ignore
        return self.embed(passages)


class _RetribertEmbeddingEncoder(_EmbeddingEncoder):

    def __init__(
            self,
            retriever: EmbeddingRetriever
    ):

        self.progress_bar = retriever.progress_bar
        if retriever.use_gpu and torch.cuda.is_available():
            self.device = torch.device("cuda")
        else:
            self.device = torch.device("cpu")

        embedding_tokenizer = AutoTokenizer.from_pretrained(retriever.embedding_model,
                                                            use_fast_tokenizers=True)
        self.embedding_model = AutoModel.from_pretrained(retriever.embedding_model).to(self.device)
        self.processor = InferenceProcessor(tokenizer=embedding_tokenizer,
                                            max_seq_len=embedding_tokenizer.max_len_single_sentence)

    def embed_queries(self, texts: List[str]) -> List[np.ndarray]:

        queries = [{"text": q} for q in texts]
        dataloader = self._create_dataloader(queries)

        embeddings: List[np.ndarray] = []
        disable_tqdm = True if len(dataloader) == 1 else not self.progress_bar

        for i, batch in enumerate(tqdm(dataloader, desc=f"Creating Embeddings", unit=" Batches", disable=disable_tqdm)):
            batch = {key: batch[key].to(self.device) for key in batch}
            with torch.no_grad():
                q_reps = self.embedding_model.embed_questions(input_ids=batch["input_ids"],
                                                              attention_mask=batch["padding_mask"]).cpu().numpy()
            embeddings.append(q_reps)

        return np.concatenate(embeddings)

    def embed_passages(self, docs: List[Document]) -> List[np.ndarray]:

        doc_text = [{"text": d.text} for d in docs]
        dataloader = self._create_dataloader(doc_text)

        embeddings: List[np.ndarray] = []
        disable_tqdm = True if len(dataloader) == 1 else not self.progress_bar

        for i, batch in enumerate(tqdm(dataloader, desc=f"Creating Embeddings", unit=" Batches", disable=disable_tqdm)):
            batch = {key: batch[key].to(self.device) for key in batch}
            with torch.no_grad():
                q_reps = self.embedding_model.embed_answers(input_ids=batch["input_ids"],
                                                            attention_mask=batch["padding_mask"]).cpu().numpy()
            embeddings.append(q_reps)

        return np.concatenate(embeddings)

    def _create_dataloader(self, text_to_encode: List[dict]) -> NamedDataLoader:

        dataset, tensor_names, _ = self.processor.dataset_from_dicts(text_to_encode,
                                                                     indices=[i for i in range(len(text_to_encode))])
        dataloader = NamedDataLoader(dataset=dataset, sampler=SequentialSampler(dataset),
                                     batch_size=32, tensor_names=tensor_names)
        return dataloader<|MERGE_RESOLUTION|>--- conflicted
+++ resolved
@@ -1,11 +1,9 @@
 import logging
-from abc import abstractmethod
 from typing import List, Union, Optional
 import torch
 import numpy as np
 from pathlib import Path
 from tqdm.auto import tqdm
-from transformers import AutoTokenizer, AutoModel
 
 from haystack.document_store.base import BaseDocumentStore
 from haystack import Document
@@ -17,7 +15,7 @@
 from farm.modeling.language_model import LanguageModel
 from farm.modeling.biadaptive_model import BiAdaptiveModel
 from farm.modeling.prediction_head import TextSimilarityHead
-from farm.data_handler.processor import TextSimilarityProcessor, InferenceProcessor
+from farm.data_handler.processor import TextSimilarityProcessor
 from farm.data_handler.data_silo import DataSilo
 from farm.data_handler.dataloader import NamedDataLoader
 from farm.modeling.optimization import initialize_optimizer
@@ -40,6 +38,7 @@
                  document_store: BaseDocumentStore,
                  query_embedding_model: Union[Path, str] = "facebook/dpr-question_encoder-single-nq-base",
                  passage_embedding_model: Union[Path, str] = "facebook/dpr-ctx_encoder-single-nq-base",
+                 single_model_path: Optional[Union[Path, str]] = None,
                  model_version: Optional[str] = None,
                  max_seq_len_query: int = 64,
                  max_seq_len_passage: int = 256,
@@ -76,6 +75,9 @@
         :param passage_embedding_model: Local path or remote name of passage encoder checkpoint. The format equals the
                                         one used by hugging-face transformers' modelhub models
                                         Currently available remote names: ``"facebook/dpr-ctx_encoder-single-nq-base"``
+        :param single_model_path: Local path or remote name of a query and passage embedder in one single model. Those
+                                  models are typically trained within FARM.
+                                  Currently available remote names: TODO add FARM DPR model to HF modelhub
         :param model_version: The version of model to use from the HuggingFace model hub. Can be tag name, branch name, or commit hash.
         :param max_seq_len_query: Longest length of each query sequence. Maximum number of tokens for the query text. Longer ones will be cut down."
         :param max_seq_len_passage: Longest length of each passage/context sequence. Maximum number of tokens for the passage text. Longer ones will be cut down."
@@ -100,7 +102,7 @@
         # save init parameters to enable export of component config as YAML
         self.set_config(
             document_store=document_store, query_embedding_model=query_embedding_model,
-            passage_embedding_model=passage_embedding_model,
+            passage_embedding_model=passage_embedding_model, single_model_path=single_model_path,
             model_version=model_version, max_seq_len_query=max_seq_len_query, max_seq_len_passage=max_seq_len_passage,
             top_k=top_k, use_gpu=use_gpu, batch_size=batch_size, embed_title=embed_title,
             use_fast_tokenizers=use_fast_tokenizers, infer_tokenizer_classes=infer_tokenizer_classes,
@@ -133,42 +135,51 @@
             tokenizers_default_classes["passage"] = None # type: ignore
 
         # Init & Load Encoders
-        self.query_tokenizer = Tokenizer.load(pretrained_model_name_or_path=query_embedding_model,
-                                              revision=model_version,
-                                              do_lower_case=True,
-                                              use_fast=use_fast_tokenizers,
-                                              tokenizer_class=tokenizers_default_classes["query"])
-        self.query_encoder = LanguageModel.load(pretrained_model_name_or_path=query_embedding_model,
-                                                revision=model_version,
-                                                language_model_class="DPRQuestionEncoder")
-        self.passage_tokenizer = Tokenizer.load(pretrained_model_name_or_path=passage_embedding_model,
-                                                revision=model_version,
-                                                do_lower_case=True,
-                                                use_fast=use_fast_tokenizers,
-                                                tokenizer_class=tokenizers_default_classes["passage"])
-        self.passage_encoder = LanguageModel.load(pretrained_model_name_or_path=passage_embedding_model,
+        if single_model_path is None:
+            self.query_tokenizer = Tokenizer.load(pretrained_model_name_or_path=query_embedding_model,
                                                   revision=model_version,
-                                                  language_model_class="DPRContextEncoder")
-
-        self.processor = TextSimilarityProcessor(query_tokenizer=self.query_tokenizer,
-                                                 passage_tokenizer=self.passage_tokenizer,
-                                                 max_seq_len_passage=max_seq_len_passage,
-                                                 max_seq_len_query=max_seq_len_query,
-                                                 label_list=["hard_negative", "positive"],
-                                                 metric="text_similarity_metric",
-                                                 embed_title=embed_title,
-                                                 num_hard_negatives=0,
-                                                 num_positives=1)
-        prediction_head = TextSimilarityHead(similarity_function=similarity_function)
-        self.model = BiAdaptiveModel(
-            language_model1=self.query_encoder,
-            language_model2=self.passage_encoder,
-            prediction_heads=[prediction_head],
-            embeds_dropout_prob=0.1,
-            lm1_output_types=["per_sequence"],
-            lm2_output_types=["per_sequence"],
-            device=self.device,
-        )
+                                                  do_lower_case=True,
+                                                  use_fast=use_fast_tokenizers,
+                                                  tokenizer_class=tokenizers_default_classes["query"])
+            self.query_encoder = LanguageModel.load(pretrained_model_name_or_path=query_embedding_model,
+                                                    revision=model_version,
+                                                    language_model_class="DPRQuestionEncoder")
+            self.passage_tokenizer = Tokenizer.load(pretrained_model_name_or_path=passage_embedding_model,
+                                                    revision=model_version,
+                                                    do_lower_case=True,
+                                                    use_fast=use_fast_tokenizers,
+                                                    tokenizer_class=tokenizers_default_classes["passage"])
+            self.passage_encoder = LanguageModel.load(pretrained_model_name_or_path=passage_embedding_model,
+                                                      revision=model_version,
+                                                      language_model_class="DPRContextEncoder")
+
+            self.processor = TextSimilarityProcessor(query_tokenizer=self.query_tokenizer,
+                                                     passage_tokenizer=self.passage_tokenizer,
+                                                     max_seq_len_passage=max_seq_len_passage,
+                                                     max_seq_len_query=max_seq_len_query,
+                                                     label_list=["hard_negative", "positive"],
+                                                     metric="text_similarity_metric",
+                                                     embed_title=embed_title,
+                                                     num_hard_negatives=0,
+                                                     num_positives=1)
+            prediction_head = TextSimilarityHead(similarity_function=similarity_function)
+            self.model = BiAdaptiveModel(
+                language_model1=self.query_encoder,
+                language_model2=self.passage_encoder,
+                prediction_heads=[prediction_head],
+                embeds_dropout_prob=0.1,
+                lm1_output_types=["per_sequence"],
+                lm2_output_types=["per_sequence"],
+                device=self.device,
+            )
+        else:
+            self.processor = TextSimilarityProcessor.load_from_dir(single_model_path)
+            self.processor.max_seq_len_passage = max_seq_len_passage
+            self.processor.max_seq_len_query = max_seq_len_query
+            self.processor.embed_title = embed_title
+            self.processor.num_hard_negatives = 0
+            self.processor.num_positives = 1  # during indexing of documents only one embedding is created
+            self.model = BiAdaptiveModel.load(single_model_path, device=self.device)
 
         self.model.connect_heads_with_processor(self.processor.tasks, require_labels=False)
 
@@ -413,8 +424,7 @@
              use_fast_tokenizers: bool = True,
              similarity_function: str = "dot_product",
              query_encoder_dir: str = "query_encoder",
-             passage_encoder_dir: str = "passage_encoder",
-             infer_tokenizer_classes: bool = False
+             passage_encoder_dir: str = "passage_encoder"
              ):
         """
         Load DensePassageRetriever from the specified directory.
@@ -431,8 +441,7 @@
             batch_size=batch_size,
             embed_title=embed_title,
             use_fast_tokenizers=use_fast_tokenizers,
-            similarity_function=similarity_function,
-            infer_tokenizer_classes=infer_tokenizer_classes
+            similarity_function=similarity_function
         )
         logger.info(f"DPR model loaded from {load_dir}")
 
@@ -450,7 +459,6 @@
         pooling_strategy: str = "reduce_mean",
         emb_extraction_layer: int = -1,
         top_k: int = 10,
-        progress_bar: bool = True
     ):
         """
         :param document_store: An instance of DocumentStore from which to retrieve documents.
@@ -472,7 +480,6 @@
         :param emb_extraction_layer: Number of layer from which the embeddings shall be extracted (for farm / transformers models only).
                                      Default: -1 (very last layer).
         :param top_k: How many documents to return per query.
-        :param progress_bar: If true displays progress bar during embedding.
         """
 
         # save init parameters to enable export of component config as YAML
@@ -483,19 +490,12 @@
         )
 
         self.document_store = document_store
-        self.embedding_model = embedding_model
         self.model_format = model_format
-        self.model_version = model_version
-        self.use_gpu = use_gpu
         self.pooling_strategy = pooling_strategy
         self.emb_extraction_layer = emb_extraction_layer
         self.top_k = top_k
-        self.progress_bar = progress_bar
 
         logger.info(f"Init retriever using embeddings of model {embedding_model}")
-<<<<<<< HEAD
-        self.embedding_encoder = _EmbeddingEncoderFactory.get_embedding_retriever_impl(self, model_format)
-=======
         if model_format == "farm" or model_format == "transformers":
             self.embedding_model = Inferencer.load(
                 embedding_model, revision=model_version, task_type="embeddings", extraction_strategy=self.pooling_strategy,
@@ -531,7 +531,6 @@
                     f"This can be set when initializing the DocumentStore")
         else:
             raise NotImplementedError
->>>>>>> bb7966ea
 
     def retrieve(self, query: str, filters: dict = None, top_k: Optional[int] = None, index: str = None) -> List[Document]:
         """
@@ -547,210 +546,54 @@
             top_k = self.top_k
         if index is None:
             index = self.document_store.index
-        query_emb = self.embed_queries(texts=[query])
+        query_emb = self.embed(texts=[query])
         documents = self.document_store.query_by_embedding(query_emb=query_emb[0], filters=filters,
                                                            top_k=top_k, index=index)
         return documents
 
-    def embed_queries(self, texts: List[str]) -> List[np.ndarray]:
-        """
-        Create embeddings for a list of queries.
-
-        :param texts: Queries to embed
-        :return: Embeddings, one per input queries
-        """
+    def embed(self, texts: Union[List[List[str]], List[str], str]) -> List[np.ndarray]:
+        """
+        Create embeddings for each text in a list of texts using the retrievers model (`self.embedding_model`)
+
+        :param texts: Texts to embed
+        :return: List of embeddings (one per input text). Each embedding is a list of floats.
+        """
+
         # for backward compatibility: cast pure str input
         if isinstance(texts, str):
             texts = [texts]
         assert isinstance(texts, list), "Expecting a list of texts, i.e. create_embeddings(texts=['text1',...])"
-        return self.embedding_encoder.embed_queries(texts)
+
+        if self.model_format == "farm" or self.model_format == "transformers":
+            # TODO: FARM's `sample_to_features_text` need to fix following warning -
+            # tokenization_utils.py:460: FutureWarning: `is_pretokenized` is deprecated and will be removed in a future version, use `is_split_into_words` instead.
+            emb = self.embedding_model.inference_from_dicts(dicts=[{"text": t} for t in texts])
+            emb = [(r["vec"]) for r in emb]
+        elif self.model_format == "sentence_transformers":
+            # texts can be a list of strings or a list of [title, text]
+            # get back list of numpy embedding vectors
+            emb = self.embedding_model.encode(texts, batch_size=200, show_progress_bar=False)
+            emb = [r for r in emb]
+        return emb
+
+    def embed_queries(self, texts: List[str]) -> List[np.ndarray]:
+        """
+        Create embeddings for a list of queries. For this Retriever type: The same as calling .embed()
+
+        :param texts: Queries to embed
+        :return: Embeddings, one per input queries
+        """
+        return self.embed(texts)
 
     def embed_passages(self, docs: List[Document]) -> List[np.ndarray]:
         """
-        Create embeddings for a list of passages.
+        Create embeddings for a list of passages. For this Retriever type: The same as calling .embed()
 
         :param docs: List of documents to embed
         :return: Embeddings, one per input passage
         """
-        return self.embedding_encoder.embed_passages(docs)
-
-
-class _EmbeddingEncoder:
-
-    @abstractmethod
-    def embed_queries(self, texts: List[str]) -> List[np.ndarray]:
-        """
-        Create embeddings for a list of queries.
-
-        :param texts: Queries to embed
-        :return: Embeddings, one per input queries
-        """
-        pass
-
-    @abstractmethod
-    def embed_passages(self, docs: List[Document]) -> List[np.ndarray]:
-        """
-        Create embeddings for a list of passages.
-
-        :param docs: List of documents to embed
-        :return: Embeddings, one per input passage
-        """
-        pass
-
-
-class _EmbeddingEncoderFactory:
-
-    @staticmethod
-    def get_embedding_retriever_impl(retriever: EmbeddingRetriever, model_format: str) -> _EmbeddingEncoder:
-        if model_format == "farm" or model_format == "transformers":
-            return _DefaultEmbeddingEncoder(retriever)
-        elif model_format == "sentence_transformers":
-            return _SentenceTransformersEmbeddingEncoder(retriever)
-        elif model_format == "retribert":
-            return _RetribertEmbeddingEncoder(retriever)
+        if self.model_format == "sentence_transformers":
+            passages = [[d.meta["name"] if d.meta and "name" in d.meta else "", d.text] for d in docs]  # type: ignore
         else:
-            raise ValueError(f"Unknown retriever embedding model format {model_format}")
-
-
-class _DefaultEmbeddingEncoder(_EmbeddingEncoder):
-
-    def __init__(
-            self,
-            retriever: EmbeddingRetriever
-    ):
-
-        self.embedding_model = Inferencer.load(
-            retriever.embedding_model, revision=retriever.model_version, task_type="embeddings",
-            extraction_strategy=retriever.pooling_strategy,
-            extraction_layer=retriever.emb_extraction_layer, gpu=retriever.use_gpu,
-            batch_size=4, max_seq_len=512, num_processes=0
-        )
-        # Check that document_store has the right similarity function
-        similarity = retriever.document_store.similarity
-        # If we are using a sentence transformer model
-        if "sentence" in retriever.embedding_model.lower() and similarity != "cosine":
-            logger.warning(f"You seem to be using a Sentence Transformer with the {similarity} function. "
-                           f"We recommend using cosine instead. "
-                           f"This can be set when initializing the DocumentStore")
-        elif "dpr" in retriever.embedding_model.lower() and similarity != "dot_product":
-            logger.warning(f"You seem to be using a DPR model with the {similarity} function. "
-                           f"We recommend using dot_product instead. "
-                           f"This can be set when initializing the DocumentStore")
-
-    def embed(self, texts: Union[List[List[str]], List[str], str]) -> List[np.ndarray]:
-        # TODO: FARM's `sample_to_features_text` need to fix following warning -
-        # tokenization_utils.py:460: FutureWarning: `is_pretokenized` is deprecated and will be removed in a future version, use `is_split_into_words` instead.
-        emb = self.embedding_model.inference_from_dicts(dicts=[{"text": t} for t in texts])
-        emb = [(r["vec"]) for r in emb]
-        return emb
-
-    def embed_queries(self, texts: List[str]) -> List[np.ndarray]:
-        return self.embed(texts)
-
-    def embed_passages(self, docs: List[Document]) -> List[np.ndarray]:
-        passages = [d.text for d in docs] # type: ignore
-        return self.embed(passages)
-
-
-class _SentenceTransformersEmbeddingEncoder(_EmbeddingEncoder):
-
-    def __init__(
-            self,
-            retriever: EmbeddingRetriever
-    ):
-        try:
-            from sentence_transformers import SentenceTransformer
-        except ImportError:
-            raise ImportError("Can't find package `sentence-transformers` \n"
-                              "You can install it via `pip install sentence-transformers` \n"
-                              "For details see https://github.com/UKPLab/sentence-transformers ")
-        # pretrained embedding models coming from: https://github.com/UKPLab/sentence-transformers#pretrained-models
-        # e.g. 'roberta-base-nli-stsb-mean-tokens'
-        if retriever.use_gpu:
-            device = "cuda"
-        else:
-            device = "cpu"
-        self.embedding_model = SentenceTransformer(retriever.embedding_model, device=device)
-        self.show_progress_bar = retriever.progress_bar
-        document_store = retriever.document_store
-        if document_store.similarity != "cosine":
-            logger.warning(
-                f"You are using a Sentence Transformer with the {document_store.similarity} function. "
-                f"We recommend using cosine instead. "
-                f"This can be set when initializing the DocumentStore")
-
-    def embed(self, texts: Union[List[List[str]], List[str], str]) -> List[np.ndarray]:
-        # texts can be a list of strings or a list of [title, text]
-        # get back list of numpy embedding vectors
-        emb = self.embedding_model.encode(texts, batch_size=200, show_progress_bar=self.show_progress_bar)
-        emb = [r for r in emb]
-        return emb
-
-    def embed_queries(self, texts: List[str]) -> List[np.ndarray]:
-        return self.embed(texts)
-
-    def embed_passages(self, docs: List[Document]) -> List[np.ndarray]:
-        passages = [[d.meta["name"] if d.meta and "name" in d.meta else "", d.text] for d in docs]  # type: ignore
-        return self.embed(passages)
-
-
-class _RetribertEmbeddingEncoder(_EmbeddingEncoder):
-
-    def __init__(
-            self,
-            retriever: EmbeddingRetriever
-    ):
-
-        self.progress_bar = retriever.progress_bar
-        if retriever.use_gpu and torch.cuda.is_available():
-            self.device = torch.device("cuda")
-        else:
-            self.device = torch.device("cpu")
-
-        embedding_tokenizer = AutoTokenizer.from_pretrained(retriever.embedding_model,
-                                                            use_fast_tokenizers=True)
-        self.embedding_model = AutoModel.from_pretrained(retriever.embedding_model).to(self.device)
-        self.processor = InferenceProcessor(tokenizer=embedding_tokenizer,
-                                            max_seq_len=embedding_tokenizer.max_len_single_sentence)
-
-    def embed_queries(self, texts: List[str]) -> List[np.ndarray]:
-
-        queries = [{"text": q} for q in texts]
-        dataloader = self._create_dataloader(queries)
-
-        embeddings: List[np.ndarray] = []
-        disable_tqdm = True if len(dataloader) == 1 else not self.progress_bar
-
-        for i, batch in enumerate(tqdm(dataloader, desc=f"Creating Embeddings", unit=" Batches", disable=disable_tqdm)):
-            batch = {key: batch[key].to(self.device) for key in batch}
-            with torch.no_grad():
-                q_reps = self.embedding_model.embed_questions(input_ids=batch["input_ids"],
-                                                              attention_mask=batch["padding_mask"]).cpu().numpy()
-            embeddings.append(q_reps)
-
-        return np.concatenate(embeddings)
-
-    def embed_passages(self, docs: List[Document]) -> List[np.ndarray]:
-
-        doc_text = [{"text": d.text} for d in docs]
-        dataloader = self._create_dataloader(doc_text)
-
-        embeddings: List[np.ndarray] = []
-        disable_tqdm = True if len(dataloader) == 1 else not self.progress_bar
-
-        for i, batch in enumerate(tqdm(dataloader, desc=f"Creating Embeddings", unit=" Batches", disable=disable_tqdm)):
-            batch = {key: batch[key].to(self.device) for key in batch}
-            with torch.no_grad():
-                q_reps = self.embedding_model.embed_answers(input_ids=batch["input_ids"],
-                                                            attention_mask=batch["padding_mask"]).cpu().numpy()
-            embeddings.append(q_reps)
-
-        return np.concatenate(embeddings)
-
-    def _create_dataloader(self, text_to_encode: List[dict]) -> NamedDataLoader:
-
-        dataset, tensor_names, _ = self.processor.dataset_from_dicts(text_to_encode,
-                                                                     indices=[i for i in range(len(text_to_encode))])
-        dataloader = NamedDataLoader(dataset=dataset, sampler=SequentialSampler(dataset),
-                                     batch_size=32, tensor_names=tensor_names)
-        return dataloader+            passages = [d.text for d in docs] # type: ignore
+        return self.embed(passages)