import io
import re
import logging
import tarfile
import zipfile
from pathlib import Path
from typing import Callable, Dict, List, Optional, Tuple, Union, Generator
import json

import requests

from haystack.file_converter.base import BaseConverter
from haystack.file_converter.docx import DocxToTextConverter
from haystack.file_converter.pdf import PDFToTextConverter
from haystack.file_converter.tika import TikaConverter
from haystack import Document, Label, Answer, Span
from haystack.file_converter.txt import TextConverter
from haystack.preprocessor.preprocessor import PreProcessor

logger = logging.getLogger(__name__)



def eval_data_from_json(filename: str, max_docs: Union[int, bool] = None, preprocessor: PreProcessor = None, open_domain: bool =False) -> Tuple[List[Document], List[Label]]:
    """
    Read Documents + Labels from a SQuAD-style file.
    Document and Labels can then be indexed to the DocumentStore and be used for evaluation.

    :param filename: Path to file in SQuAD format
    :param max_docs: This sets the number of documents that will be loaded. By default, this is set to None, thus reading in all available eval documents.
    :param open_domain: Set this to True if your file is an open domain dataset where two different answers to the same question might be found in different contexts.
    :return: (List of Documents, List of Labels)
    """

    docs: List[Document] = []
    labels = []
    problematic_ids = []

    with open(filename, "r", encoding='utf-8') as file:
        data = json.load(file)
        if "title" not in data["data"][0]:
            logger.warning(f"No title information found for documents in QA file: {filename}")

        for document in data["data"]:
            if max_docs:
                if len(docs) > max_docs:
                    break
            # Extracting paragraphs and their labels from a SQuAD document dict
            cur_docs, cur_labels, cur_problematic_ids = _extract_docs_and_labels_from_dict(
                document,
                preprocessor,
                open_domain
            )
            docs.extend(cur_docs)
            labels.extend(cur_labels)
            problematic_ids.extend(cur_problematic_ids)
    if len(problematic_ids) > 0:
        logger.warning(f"Could not convert an answer for {len(problematic_ids)} questions.\n"
                       f"There were conversion errors for question ids: {problematic_ids}")
    return docs, labels


def eval_data_from_jsonl(filename: str, batch_size: Optional[int] = None,
                         max_docs: Union[int, bool] = None, preprocessor: PreProcessor = None,
                         open_domain: bool = False) -> Generator[Tuple[List[Document], List[Label]], None, None]:
    """
    Read Documents + Labels from a SQuAD-style file in jsonl format, i.e. one document per line.
    Document and Labels can then be indexed to the DocumentStore and be used for evaluation.

    This is a generator which will yield one tuple per iteration containing a list
    of batch_size documents and a list with the documents' labels.
    If batch_size is set to None, this method will yield all documents and labels.

    :param filename: Path to file in SQuAD format
    :param max_docs: This sets the number of documents that will be loaded. By default, this is set to None, thus reading in all available eval documents.
    :param open_domain: Set this to True if your file is an open domain dataset where two different answers to the same question might be found in different contexts.
    :return: (List of Documents, List of Labels)
    """

    docs: List[Document] = []
    labels = []
    problematic_ids = []

    with open(filename, "r", encoding='utf-8') as file:
        for document in file:
            if max_docs:
                if len(docs) > max_docs:
                    break
            # Extracting paragraphs and their labels from a SQuAD document dict
            document_dict = json.loads(document)
            cur_docs, cur_labels, cur_problematic_ids = _extract_docs_and_labels_from_dict(document_dict, preprocessor, open_domain)
            docs.extend(cur_docs)
            labels.extend(cur_labels)
            problematic_ids.extend(cur_problematic_ids)

            if batch_size is not None:
                if len(docs) >= batch_size:
                    if len(problematic_ids) > 0:
                        logger.warning(f"Could not convert an answer for {len(problematic_ids)} questions.\n"
                                       f"There were conversion errors for question ids: {problematic_ids}")
                    yield docs, labels
                    docs = []
                    labels = []
                    problematic_ids = []

    yield docs, labels


def _extract_docs_and_labels_from_dict(document_dict: Dict, preprocessor: PreProcessor = None, open_domain: bool=False):
    """Set open_domain to True if you are trying to load open_domain labels (i.e. labels without doc id or start idx)"""
    docs = []
    labels = []
    problematic_ids = []

    # get all extra fields from document level (e.g. title)
    meta_doc = {k: v for k, v in document_dict.items() if k not in ("paragraphs", "title")}
    for paragraph in document_dict["paragraphs"]:
        ## Create Metadata
        cur_meta = {"name": document_dict.get("title", None)}
        # all other fields from paragraph level
        meta_paragraph = {k: v for k, v in paragraph.items() if k not in ("qas", "context")}
        cur_meta.update(meta_paragraph)
        # meta from parent document
        cur_meta.update(meta_doc)

        ## Create Document
        cur_full_doc = Document(content=paragraph["context"], meta=cur_meta)
        if preprocessor is not None:
            splits_dicts = preprocessor.process(cur_full_doc.to_dict())
            # we need to pull in _split_id into the document id for unique reference in labels
            # todo: PreProcessor should work on Documents instead of dicts
            splits: List[Document] = []
            offset = 0
            for d in splits_dicts:
                id = f"{d['id']}-{d['meta']['_split_id']}"
                d["meta"]["_split_offset"] = offset
                offset += len(d["content"])
                # offset correction based on splitting method
                if preprocessor.split_by == "word":
                    offset += 1
                elif preprocessor.split_by == "passage":
                    offset += 2
                else:
                    raise NotImplementedError
                mydoc = Document(content=d["content"],
                                 id=id,
                                 meta=d["meta"])
                splits.append(mydoc)
        else:
            splits = [cur_full_doc]
        docs.extend(splits)

        ## Assign Labels to corresponding documents
        for qa in paragraph["qas"]:
            if not qa.get("is_impossible", False):
                for answer in qa["answers"]:
                    ans = answer["text"]
                    # TODO The following block of code means that answer_start is never calculated
                    #  and cur_id is always None for open_domain
                    #  This can be rewritten so that this function could try to calculate offsets
                    #  and populate id in open_domain mode
                    if open_domain:
                        #TODO check with Branden why we want to treat open_domain here differently.
                        # Shouldn't this be something configured at eval time only?
                        cur_ans_start = answer.get("answer_start", 0)
                        # cur_id = '0'
                        label = Label(
                            query=qa["question"],
                            answer=Answer(answer=ans, type="extractive",score=0.0),
                            document=Document(content="", id='0'), # or make this None, but then Label.document must be Optional
                            is_correct_answer=True,
                            is_correct_document=True,
                            no_answer=qa.get("is_impossible", False),
                            origin="gold-label",
                        )
                        labels.append(label)
                    else:
                        ans_position = cur_full_doc.content[answer["answer_start"]:answer["answer_start"] + len(ans)]
                        if ans != ans_position:
                            # do not use answer
                            problematic_ids.append(qa.get("id","missing"))
                            break
                        # find corresponding document or split
                        if len(splits) == 1:
                            # cur_id = splits[0].id
                            cur_ans_start = answer["answer_start"]
                            cur_doc = splits[0]
                        else:
                            for s in splits:
                                # If answer start offset is contained in passage we assign the label to that passage
                                if (answer["answer_start"] >= s.meta["_split_offset"]) and (answer["answer_start"] < (s.meta["_split_offset"] + len(s.content))):
                                    cur_doc = s
                                    cur_ans_start = answer["answer_start"] - s.meta["_split_offset"]
                                    # If a document is splitting an answer we add the whole answer text to the document
                                    if s.content[cur_ans_start:cur_ans_start + len(ans)] != ans:
                                        s.content = s.content[:cur_ans_start] + ans
                                    break
                        cur_answer = Answer(answer=ans,
                                        type="extractive",
                                        score=0.0,
                                        context=cur_doc.content,
                                        offsets_in_document=[Span(start=cur_ans_start, end=cur_ans_start + len(ans))],
                                        offsets_in_context=[Span(start=cur_ans_start, end=cur_ans_start + len(ans))],
                                        document_id=cur_doc.id)
                        label = Label(
                            query=qa["question"],
                            answer=cur_answer,
                            document=cur_doc,
                            is_correct_answer=True,
                            is_correct_document=True,
                            no_answer=qa.get("is_impossible", False),
                            origin="gold-label",
                        )
                        labels.append(label)
            else:
                # for no_answer we need to assign each split as not fitting to the question
                for s in splits:
                    label = Label(
                        query=qa["question"],
                        answer=Answer(answer="",
                                      type="extractive",
                                      score=0.0,
                                      offsets_in_document=[Span(start=0, end=0)],
                                      offsets_in_context=[Span(start=0, end=0)]),
                        document=s,
                        is_correct_answer=True,
                        is_correct_document=True,
                        no_answer=qa.get("is_impossible", False),
                        origin="gold-label")

                    labels.append(label)

    return docs, labels, problematic_ids


def convert_files_to_dicts(
        dir_path: str, 
        clean_func: Optional[Callable] = None, 
        split_paragraphs: bool = False,
        encoding: Optional[str] = None
) -> List[dict]:
    """
    Convert all files(.txt, .pdf, .docx) in the sub-directories of the given path to Python dicts that can be written to a
    Document Store.

    :param dir_path: path for the documents to be written to the DocumentStore
    :param clean_func: a custom cleaning function that gets applied to each doc (input: str, output:str)
    :param split_paragraphs: split text in paragraphs.
    :param encoding: character encoding to use when converting pdf documents.

    :return: None
    """

    file_paths = [p for p in Path(dir_path).glob("**/*")]
    allowed_suffixes = [".pdf", ".txt", ".docx"]
    suffix2converter: Dict[str, BaseConverter] = {}

    suffix2paths: Dict[str, List[Path]] = {}
    for path in file_paths:
        file_suffix = path.suffix.lower()
        if file_suffix in allowed_suffixes:
            if file_suffix not in suffix2paths:
                suffix2paths[file_suffix] = []
            suffix2paths[file_suffix].append(path)
        elif not path.is_dir():
            logger.warning('Skipped file {0} as type {1} is not supported here. '
                           'See haystack.file_converter for support of more file types'.format(path, file_suffix))

    # No need to initialize converter if file type not present
    for file_suffix in suffix2paths.keys():
        if file_suffix == ".pdf":
            suffix2converter[file_suffix] = PDFToTextConverter()
        if file_suffix == ".txt":
            suffix2converter[file_suffix] = TextConverter()
        if file_suffix == ".docx":
            suffix2converter[file_suffix] = DocxToTextConverter()

    documents = []
    for suffix, paths in suffix2paths.items():
        for path in paths:
            if encoding is None and suffix == '.pdf':
                encoding = "Latin1"
            logger.info('Converting {}'.format(path))
<<<<<<< HEAD
            document = suffix2converter[suffix].convert(file_path=path, meta=None)
            text = document["content"]
=======
            document = suffix2converter[suffix].convert(
                    file_path=path, 
                    meta=None,
                    encoding=encoding,
            )
            text = document["text"]
>>>>>>> 69a0c9f2

            if clean_func:
                text = clean_func(text)

            if split_paragraphs:
                for para in text.split("\n\n"):
                    if not para.strip():  # skip empty paragraphs
                        continue
                    documents.append({"content": para, "meta": {"name": path.name}})
            else:
                documents.append({"content": text, "meta": {"name": path.name}})

    return documents


def tika_convert_files_to_dicts(
        dir_path: str,
        clean_func: Optional[Callable] = None,
        split_paragraphs: bool = False,
        merge_short: bool = True,
        merge_lowercase: bool = True
) -> List[dict]:
    """
    Convert all files(.txt, .pdf) in the sub-directories of the given path to Python dicts that can be written to a
    Document Store.

    :param merge_lowercase: allow conversion of merged paragraph to lowercase
    :param merge_short: allow merging of short paragraphs
    :param dir_path: path for the documents to be written to the DocumentStore
    :param clean_func: a custom cleaning function that gets applied to each doc (input: str, output:str)
    :param split_paragraphs: split text in paragraphs.

    :return: None
    """
    converter = TikaConverter()
    paths = [p for p in Path(dir_path).glob("**/*")]
    allowed_suffixes = [".pdf", ".txt"]
    file_paths: List[Path] = []

    for path in paths:
        file_suffix = path.suffix.lower()
        if file_suffix in allowed_suffixes:
            file_paths.append(path)
        elif not path.is_dir():
            logger.warning('Skipped file {0} as type {1} is not supported here. '
                           'See haystack.file_converter for support of more file types'.format(path, file_suffix))

    documents = []
    for path in file_paths:
        logger.info('Converting {}'.format(path))
        document = converter.convert(path)
        meta = document["meta"] or {}
        meta["name"] = path.name
        text = document["content"]
        pages = text.split("\f")

        if split_paragraphs:
            if pages:
                paras = pages[0].split("\n\n")
                # pop the last paragraph from the first page
                last_para = paras.pop(-1) if paras else ''
                for page in pages[1:]:
                    page_paras = page.split("\n\n")
                    # merge the last paragraph in previous page to the first paragraph in this page
                    if page_paras:
                        page_paras[0] = last_para + ' ' + page_paras[0]
                        last_para = page_paras.pop(-1)
                        paras += page_paras
                if last_para:
                    paras.append(last_para)
                if paras:
                    last_para = ''
                    for para in paras:
                        para = para.strip()
                        if not para:
                            continue
                        # merge paragraphs to improve qa
                        # merge this paragraph if less than 10 characters or 2 words
                        # or this paragraph starts with a lower case and last paragraph does not end with a punctuation
                        if merge_short and len(para) < 10 or len(re.findall(r'\s+', para)) < 2 \
                                or merge_lowercase and para and para[0].islower() and last_para \
                                and last_para[-1] not in r'.?!"\'\]\)':
                            last_para += ' ' + para
                        else:
                            if last_para:
                                documents.append({"content": last_para, "meta": meta})
                            last_para = para
                    # don't forget the last one
                    if last_para:
                        documents.append({"content": last_para, "meta": meta})
        else:
            if clean_func:
                text = clean_func(text)
            documents.append({"content": text, "meta": meta})

    return documents


def fetch_archive_from_http(url: str, output_dir: str, proxies: Optional[dict] = None):
    """
    Fetch an archive (zip or tar.gz) from a url via http and extract content to an output directory.

    :param url: http address
    :type url: str
    :param output_dir: local path
    :type output_dir: str
    :param proxies: proxies details as required by requests library
    :type proxies: dict
    :return: bool if anything got fetched
    """
    # verify & prepare local directory
    path = Path(output_dir)
    if not path.exists():
        path.mkdir(parents=True)

    is_not_empty = len(list(Path(path).rglob("*"))) > 0
    if is_not_empty:
        logger.info(
            f"Found data stored in `{output_dir}`. Delete this first if you really want to fetch new data."
        )
        return False
    else:
        logger.info(f"Fetching from {url} to `{output_dir}`")

        _, _, archive_extension = url.rpartition(".")
        request_data = requests.get(url, proxies=proxies)

        if archive_extension == "zip":
            zip_archive = zipfile.ZipFile(io.BytesIO(request_data.content))
            zip_archive.extractall(output_dir)
        elif archive_extension in ["gz", "bz2", "xz"]:
            tar_archive = tarfile.open(fileobj=io.BytesIO(request_data.content), mode="r|*")
            tar_archive.extractall(output_dir)
        else:
            logger.warning('Skipped url {0} as file type is not supported here. '
                           'See haystack documentation for support of more file types'.format(url))

        return True


def squad_json_to_jsonl(squad_file: str, output_file: str):
    """
    Converts a SQuAD-json-file into jsonl format with one document per line.

    :param squad_file: SQuAD-file in json format.
    :type squad_file: str
    :param output_file: Name of output file (SQuAD in jsonl format)
    :type output_file: str
    """
    with open(squad_file, encoding='utf-8') as json_file, open(output_file, "w", encoding='utf-8') as jsonl_file:
        squad_json = json.load(json_file)

        for doc in squad_json["data"]:
            json.dump(doc, jsonl_file)
            jsonl_file.write("\n")
<|MERGE_RESOLUTION|>--- conflicted
+++ resolved
@@ -234,8 +234,8 @@
 
 
 def convert_files_to_dicts(
-        dir_path: str, 
-        clean_func: Optional[Callable] = None, 
+        dir_path: str,
+        clean_func: Optional[Callable] = None,
         split_paragraphs: bool = False,
         encoding: Optional[str] = None
 ) -> List[dict]:
@@ -281,17 +281,12 @@
             if encoding is None and suffix == '.pdf':
                 encoding = "Latin1"
             logger.info('Converting {}'.format(path))
-<<<<<<< HEAD
-            document = suffix2converter[suffix].convert(file_path=path, meta=None)
-            text = document["content"]
-=======
             document = suffix2converter[suffix].convert(
-                    file_path=path, 
+                    file_path=path,
                     meta=None,
                     encoding=encoding,
             )
-            text = document["text"]
->>>>>>> 69a0c9f2
+            text = document["content"]
 
             if clean_func:
                 text = clean_func(text)
