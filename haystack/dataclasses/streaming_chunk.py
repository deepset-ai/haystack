# SPDX-FileCopyrightText: 2022-present deepset GmbH <info@deepset.ai>
#
# SPDX-License-Identifier: Apache-2.0

from dataclasses import dataclass, field
from typing import Any, Awaitable, Callable, Dict, Optional, Union

<<<<<<< HEAD
from haystack.dataclasses.chat_message import ToolCallResult
=======
from haystack.core.component import Component
>>>>>>> 3deaa20c
from haystack.utils.asynchronous import is_callable_async_compatible


@dataclass
<<<<<<< HEAD
class ToolCallDelta:
    """
    Represents a Tool call prepared by the model, usually contained in an assistant message.

    :param id: The ID of the Tool call.
    :param tool_name: The name of the Tool to call.
    :param arguments: Either the full arguments in JSON format or a delta of the arguments.
    """

    id: Optional[str] = None  # noqa: A003
    tool_name: Optional[str] = None
    arguments: Optional[str] = None

    def __post_init__(self):
        if self.tool_name is None and self.arguments is None:
            raise ValueError("At least one of tool_name or arguments must be provided.")
        # NOTE: We allow for name and arguments to both be present because some providers like Mistral provide the
        # name and full arguments in one chunk
=======
class ComponentInfo:
    """
    The `ComponentInfo` class encapsulates information about a component.

    :param type: The type of the component.
    :param name: The name of the component assigned when adding it to a pipeline.

    """

    type: str
    name: Optional[str] = field(default=None)

    @classmethod
    def from_component(cls, component: Component) -> "ComponentInfo":
        """
        Create a `ComponentInfo` object from a `Component` instance.

        :param component:
            The `Component` instance.
        :returns:
            The `ComponentInfo` object with the type and name of the given component.
        """
        component_type = f"{component.__class__.__module__}.{component.__class__.__name__}"
        component_name = getattr(component, "__component_name__", None)
        return cls(type=component_type, name=component_name)
>>>>>>> 3deaa20c


@dataclass
class StreamingChunk:
    """
    The `StreamingChunk` class encapsulates a segment of streamed content along with associated metadata.

    This structure facilitates the handling and processing of streamed data in a systematic manner.

    :param content: The content of the message chunk as a string.
    :param meta: A dictionary containing metadata related to the message chunk.
<<<<<<< HEAD
    :param index: An optional integer index representing which content block this chunk belongs to.
    :param tool_call: An optional ToolCallDelta object representing a tool call associated with the message chunk.
    :param tool_call_result: An optional ToolCallResult object representing the result of a tool call.
    :param start: A boolean indicating whether this chunk marks the start of a content block.
=======
    :param component_info: A `ComponentInfo` object containing information about the component that generated the chunk,
        such as the component name and type.
>>>>>>> 3deaa20c
    """

    content: str
    meta: Dict[str, Any] = field(default_factory=dict, hash=False)
<<<<<<< HEAD
    index: Optional[int] = None
    tool_call: Optional[ToolCallDelta] = None
    tool_call_result: Optional[ToolCallResult] = None
    start: Optional[bool] = None

    def __post_init__(self):
        fields_set = sum(bool(x) for x in (self.content, self.tool_call, self.tool_call_result))
        if fields_set > 1:
            raise ValueError(
                "Only one of `content`, `tool_call`, or `tool_call_result` may be set in a StreamingChunk. "
                f"Got content: '{self.content}', tool_call: '{self.tool_call}', "
                f"tool_call_result: '{self.tool_call_result}'"
            )
=======
    component_info: Optional[ComponentInfo] = field(default=None, hash=False)
>>>>>>> 3deaa20c


SyncStreamingCallbackT = Callable[[StreamingChunk], None]
AsyncStreamingCallbackT = Callable[[StreamingChunk], Awaitable[None]]

StreamingCallbackT = Union[SyncStreamingCallbackT, AsyncStreamingCallbackT]


def select_streaming_callback(
    init_callback: Optional[StreamingCallbackT], runtime_callback: Optional[StreamingCallbackT], requires_async: bool
) -> Optional[StreamingCallbackT]:
    """
    Picks the correct streaming callback given an optional initial and runtime callback.

    The runtime callback takes precedence over the initial callback.

    :param init_callback:
        The initial callback.
    :param runtime_callback:
        The runtime callback.
    :param requires_async:
        Whether the selected callback must be async compatible.
    :returns:
        The selected callback.
    """
    if init_callback is not None:
        if requires_async and not is_callable_async_compatible(init_callback):
            raise ValueError("The init callback must be async compatible.")
        if not requires_async and is_callable_async_compatible(init_callback):
            raise ValueError("The init callback cannot be a coroutine.")

    if runtime_callback is not None:
        if requires_async and not is_callable_async_compatible(runtime_callback):
            raise ValueError("The runtime callback must be async compatible.")
        if not requires_async and is_callable_async_compatible(runtime_callback):
            raise ValueError("The runtime callback cannot be a coroutine.")

    return runtime_callback or init_callback<|MERGE_RESOLUTION|>--- conflicted
+++ resolved
@@ -5,16 +5,12 @@
 from dataclasses import dataclass, field
 from typing import Any, Awaitable, Callable, Dict, Optional, Union
 
-<<<<<<< HEAD
+from haystack.core.component import Component
 from haystack.dataclasses.chat_message import ToolCallResult
-=======
-from haystack.core.component import Component
->>>>>>> 3deaa20c
 from haystack.utils.asynchronous import is_callable_async_compatible
 
 
 @dataclass
-<<<<<<< HEAD
 class ToolCallDelta:
     """
     Represents a Tool call prepared by the model, usually contained in an assistant message.
@@ -33,7 +29,9 @@
             raise ValueError("At least one of tool_name or arguments must be provided.")
         # NOTE: We allow for name and arguments to both be present because some providers like Mistral provide the
         # name and full arguments in one chunk
-=======
+
+
+@dataclass
 class ComponentInfo:
     """
     The `ComponentInfo` class encapsulates information about a component.
@@ -59,7 +57,6 @@
         component_type = f"{component.__class__.__module__}.{component.__class__.__name__}"
         component_name = getattr(component, "__component_name__", None)
         return cls(type=component_type, name=component_name)
->>>>>>> 3deaa20c
 
 
 @dataclass
@@ -71,20 +68,17 @@
 
     :param content: The content of the message chunk as a string.
     :param meta: A dictionary containing metadata related to the message chunk.
-<<<<<<< HEAD
+    :param component_info: A `ComponentInfo` object containing information about the component that generated the chunk,
+        such as the component name and type.
     :param index: An optional integer index representing which content block this chunk belongs to.
     :param tool_call: An optional ToolCallDelta object representing a tool call associated with the message chunk.
     :param tool_call_result: An optional ToolCallResult object representing the result of a tool call.
     :param start: A boolean indicating whether this chunk marks the start of a content block.
-=======
-    :param component_info: A `ComponentInfo` object containing information about the component that generated the chunk,
-        such as the component name and type.
->>>>>>> 3deaa20c
     """
 
     content: str
     meta: Dict[str, Any] = field(default_factory=dict, hash=False)
-<<<<<<< HEAD
+    component_info: Optional[ComponentInfo] = field(default=None, hash=False)
     index: Optional[int] = None
     tool_call: Optional[ToolCallDelta] = None
     tool_call_result: Optional[ToolCallResult] = None
@@ -98,9 +92,6 @@
                 f"Got content: '{self.content}', tool_call: '{self.tool_call}', "
                 f"tool_call_result: '{self.tool_call_result}'"
             )
-=======
-    component_info: Optional[ComponentInfo] = field(default=None, hash=False)
->>>>>>> 3deaa20c
 
 
 SyncStreamingCallbackT = Callable[[StreamingChunk], None]
