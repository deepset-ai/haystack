--- conflicted
+++ resolved
@@ -2,14 +2,9 @@
 #
 # SPDX-License-Identifier: Apache-2.0
 
-<<<<<<< HEAD
 import base64
-import inspect
-=======
->>>>>>> 45cd6f43
 import json
 import mimetypes
-from binascii import Error as BinasciiError
 from dataclasses import asdict, dataclass, field
 from enum import Enum
 from typing import Any, Dict, List, Optional, Sequence, Union
