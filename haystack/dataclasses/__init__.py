--- conflicted
+++ resolved
@@ -2,7 +2,6 @@
 #
 # SPDX-License-Identifier: Apache-2.0
 
-<<<<<<< HEAD
 import sys
 from typing import TYPE_CHECKING
 
@@ -14,7 +13,13 @@
     "chat_message": ["ChatMessage", "ChatRole", "TextContent", "ToolCall", "ToolCallResult"],
     "document": ["Document"],
     "sparse_embedding": ["SparseEmbedding"],
-    "streaming_chunk": ["StreamingChunk"],
+    "streaming_chunk": [
+        "StreamingChunk",
+        "AsyncStreamingCallbackT",
+        "StreamingCallbackT",
+        "SyncStreamingCallbackT",
+        "select_streaming_callback",
+    ],
 }
 
 if TYPE_CHECKING:
@@ -23,39 +28,12 @@
     from .chat_message import ChatMessage, ChatRole, TextContent, ToolCall, ToolCallResult
     from .document import Document
     from .sparse_embedding import SparseEmbedding
-    from .streaming_chunk import StreamingChunk
+    from .streaming_chunk import (
+        AsyncStreamingCallbackT,
+        StreamingCallbackT,
+        StreamingChunk,
+        SyncStreamingCallbackT,
+        select_streaming_callback,
+    )
 else:
-    sys.modules[__name__] = LazyImporter(name=__name__, module_file=__file__, import_structure=_import_structure)
-=======
-from haystack.dataclasses.answer import Answer, ExtractedAnswer, GeneratedAnswer
-from haystack.dataclasses.byte_stream import ByteStream
-from haystack.dataclasses.chat_message import ChatMessage, ChatRole, TextContent, ToolCall, ToolCallResult
-from haystack.dataclasses.document import Document
-from haystack.dataclasses.sparse_embedding import SparseEmbedding
-from haystack.dataclasses.streaming_chunk import (
-    AsyncStreamingCallbackT,
-    StreamingCallbackT,
-    StreamingChunk,
-    SyncStreamingCallbackT,
-    select_streaming_callback,
-)
-
-__all__ = [
-    "Document",
-    "ExtractedAnswer",
-    "GeneratedAnswer",
-    "Answer",
-    "ByteStream",
-    "ChatMessage",
-    "ChatRole",
-    "ToolCall",
-    "ToolCallResult",
-    "TextContent",
-    "StreamingChunk",
-    "SparseEmbedding",
-    "select_streaming_callback",
-    "StreamingCallbackT",
-    "SyncStreamingCallbackT",
-    "AsyncStreamingCallbackT",
-]
->>>>>>> 7d517937
+    sys.modules[__name__] = LazyImporter(name=__name__, module_file=__file__, import_structure=_import_structure)