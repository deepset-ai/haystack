import inspect
import logging
import os
import traceback
from abc import ABC
from copy import deepcopy
from pathlib import Path
from typing import List, Optional, Dict, Union, Any
import urllib.request
import pickle


import networkx as nx
import yaml
from networkx import DiGraph
from networkx.drawing.nx_agraph import to_agraph

from transformers import (
    TextClassificationPipeline,
    AutoModelForSequenceClassification,
    AutoTokenizer,
)

from haystack import BaseComponent
from haystack.generator.base import BaseGenerator
from haystack.reader.base import BaseReader
from haystack.retriever.base import BaseRetriever
from haystack.summarizer.base import BaseSummarizer
from haystack.translator.base import BaseTranslator
from haystack.knowledge_graph.base import BaseKnowledgeGraph
from haystack.graph_retriever.base import BaseGraphRetriever


logger = logging.getLogger(__name__)


class Pipeline:
    """
    Pipeline brings together building blocks to build a complex search pipeline with Haystack & user-defined components.

    Under-the-hood, a pipeline is represented as a directed acyclic graph of component nodes. It enables custom query
    flows with options to branch queries(eg, extractive qa vs keyword match query), merge candidate documents for a
    Reader from multiple Retrievers, or re-ranking of candidate documents.
    """

    def __init__(self, pipeline_type: str = "Query"):
        self.graph = DiGraph()
        if pipeline_type == "Query":
            self.root_node_id = "Query"
            self.graph.add_node("Query", component=RootNode())
        elif pipeline_type == "Indexing":
            self.root_node_id = "File"
            self.graph.add_node("File", component=RootNode())
        else:
            raise Exception(
                f"pipeline_type '{pipeline_type}' is not valid. Supported types are 'Query' & 'Indexing'."
            )

        self.pipeline_type = pipeline_type
        self.components: dict = {}

    def add_node(self, component, name: str, inputs: List[str]):
        """
        Add a new node to the pipeline.

        :param component: The object to be called when the data is passed to the node. It can be a Haystack component
                          (like Retriever, Reader, or Generator) or a user-defined object that implements a run()
                          method to process incoming data from predecessor node.
        :param name: The name for the node. It must not contain any dots.
        :param inputs: A list of inputs to the node. If the predecessor node has a single outgoing edge, just the name
                       of node is sufficient. For instance, a 'ElasticsearchRetriever' node would always output a single
                       edge with a list of documents. It can be represented as ["ElasticsearchRetriever"].

                       In cases when the predecessor node has multiple outputs, e.g., a "QueryClassifier", the output
                       must be specified explicitly as "QueryClassifier.output_2".
        """
        self.graph.add_node(name, component=component, inputs=inputs)

        if len(self.graph.nodes) == 2:  # first node added; connect with Root
            assert len(inputs) == 1 and inputs[0].split(".")[0] == self.root_node_id, (
                f"The '{name}' node can only input from {self.root_node_id}. "
                f"Set the 'inputs' parameter to ['{self.root_node_id}']"
            )
            self.graph.add_edge(self.root_node_id, name, label="output_1")
            return

        for i in inputs:
            if "." in i:
                [input_node_name, input_edge_name] = i.split(".")
                assert (
                    "output_" in input_edge_name
                ), f"'{input_edge_name}' is not a valid edge name."
                outgoing_edges_input_node = self.graph.nodes[input_node_name][
                    "component"
                ].outgoing_edges
                assert (
                    int(input_edge_name.split("_")[1]) <= outgoing_edges_input_node
                ), (
                    f"Cannot connect '{input_edge_name}' from '{input_node_name}' as it only has "
                    f"{outgoing_edges_input_node} outgoing edge(s)."
                )
            else:
                outgoing_edges_input_node = self.graph.nodes[i][
                    "component"
                ].outgoing_edges
                assert outgoing_edges_input_node == 1, (
                    f"Adding an edge from {i} to {name} is ambiguous as {i} has {outgoing_edges_input_node} edges. "
                    f"Please specify the output explicitly."
                )
                input_node_name = i
                input_edge_name = "output_1"
            self.graph.add_edge(input_node_name, name, label=input_edge_name)

    def get_node(self, name: str) -> Optional[BaseComponent]:
        """
        Get a node from the Pipeline.

        :param name: The name of the node.
        """
        graph_node = self.graph.nodes.get(name)
        component = graph_node["component"] if graph_node else None
        return component

    def set_node(self, name: str, component):
        """
        Set the component for a node in the Pipeline.

        :param name: The name of the node.
        :param component: The component object to be set at the node.
        """
        self.graph.nodes[name]["component"] = component

    def run(self, **kwargs):
        node_output = None
        queue = {
            self.root_node_id: {"pipeline_type": self.pipeline_type, **kwargs}
        }  # ordered dict with "node_id" -> "input" mapping that acts as a FIFO queue
        i = 0  # the first item is popped off the queue unless it is a "join" node with unprocessed predecessors
        while queue:
            node_id = list(queue.keys())[i]
            node_input = queue[node_id]
            node_input["node_id"] = node_id
            predecessors = set(nx.ancestors(self.graph, node_id))
            if predecessors.isdisjoint(
                set(queue.keys())
            ):  # only execute if predecessor nodes are executed
                try:
                    logger.debug(f"Running node `{node_id}` with input `{node_input}`")
                    node_output, stream_id = self.graph.nodes[node_id]["component"].run(
                        **node_input
                    )
                except Exception as e:
                    tb = traceback.format_exc()
                    raise Exception(
                        f"Exception while running node `{node_id}` with input `{node_input}`: {e}, full stack trace: {tb}"
                    )
                queue.pop(node_id)
                next_nodes = self.get_next_nodes(node_id, stream_id)
                for (
                    n
                ) in (
                    next_nodes
                ):  # add successor nodes with corresponding inputs to the queue
                    if queue.get(n):  # concatenate inputs if it's a join node
                        existing_input = queue[n]
                        if "inputs" not in existing_input.keys():
                            updated_input = {"inputs": [existing_input, node_output]}
                        else:
                            existing_input["inputs"].append(node_output)
                            updated_input = existing_input
                        queue[n] = updated_input
                    else:
                        queue[n] = node_output
                i = 0
            else:
                i += 1  # attempt executing next node in the queue as current `node_id` has unprocessed predecessors
        return node_output

    def get_next_nodes(self, node_id: str, stream_id: str):
        current_node_edges = self.graph.edges(node_id, data=True)
        next_nodes = [
            next_node
            for _, next_node, data in current_node_edges
            if not stream_id or data["label"] == stream_id or stream_id == "output_all"
        ]
        return next_nodes

    def draw(self, path: Path = Path("pipeline.png")):
        """
        Create a Graphviz visualization of the pipeline.

        :param path: the path to save the image.
        """
        try:
            import pygraphviz
        except ImportError:
            raise ImportError(
                f"Could not import `pygraphviz`. Please install via: \n"
                f"pip install pygraphviz\n"
                f"(You might need to run this first: apt install libgraphviz-dev graphviz )"
            )

        graphviz = to_agraph(self.graph)
        graphviz.layout("dot")
        graphviz.draw(path)

    @classmethod
    def load_from_yaml(
        cls,
        path: Path,
        pipeline_name: Optional[str] = None,
        overwrite_with_env_variables: bool = True,
    ):
        """
        Load Pipeline from a YAML file defining the individual components and how they're tied together to form
        a Pipeline. A single YAML can declare multiple Pipelines, in which case an explicit `pipeline_name` must
        be passed.

        Here's a sample configuration:

            ```yaml
            |   version: '0.8'
            |
            |    components:    # define all the building-blocks for Pipeline
            |    - name: MyReader       # custom-name for the component; helpful for visualization & debugging
            |      type: FARMReader    # Haystack Class name for the component
            |      params:
            |        no_ans_boost: -10
            |        model_name_or_path: deepset/roberta-base-squad2
            |    - name: MyESRetriever
            |      type: ElasticsearchRetriever
            |      params:
            |        document_store: MyDocumentStore    # params can reference other components defined in the YAML
            |        custom_query: null
            |    - name: MyDocumentStore
            |      type: ElasticsearchDocumentStore
            |      params:
            |        index: haystack_test
            |
            |    pipelines:    # multiple Pipelines can be defined using the components from above
            |    - name: my_query_pipeline    # a simple extractive-qa Pipeline
            |      nodes:
            |      - name: MyESRetriever
            |        inputs: [Query]
            |      - name: MyReader
            |        inputs: [MyESRetriever]
            ```

        :param path: path of the YAML file.
        :param pipeline_name: if the YAML contains multiple pipelines, the pipeline_name to load must be set.
        :param overwrite_with_env_variables: Overwrite the YAML configuration with environment variables. For example,
                                             to change index name param for an ElasticsearchDocumentStore, an env
                                             variable 'MYDOCSTORE_PARAMS_INDEX=documents-2021' can be set. Note that an
                                             `_` sign must be used to specify nested hierarchical properties.
        """
        with open(path, "r", encoding="utf-8") as stream:
            data = yaml.safe_load(stream)

        if pipeline_name is None:
            if len(data["pipelines"]) == 1:
                pipeline_config = data["pipelines"][0]
            else:
                raise Exception(
                    "The YAML contains multiple pipelines. Please specify the pipeline name to load."
                )
        else:
            pipelines_in_yaml = list(
                filter(lambda p: p["name"] == pipeline_name, data["pipelines"])
            )
            if not pipelines_in_yaml:
                raise KeyError(
                    f"Cannot find any pipeline with name '{pipeline_name}' declared in the YAML file."
                )
            pipeline_config = pipelines_in_yaml[0]

        definitions = {}  # definitions of each component from the YAML.
        for definition in data["components"]:
            if overwrite_with_env_variables:
                cls._overwrite_with_env_variables(definition)
            name = definition.pop("name")
            definitions[name] = definition

        pipeline = cls(pipeline_type=pipeline_config["type"])

        components: dict = {}  # instances of component objects.
        for node_config in pipeline_config["nodes"]:
            name = node_config["name"]
            component = cls._load_or_get_component(
                name=name, definitions=definitions, components=components
            )
            pipeline.add_node(
                component=component,
                name=node_config["name"],
                inputs=node_config.get("inputs", []),
            )

        return pipeline

    @classmethod
    def _load_or_get_component(cls, name: str, definitions: dict, components: dict):
        """
        Load a component from the definition or return if component object already present in `components` dict.

        :param name: name of the component to load or get.
        :param definitions: dict containing definitions of all components retrieved from the YAML.
        :param components: dict containing component objects.
        """
        try:
            if name in components.keys():  # check if component is already loaded.
                return components[name]

            component_params = definitions[name].get("params", {})
            component_type = definitions[name]["type"]
            logger.debug(
                f"Loading component `{name}` of type `{definitions[name]['type']}`"
            )

            for key, value in component_params.items():
                # Component params can reference to other components. For instance, a Retriever can reference a
                # DocumentStore defined in the YAML. All references should be recursively resolved.
                if (
                    isinstance(value, str) and value in definitions.keys()
                ):  # check if the param value is a reference to another component.
                    if (
                        value not in components.keys()
                    ):  # check if the referenced component is already loaded.
                        cls._load_or_get_component(
                            name=value, definitions=definitions, components=components
                        )
                    component_params[key] = components[
                        value
                    ]  # substitute reference (string) with the component object.

            instance = BaseComponent.load_from_args(
                component_type=component_type, **component_params
            )
            components[name] = instance
        except Exception as e:
            raise Exception(f"Failed loading pipeline component '{name}': {e}")
        return instance

    @classmethod
    def _overwrite_with_env_variables(cls, definition: dict):
        """
        Overwrite the YAML configuration with environment variables. For example, to change index name param for an
        ElasticsearchDocumentStore, an env variable 'MYDOCSTORE_PARAMS_INDEX=documents-2021' can be set. Note that an
        `_` sign must be used to specify nested hierarchical properties.

        :param definition: a dictionary containing the YAML definition of a component.
        """
        env_prefix = f"{definition['name']}_params_".upper()
        for key, value in os.environ.items():
            if key.startswith(env_prefix):
                param_name = key.replace(env_prefix, "").lower()
                definition["params"][param_name] = value

    def save_to_yaml(self, path: Path, return_defaults: bool = False):
        """
        Save a YAML configuration for the Pipeline that can be used with `Pipeline.load_from_yaml()`.

        :param path: path of the output YAML file.
        :param return_defaults: whether to output parameters that have the default values.
        """
        nodes = self.graph.nodes

        pipeline_name = self.pipeline_type.lower()
        pipeline_type = self.pipeline_type
        pipelines: dict = {
            pipeline_name: {"name": pipeline_name, "type": pipeline_type, "nodes": []}
        }

        components = {}
        for node in nodes:
            if node == self.root_node_id:
                continue
            component_instance = self.graph.nodes.get(node)["component"]
            component_type = component_instance.pipeline_config["type"]
            component_params = component_instance.pipeline_config["params"]
            components[node] = {"name": node, "type": component_type, "params": {}}
            component_signature = inspect.signature(type(component_instance)).parameters
            for key, value in component_params.items():
                # A parameter for a Component could be another Component. For instance, a Retriever has
                # the DocumentStore as a parameter.
                # Component configs must be a dict with a "type" key. The "type" keys distinguishes between
                # other parameters like "custom_mapping" that are dicts.
                # This currently only checks for the case single-level nesting case, wherein, "a Component has another
                # Component as a parameter". For deeper nesting cases, this function should be made recursive.
                if (
                    isinstance(value, dict) and "type" in value.keys()
                ):  # the parameter is a Component
                    components[node]["params"][key] = value["type"]
                    sub_component_signature = inspect.signature(
                        BaseComponent.subclasses[value["type"]]
                    ).parameters
                    params = {
                        k: v
                        for k, v in value["params"].items()
                        if sub_component_signature[k].default != v
                        or return_defaults is True
                    }
                    components[value["type"]] = {
                        "name": value["type"],
                        "type": value["type"],
                        "params": params,
                    }
                else:
                    if (
                        component_signature[key].default != value
                        or return_defaults is True
                    ):
                        components[node]["params"][key] = value

            # create the Pipeline definition with how the Component are connected
            pipelines[pipeline_name]["nodes"].append(
                {"name": node, "inputs": list(self.graph.predecessors(node))}
            )

        config = {
            "components": list(components.values()),
            "pipelines": list(pipelines.values()),
            "version": "0.8",
        }

        with open(path, "w") as outfile:
            yaml.dump(config, outfile, default_flow_style=False)


class BaseStandardPipeline(ABC):
    pipeline: Pipeline

    def add_node(self, component, name: str, inputs: List[str]):
        """
        Add a new node to the pipeline.

        :param component: The object to be called when the data is passed to the node. It can be a Haystack component
                          (like Retriever, Reader, or Generator) or a user-defined object that implements a run()
                          method to process incoming data from predecessor node.
        :param name: The name for the node. It must not contain any dots.
        :param inputs: A list of inputs to the node. If the predecessor node has a single outgoing edge, just the name
                       of node is sufficient. For instance, a 'ElasticsearchRetriever' node would always output a single
                       edge with a list of documents. It can be represented as ["ElasticsearchRetriever"].

                       In cases when the predecessor node has multiple outputs, e.g., a "QueryClassifier", the output
                       must be specified explicitly as "QueryClassifier.output_2".
        """

        self.pipeline.add_node(component=component, name=name, inputs=inputs)

    def get_node(self, name: str):
        """
        Get a node from the Pipeline.

        :param name: The name of the node.
        """
        component = self.pipeline.get_node(name)
        return component

    def set_node(self, name: str, component):
        """
        Set the component for a node in the Pipeline.

        :param name: The name of the node.
        :param component: The component object to be set at the node.
        """
        self.pipeline.set_node(name, component)

    def draw(self, path: Path = Path("pipeline.png")):
        """
        Create a Graphviz visualization of the pipeline.

        :param path: the path to save the image.
        """
        self.pipeline.draw(path)


class ExtractiveQAPipeline(BaseStandardPipeline):
    def __init__(self, reader: BaseReader, retriever: BaseRetriever):
        """
        Initialize a Pipeline for Extractive Question Answering.

        :param reader: Reader instance
        :param retriever: Retriever instance
        """
        self.pipeline = Pipeline()
        self.pipeline.add_node(component=retriever, name="Retriever", inputs=["Query"])
        self.pipeline.add_node(component=reader, name="Reader", inputs=["Retriever"])

    def run(
        self,
        query: str,
        filters: Optional[Dict] = None,
        top_k_retriever: int = 10,
        top_k_reader: int = 10,
    ):
        output = self.pipeline.run(
            query=query,
            filters=filters,
            top_k_retriever=top_k_retriever,
            top_k_reader=top_k_reader,
        )
        return output


class DocumentSearchPipeline(BaseStandardPipeline):
    def __init__(self, retriever: BaseRetriever):
        """
        Initialize a Pipeline for semantic document search.

        :param retriever: Retriever instance
        """
        self.pipeline = Pipeline()
        self.pipeline.add_node(component=retriever, name="Retriever", inputs=["Query"])

    def run(
        self,
        query: str,
        filters: Optional[Dict] = None,
        top_k_retriever: Optional[int] = None,
    ):
        output = self.pipeline.run(
            query=query, filters=filters, top_k_retriever=top_k_retriever
        )
        document_dicts = [doc.to_dict() for doc in output["documents"]]
        output["documents"] = document_dicts
        return output


class GenerativeQAPipeline(BaseStandardPipeline):
    def __init__(self, generator: BaseGenerator, retriever: BaseRetriever):
        """
        Initialize a Pipeline for Generative Question Answering.

        :param generator: Generator instance
        :param retriever: Retriever instance
        """
        self.pipeline = Pipeline()
        self.pipeline.add_node(component=retriever, name="Retriever", inputs=["Query"])
        self.pipeline.add_node(
            component=generator, name="Generator", inputs=["Retriever"]
        )

    def run(
        self,
        query: str,
        filters: Optional[Dict] = None,
        top_k_retriever: Optional[int] = None,
        top_k_generator: Optional[int] = None,
    ):
        output = self.pipeline.run(
            query=query,
            filters=filters,
            top_k_retriever=top_k_retriever,
            top_k_generator=top_k_generator,
        )
        return output


class SearchSummarizationPipeline(BaseStandardPipeline):
    def __init__(self, summarizer: BaseSummarizer, retriever: BaseRetriever):
        """
        Initialize a Pipeline that retrieves documents for a query and then summarizes those documents.

        :param summarizer: Summarizer instance
        :param retriever: Retriever instance
        """
        self.pipeline = Pipeline()
        self.pipeline.add_node(component=retriever, name="Retriever", inputs=["Query"])
        self.pipeline.add_node(
            component=summarizer, name="Summarizer", inputs=["Retriever"]
        )

    def run(
        self,
        query: str,
        filters: Optional[Dict] = None,
        top_k_retriever: Optional[int] = None,
        generate_single_summary: Optional[bool] = None,
        return_in_answer_format: bool = False,
    ):
        """
        :param query: Your search query
        :param filters:
        :param top_k_retriever: Number of top docs the retriever should pass to the summarizer.
                                The higher this value, the slower your pipeline.
        :param generate_single_summary: Whether to generate single summary from all retrieved docs (True) or one per doc (False).
        :param return_in_answer_format: Whether the results should be returned as documents (False) or in the answer format used in other QA pipelines (True).
                                        With the latter, you can use this pipeline as a "drop-in replacement" for other QA pipelines.
        """
        output = self.pipeline.run(
            query=query,
            filters=filters,
            top_k_retriever=top_k_retriever,
            generate_single_summary=generate_single_summary,
        )

        # Convert to answer format to allow "drop-in replacement" for other QA pipelines
        if return_in_answer_format:
            results: Dict = {"query": query, "answers": []}
            docs = deepcopy(output["documents"])
            for doc in docs:
                cur_answer = {
                    "query": query,
                    "answer": doc.text,
                    "document_id": doc.id,
                    "context": doc.meta.pop("context"),
                    "score": None,
                    "probability": None,
                    "offset_start": None,
                    "offset_end": None,
                    "meta": doc.meta,
                }

                results["answers"].append(cur_answer)
        else:
            results = output
        return results


class FAQPipeline(BaseStandardPipeline):
    def __init__(self, retriever: BaseRetriever):
        """
        Initialize a Pipeline for finding similar FAQs using semantic document search.

        :param retriever: Retriever instance
        """
        self.pipeline = Pipeline()
        self.pipeline.add_node(component=retriever, name="Retriever", inputs=["Query"])

    def run(
        self,
        query: str,
        filters: Optional[Dict] = None,
        top_k_retriever: Optional[int] = None,
    ):
        output = self.pipeline.run(
            query=query, filters=filters, top_k_retriever=top_k_retriever
        )
        documents = output["documents"]

        results: Dict = {"query": query, "answers": []}
        for doc in documents:
            # TODO proper calibration of pseudo probabilities
            cur_answer = {
                "query": doc.text,
                "answer": doc.meta["answer"],
                "document_id": doc.id,
                "context": doc.meta["answer"],
                "score": doc.score,
                "probability": doc.probability,
                "offset_start": 0,
                "offset_end": len(doc.meta["answer"]),
                "meta": doc.meta,
            }

            results["answers"].append(cur_answer)
        return results


class TranslationWrapperPipeline(BaseStandardPipeline):

    """
    Takes an existing search pipeline and adds one "input translation node" after the Query and one
    "output translation" node just before returning the results
    """

    def __init__(
        self,
        input_translator: BaseTranslator,
        output_translator: BaseTranslator,
        pipeline: BaseStandardPipeline,
    ):
        """
        Wrap a given `pipeline` with the `input_translator` and `output_translator`.

        :param input_translator: A Translator node that shall translate the input query from language A to B
        :param output_translator: A Translator node that shall translate the pipeline results from language B to A
        :param pipeline: The pipeline object (e.g. ExtractiveQAPipeline) you want to "wrap".
                         Note that pipelines with split or merge nodes are currently not supported.
        """

        self.pipeline = Pipeline()
        self.pipeline.add_node(
            component=input_translator, name="InputTranslator", inputs=["Query"]
        )

        graph = pipeline.pipeline.graph
        previous_node_name = ["InputTranslator"]
        # Traverse in BFS
        for node in graph.nodes:
            if node == "Query":
                continue

            # TODO: Do not work properly for Join Node and Answer format
            if graph.nodes[node]["inputs"] and len(graph.nodes[node]["inputs"]) > 1:
                raise AttributeError(
                    "Split and merge nodes are not supported currently"
                )

            self.pipeline.add_node(
                name=node,
                component=graph.nodes[node]["component"],
                inputs=previous_node_name,
            )
            previous_node_name = [node]

        self.pipeline.add_node(
            component=output_translator,
            name="OutputTranslator",
            inputs=previous_node_name,
        )

    def run(self, **kwargs):
        output = self.pipeline.run(**kwargs)
        return output


class RootNode:
    outgoing_edges = 1

    def run(self, **kwargs):
        return kwargs, "output_1"


class SklearnQueryClassifier(BaseComponent):
    """
    A node to choose between two nodes based on query classification result using Sklearn GradientBoosted models.

    This node by default classifies between keyword and question/statement queries, read more about the dataset it was trained
    on here:
    https://ext-models-haystack.s3.eu-central-1.amazonaws.com/gradboost_query_classifier/readme.txt

    If you want to classify between question queries and statement queries then use the following:

    `query_classifier`:
    https://ext-models-haystack.s3.eu-central-1.amazonaws.com/gradboost_query_classifier_statements/model.pickle

    `query_vectorizer`
    https://ext-models-haystack.s3.eu-central-1.amazonaws.com/gradboost_query_classifier_statements/vectorizer.pickle

    Or else you can load another query classifier from local file.

    Read more about the dataset it was trained on here:
    https://ext-models-haystack.s3.eu-central-1.amazonaws.com/gradboost_query_classifier_statements/readme.txt.
    """

    outgoing_edges = 2

    def __init__(
        self,
        query_classifier: Union[
            str, Any
        ] = "https://ext-models-haystack.s3.eu-central-1.amazonaws.com/gradboost_query_classifier/model.pickle",
        query_vectorizer: Union[
            str, Any
        ] = "https://ext-models-haystack.s3.eu-central-1.amazonaws.com/gradboost_query_classifier/vectorizer.pickle",
    ):
        """
        :param query_classifier: Gradient boosting based binary classifier to classify between keyword vs statement/question
        queries or statement vs question queries.
        :param query_vectorizer: A ngram based Tfidf vectorizer for extracting features from query.
        """
        if (
            (not isinstance(query_classifier, Path))
            and (not isinstance(query_classifier, str))
        ) or (
            (not isinstance(query_vectorizer, Path))
            and (not isinstance(query_vectorizer, str))
        ):
            raise TypeError(
                "query_classifier and query_classifier must either be of type Path or str"
            )

        if isinstance(query_classifier, Path):
            file_url = urllib.request.pathname2url(r"{}".format(query_classifier))
            query_classifier = f"file:{file_url}"

        if isinstance(query_vectorizer, Path):
            file_url = urllib.request.pathname2url(r"{}".format(query_vectorizer))
            query_vectorizer = f"file:{file_url}"

        self.query_classifier = pickle.load(urllib.request.urlopen(query_classifier))

        self.query_tokenizer = pickle.load(urllib.request.urlopen(query_vectorizer))

    def run(self, **kwargs):
        query_vector = self.query_tokenizer.transform([kwargs["query"]])

        is_question: bool = self.query_classifier.predict(query_vector)[0]
        if is_question:
            return (kwargs, "output_1")
        else:
            return (kwargs, "output_2")


class TransformersQueryClassifier(BaseComponent):
    """
    A node to choose between two nodes based on query classification result using Transformer models.
    This node by default classifies between keyword and question/statement queries, read more about the dataset
    it was trained on here:
    https://ext-models-haystack.s3.eu-central-1.amazonaws.com/gradboost_query_classifier/readme.txt

    If you want to classify between question queries and statement queries then use the following `query_classifier` from huggingface
    hub:

    `shahrukhx01/question-vs-statement-classifier`

    Or else you can load another query classifier from either local
    file or huggingface hub.

    Read more about the dataset it was trained on here:
    https://ext-models-haystack.s3.eu-central-1.amazonaws.com/gradboost_query_classifier_statements/readme.txt..
    """

    outgoing_edges = 2

    def __init__(
        self,
        query_classifier: Union[
            Path, str
        ] = "shahrukhx01/bert-mini-finetune-question-detection",
        query_tokenizer: Union[
            Path, str
        ] = "shahrukhx01/bert-mini-finetune-question-detection",
    ):
        """
        :param query_classifier: Transformer based fine tuned mini bert model for query classification
        :param query_tokenizer: Transformer based text tokenizer for mini bert model
        """
        model = AutoModelForSequenceClassification.from_pretrained(query_classifier)
        tokenizer = AutoTokenizer.from_pretrained(query_tokenizer)

        self.query_classification_pipeline = TextClassificationPipeline(
            model=model, tokenizer=tokenizer
        )

    def run(self, **kwargs):

        query_class: bool = (
            self.query_classification_pipeline(kwargs["query"])[0]["label"] == "LABEL_1"
        )

        if query_class:
            return (kwargs, "output_1")
        else:
            return (kwargs, "output_2")


class JoinDocuments(BaseComponent):
    """
    A node to join documents outputted by multiple retriever nodes.

    The node allows multiple join modes:
    * concatenate: combine the documents from multiple nodes. Any duplicate documents are discarded.
    * merge: merge scores of documents from multiple nodes. Optionally, each input score can be given a different
             `weight` & a `top_k` limit can be set. This mode can also be used for "reranking" retrieved documents.
    """

    outgoing_edges = 1

    def __init__(
        self,
        join_mode: str = "concatenate",
        weights: Optional[List[float]] = None,
        top_k_join: Optional[int] = None,
    ):
        """
        :param join_mode: `concatenate` to combine documents from multiple retrievers or `merge` to aggregate scores of
                          individual documents.
        :param weights: A node-wise list(length of list must be equal to the number of input nodes) of weights for
                        adjusting document scores when using the `merge` join_mode. By default, equal weight is given
                        to each retriever score. This param is not compatible with the `concatenate` join_mode.
        :param top_k_join: Limit documents to top_k based on the resulting scores of the join.
        """
        assert join_mode in [
            "concatenate",
            "merge",
        ], f"JoinDocuments node does not support '{join_mode}' join_mode."

        assert not (
            weights is not None and join_mode == "concatenate"
        ), "Weights are not compatible with 'concatenate' join_mode."

        # save init parameters to enable export of component config as YAML
        self.set_config(join_mode=join_mode, weights=weights, top_k_join=top_k_join)

        self.join_mode = join_mode
        self.weights = weights
        self.top_k_join = top_k_join

    def run(self, **kwargs):
        inputs = kwargs["inputs"]

        if self.join_mode == "concatenate":
            document_map = {}
            for input_from_node in inputs:
                for doc in input_from_node["documents"]:
                    document_map[doc.id] = doc
        elif self.join_mode == "merge":
            document_map = {}
            if self.weights:
                weights = self.weights
            else:
                weights = [1 / len(inputs)] * len(inputs)
            for input_from_node, weight in zip(inputs, weights):
                for doc in input_from_node["documents"]:
                    if document_map.get(
                        doc.id
                    ):  # document already exists; update score
                        document_map[doc.id].score += doc.score * weight
                    else:  # add the document in map
                        document_map[doc.id] = deepcopy(doc)
                        document_map[doc.id].score *= weight
        else:
            raise Exception(f"Invalid join_mode: {self.join_mode}")

        documents = sorted(document_map.values(), key=lambda d: d.score, reverse=True)
<<<<<<< HEAD
        if self.top_k:
            documents = documents[: self.top_k]
        output = {
            "query": inputs[0]["query"],
            "documents": documents,
            "labels": inputs[0].get("labels", None),
        }
=======
        if self.top_k_join:
            documents = documents[: self.top_k_join]
        output = {"query": inputs[0]["query"], "documents": documents, "labels": inputs[0].get("labels", None)}
>>>>>>> b41719b7
        return output, "output_1"<|MERGE_RESOLUTION|>--- conflicted
+++ resolved
@@ -914,17 +914,7 @@
             raise Exception(f"Invalid join_mode: {self.join_mode}")
 
         documents = sorted(document_map.values(), key=lambda d: d.score, reverse=True)
-<<<<<<< HEAD
-        if self.top_k:
-            documents = documents[: self.top_k]
-        output = {
-            "query": inputs[0]["query"],
-            "documents": documents,
-            "labels": inputs[0].get("labels", None),
-        }
-=======
         if self.top_k_join:
             documents = documents[: self.top_k_join]
         output = {"query": inputs[0]["query"], "documents": documents, "labels": inputs[0].get("labels", None)}
->>>>>>> b41719b7
         return output, "output_1"