# SPDX-FileCopyrightText: 2022-present deepset GmbH <info@deepset.ai>
#
# SPDX-License-Identifier: Apache-2.0

<<<<<<< HEAD
from haystack.components.converters.azure import AzureOCRDocumentConverter
from haystack.components.converters.csv import CSVToDocument
from haystack.components.converters.docx import DOCXToDocument
from haystack.components.converters.html import HTMLToDocument
from haystack.components.converters.json import JSONConverter
from haystack.components.converters.markdown import MarkdownToDocument
from haystack.components.converters.msg import MSGToDocument
from haystack.components.converters.openapi_functions import OpenAPIServiceToFunctions
from haystack.components.converters.output_adapter import OutputAdapter
from haystack.components.converters.pdfminer import PDFMinerToDocument
from haystack.components.converters.pptx import PPTXToDocument
from haystack.components.converters.pypdf import PyPDFToDocument
from haystack.components.converters.tika import TikaDocumentConverter
from haystack.components.converters.txt import TextFileToDocument
from haystack.components.converters.xlsx import XLSXToDocument

__all__ = [
    "TextFileToDocument",
    "TikaDocumentConverter",
    "AzureOCRDocumentConverter",
    "PyPDFToDocument",
    "PDFMinerToDocument",
    "HTMLToDocument",
    "MarkdownToDocument",
    "MSGToDocument",
    "OpenAPIServiceToFunctions",
    "OutputAdapter",
    "DOCXToDocument",
    "PPTXToDocument",
    "CSVToDocument",
    "JSONConverter",
    "XLSXToDocument",
]
=======
import sys
from typing import TYPE_CHECKING

from lazy_imports import LazyImporter

_import_structure = {
    "azure": ["AzureOCRDocumentConverter"],
    "csv": ["CSVToDocument"],
    "docx": ["DOCXToDocument"],
    "html": ["HTMLToDocument"],
    "json": ["JSONConverter"],
    "markdown": ["MarkdownToDocument"],
    "openapi_functions": ["OpenAPIServiceToFunctions"],
    "output_adapter": ["OutputAdapter"],
    "pdfminer": ["PDFMinerToDocument"],
    "pptx": ["PPTXToDocument"],
    "pypdf": ["PyPDFToDocument"],
    "tika": ["TikaDocumentConverter"],
    "txt": ["TextFileToDocument"],
    "xlsx": ["XLSXToDocument"],
}

if TYPE_CHECKING:
    from .azure import AzureOCRDocumentConverter
    from .csv import CSVToDocument
    from .docx import DOCXToDocument
    from .html import HTMLToDocument
    from .json import JSONConverter
    from .markdown import MarkdownToDocument
    from .openapi_functions import OpenAPIServiceToFunctions
    from .output_adapter import OutputAdapter
    from .pdfminer import PDFMinerToDocument
    from .pptx import PPTXToDocument
    from .pypdf import PyPDFToDocument
    from .tika import TikaDocumentConverter
    from .txt import TextFileToDocument
    from .xlsx import XLSXToDocument

else:
    sys.modules[__name__] = LazyImporter(name=__name__, module_file=__file__, import_structure=_import_structure)
>>>>>>> 3339097e
<|MERGE_RESOLUTION|>--- conflicted
+++ resolved
@@ -2,41 +2,6 @@
 #
 # SPDX-License-Identifier: Apache-2.0
 
-<<<<<<< HEAD
-from haystack.components.converters.azure import AzureOCRDocumentConverter
-from haystack.components.converters.csv import CSVToDocument
-from haystack.components.converters.docx import DOCXToDocument
-from haystack.components.converters.html import HTMLToDocument
-from haystack.components.converters.json import JSONConverter
-from haystack.components.converters.markdown import MarkdownToDocument
-from haystack.components.converters.msg import MSGToDocument
-from haystack.components.converters.openapi_functions import OpenAPIServiceToFunctions
-from haystack.components.converters.output_adapter import OutputAdapter
-from haystack.components.converters.pdfminer import PDFMinerToDocument
-from haystack.components.converters.pptx import PPTXToDocument
-from haystack.components.converters.pypdf import PyPDFToDocument
-from haystack.components.converters.tika import TikaDocumentConverter
-from haystack.components.converters.txt import TextFileToDocument
-from haystack.components.converters.xlsx import XLSXToDocument
-
-__all__ = [
-    "TextFileToDocument",
-    "TikaDocumentConverter",
-    "AzureOCRDocumentConverter",
-    "PyPDFToDocument",
-    "PDFMinerToDocument",
-    "HTMLToDocument",
-    "MarkdownToDocument",
-    "MSGToDocument",
-    "OpenAPIServiceToFunctions",
-    "OutputAdapter",
-    "DOCXToDocument",
-    "PPTXToDocument",
-    "CSVToDocument",
-    "JSONConverter",
-    "XLSXToDocument",
-]
-=======
 import sys
 from typing import TYPE_CHECKING
 
@@ -49,6 +14,7 @@
     "html": ["HTMLToDocument"],
     "json": ["JSONConverter"],
     "markdown": ["MarkdownToDocument"],
+    "msg": ["MSGToDocument"],
     "openapi_functions": ["OpenAPIServiceToFunctions"],
     "output_adapter": ["OutputAdapter"],
     "pdfminer": ["PDFMinerToDocument"],
@@ -66,6 +32,7 @@
     from .html import HTMLToDocument
     from .json import JSONConverter
     from .markdown import MarkdownToDocument
+    from .msg import MSGToDocument
     from .openapi_functions import OpenAPIServiceToFunctions
     from .output_adapter import OutputAdapter
     from .pdfminer import PDFMinerToDocument
@@ -76,5 +43,4 @@
     from .xlsx import XLSXToDocument
 
 else:
-    sys.modules[__name__] = LazyImporter(name=__name__, module_file=__file__, import_structure=_import_structure)
->>>>>>> 3339097e
+    sys.modules[__name__] = LazyImporter(name=__name__, module_file=__file__, import_structure=_import_structure)