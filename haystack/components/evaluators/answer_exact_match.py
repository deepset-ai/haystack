from typing import Any, Dict, List

from haystack.core.component import component


@component
class AnswerExactMatchEvaluator:
    """
<<<<<<< HEAD
    An answer exact match evaluator class.

    Evaluator that checks if the predicted answers matches any of the ground truth answers exactly.
    The result is a number from 0.0 to 1.0, it represents the proportion any predicted answer
    that matched one of the ground truth answers.
    There can be multiple ground truth answers and multiple predicted answers as input.
=======
    Evaluator that checks if predicted answers exactly match ground truth answers.

    Each predicted answer is compared to one ground truth answer.
    The final score is a number ranging from 0.0 to 1.0.
    It represents the proportion of predicted answers that match their corresponding ground truth answer.
>>>>>>> d7638cfd

    Usage example:
    ```python
    from haystack.components.evaluators import AnswerExactMatchEvaluator

    evaluator = AnswerExactMatchEvaluator()
    result = evaluator.run(
        ground_truth_answers=["Berlin", "Paris"],
        predicted_answers=["Berlin", "Lyon"],
    )

    print(result["individual_scores"])
    # [1, 0]
    print(result["score"])
    # 0.5
    ```
    """

    @component.output_types(individual_scores=List[int], score=float)
    def run(self, ground_truth_answers: List[str], predicted_answers: List[str]) -> Dict[str, Any]:
        """
        Run the AnswerExactMatchEvaluator on the given inputs.

        The `ground_truth_answers` and `retrieved_answers` must have the same length.

        :param ground_truth_answers:
            A list of expected answers.
        :param predicted_answers:
            A list of predicted answers.
        :returns:
            A dictionary with the following outputs:
            - `individual_scores` - A list of 0s and 1s, where 1 means that the predicted answer matched one of the ground truth.
            - `score` - A number from 0.0 to 1.0 that represents the proportion of questions where any predicted
                         answer matched one of the ground truth answers.
        """
        if not len(ground_truth_answers) == len(predicted_answers):
            raise ValueError("The length of ground_truth_answers and predicted_answers must be the same.")

        matches = []
        for truth, extracted in zip(ground_truth_answers, predicted_answers):
            if truth == extracted:
                matches.append(1)
            else:
                matches.append(0)

        # The proportion of questions where any predicted answer matched one of the ground truth answers
        average = sum(matches) / len(predicted_answers)

        return {"individual_scores": matches, "score": average}<|MERGE_RESOLUTION|>--- conflicted
+++ resolved
@@ -6,20 +6,13 @@
 @component
 class AnswerExactMatchEvaluator:
     """
-<<<<<<< HEAD
     An answer exact match evaluator class.
 
-    Evaluator that checks if the predicted answers matches any of the ground truth answers exactly.
+    The evaluator that checks if the predicted answers matches any of the ground truth answers exactly.
     The result is a number from 0.0 to 1.0, it represents the proportion any predicted answer
     that matched one of the ground truth answers.
     There can be multiple ground truth answers and multiple predicted answers as input.
-=======
-    Evaluator that checks if predicted answers exactly match ground truth answers.
 
-    Each predicted answer is compared to one ground truth answer.
-    The final score is a number ranging from 0.0 to 1.0.
-    It represents the proportion of predicted answers that match their corresponding ground truth answer.
->>>>>>> d7638cfd
 
     Usage example:
     ```python
