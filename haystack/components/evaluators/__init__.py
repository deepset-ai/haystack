--- conflicted
+++ resolved
@@ -1,23 +1,17 @@
 from .answer_exact_match import AnswerExactMatchEvaluator
-<<<<<<< HEAD
 from .faithfulness import FaithfulnessEvaluator
-=======
 from .document_map import DocumentMAPEvaluator
 from .document_mrr import DocumentMRREvaluator
 from .document_recall import DocumentRecallEvaluator
->>>>>>> 189dfaf6
 from .llm_evaluator import LLMEvaluator
 from .sas_evaluator import SASEvaluator
 
-<<<<<<< HEAD
-__all__ = ["AnswerExactMatchEvaluator", "FaithfulnessEvaluator", "LLMEvaluator"]
-=======
 __all__ = [
     "AnswerExactMatchEvaluator",
     "DocumentMAPEvaluator",
     "DocumentMRREvaluator",
     "DocumentRecallEvaluator",
+    "FaithfulnessEvaluator",
     "LLMEvaluator",
     "SASEvaluator",
-]
->>>>>>> 189dfaf6
+]