--- conflicted
+++ resolved
@@ -2,9 +2,6 @@
 #
 # SPDX-License-Identifier: Apache-2.0
 
-<<<<<<< HEAD
-from haystack.dataclasses import StreamingChunk
-=======
 import json
 from typing import Any, Dict, List
 
@@ -14,7 +11,6 @@
 from haystack.dataclasses import ChatMessage, StreamingChunk, ToolCall
 
 logger = logging.getLogger(__name__)
->>>>>>> 81c0cefa
 
 
 def print_streaming_chunk(chunk: StreamingChunk) -> None:
