--- conflicted
+++ resolved
@@ -95,10 +95,7 @@
     return tool_calls
 
 
-<<<<<<< HEAD
-def _convert_tools_to_hfapi_tools(tools: ToolsType | None) -> list["ChatCompletionInputTool"] | None:
-=======
-def _extract_reasoning_content(message_or_delta: Any) -> Optional[ReasoningContent]:
+def _extract_reasoning_content(message_or_delta: Any) -> ReasoningContent | None:
     """
     Extract reasoning content from a HuggingFace API message or delta object.
 
@@ -110,8 +107,7 @@
     return None
 
 
-def _convert_tools_to_hfapi_tools(tools: Optional[ToolsType]) -> Optional[list["ChatCompletionInputTool"]]:
->>>>>>> 9082c971
+def _convert_tools_to_hfapi_tools(tools: ToolsType | None) -> list["ChatCompletionInputTool"] | None:
     if not tools:
         return None
 
