--- conflicted
+++ resolved
@@ -7,12 +7,8 @@
 from typing import Any, AsyncIterable, Dict, Iterable, List, Optional, Union
 
 from haystack import component, default_from_dict, default_to_dict, logging
-<<<<<<< HEAD
 from haystack.components.generators.chat.openai import _convert_streaming_chunks_to_chat_message
-from haystack.dataclasses import ChatMessage, StreamingChunk, ToolCall, select_streaming_callback
-=======
 from haystack.dataclasses import ChatMessage, ComponentInfo, StreamingChunk, ToolCall, select_streaming_callback
->>>>>>> 3deaa20c
 from haystack.dataclasses.streaming_chunk import StreamingCallbackT
 from haystack.lazy_imports import LazyImport
 from haystack.tools import (
@@ -447,7 +443,6 @@
             **generation_kwargs,
         )
 
-<<<<<<< HEAD
         streaming_chunks = []
         for chunk in api_output:
             streaming_chunk = self._convert_chat_completion_stream_output_to_streaming_chunk(
@@ -455,41 +450,10 @@
             )
             streaming_chunks.append(streaming_chunk)
             streaming_callback(streaming_chunk)
-=======
-        generated_text = ""
-        first_chunk_time = None
-        finish_reason = None
-        usage = None
-        meta: Dict[str, Any] = {}
-
-        # get the component name and type
-        component_info = ComponentInfo.from_component(self)
-
-        # Set up streaming handler
-        for chunk in api_output:
-            # The chunk with usage returns an empty array for choices
-            if len(chunk.choices) > 0:
-                # n is unused, so the API always returns only one choice
-                # the argument is probably allowed for compatibility with OpenAI
-                # see https://huggingface.co/docs/huggingface_hub/package_reference/inference_client#huggingface_hub.InferenceClient.chat_completion.n
-                choice = chunk.choices[0]
-
-                text = choice.delta.content or ""
-                generated_text += text
-
-                if choice.finish_reason:
-                    finish_reason = choice.finish_reason
-
-                stream_chunk = StreamingChunk(content=text, meta=meta, component_info=component_info)
-                streaming_callback(stream_chunk)
-
-            if chunk.usage:
-                usage = chunk.usage
->>>>>>> 3deaa20c
 
         message = _convert_streaming_chunks_to_chat_message(chunks=streaming_chunks)
-        if message["meta"].get("usage") is None:
-            message["meta"]["usage"] = {"prompt_tokens": 0, "completion_tokens": 0}
+        if message.meta.get("usage") is None:
+            message.meta["usage"] = {"prompt_tokens": 0, "completion_tokens": 0}
 
         return {"replies": [message]}
 
@@ -542,7 +506,6 @@
             **generation_kwargs,
         )
 
-<<<<<<< HEAD
         streaming_chunks = []
         async for chunk in api_output:
             stream_chunk = self._convert_chat_completion_stream_output_to_streaming_chunk(
@@ -550,40 +513,10 @@
             )
             streaming_chunks.append(stream_chunk)
             await streaming_callback(stream_chunk)  # type: ignore
-=======
-        generated_text = ""
-        first_chunk_time = None
-        finish_reason = None
-        usage = None
-        meta: Dict[str, Any] = {}
-
-        # get the component name and type
-        component_info = ComponentInfo.from_component(self)
-
-        async for chunk in api_output:
-            # The chunk with usage returns an empty array for choices
-            if len(chunk.choices) > 0:
-                # n is unused, so the API always returns only one choice
-                # the argument is probably allowed for compatibility with OpenAI
-                # see https://huggingface.co/docs/huggingface_hub/package_reference/inference_client#huggingface_hub.InferenceClient.chat_completion.n
-                choice = chunk.choices[0]
-
-                text = choice.delta.content or ""
-                generated_text += text
-
-                stream_chunk = StreamingChunk(content=text, meta=meta, component_info=component_info)
-                await streaming_callback(stream_chunk)  # type: ignore
-
-            if chunk.usage:
-                usage = chunk.usage
-
-            if first_chunk_time is None:
-                first_chunk_time = datetime.now().isoformat()
->>>>>>> 3deaa20c
 
         message = _convert_streaming_chunks_to_chat_message(chunks=streaming_chunks)
-        if message["meta"].get("usage") is None:
-            message["meta"]["usage"] = {"prompt_tokens": 0, "completion_tokens": 0}
+        if message.meta.get("usage") is None:
+            message.meta["usage"] = {"prompt_tokens": 0, "completion_tokens": 0}
 
         return {"replies": [message]}
 
