--- conflicted
+++ resolved
@@ -7,11 +7,7 @@
 from typing import Any, AsyncIterable, Dict, Iterable, List, Optional, Union
 
 from haystack import component, default_from_dict, default_to_dict, logging
-<<<<<<< HEAD
-from haystack.components.generators.chat.openai import _convert_streaming_chunks_to_chat_message
-=======
 from haystack.components.generators.utils import _convert_streaming_chunks_to_chat_message
->>>>>>> 81c0cefa
 from haystack.dataclasses import ChatMessage, ComponentInfo, StreamingChunk, ToolCall, select_streaming_callback
 from haystack.dataclasses.streaming_chunk import StreamingCallbackT
 from haystack.lazy_imports import LazyImport
@@ -427,45 +423,6 @@
 
         return await self._run_non_streaming_async(formatted_messages, generation_kwargs, hf_tools)
 
-    def _convert_chat_completion_stream_output_to_streaming_chunk(
-        self, chunk: ChatCompletionStreamOutput, previous_chunks: List[StreamingChunk]
-    ):
-        """
-        Converts the Hugging Face API ChatCompletionStreamOutput to a StreamingChunk.
-
-        This method is not used in the current implementation but can be useful for future enhancements.
-        """
-        # Choices is empty on the very first chunk which provides role information (e.g. "assistant").
-        # It is also empty if include_usage is set to True where the usage information is returned.
-        if len(chunk.choices) == 0:
-            usage = None
-            if chunk.usage:
-                usage = {"prompt_tokens": chunk.usage.prompt_tokens, "completion_tokens": chunk.usage.completion_tokens}
-            return StreamingChunk(
-                content="",
-                # Index is None since it's only set to an int when a content block is present
-                index=None,
-                meta={"model": chunk.model, "received_at": datetime.now().isoformat(), "usage": usage},
-            )
-
-        # n is unused, so the API always returns only one choice
-        # the argument is probably allowed for compatibility with OpenAI
-        # see https://huggingface.co/docs/huggingface_hub/package_reference/inference_client#huggingface_hub.InferenceClient.chat_completion.n
-        choice = chunk.choices[0]
-        stream_chunk = StreamingChunk(
-            content=choice.delta.content or "",
-            # We set the index to be 0 since the Hugging Face API does not support multiple choices in streaming
-            index=0,
-            # TODO Correctly evaluate start
-            start=None,
-            meta={
-                "model": chunk.model,
-                "received_at": datetime.now().isoformat(),
-                "finish_reason": choice.finish_reason,
-            },
-        )
-        return stream_chunk
-
     def _run_streaming(
         self, messages: List[Dict[str, str]], generation_kwargs: Dict[str, Any], streaming_callback: StreamingCallbackT
     ):
@@ -476,20 +433,6 @@
             **generation_kwargs,
         )
 
-<<<<<<< HEAD
-        streaming_chunks = []
-        for chunk in api_output:
-            streaming_chunk = self._convert_chat_completion_stream_output_to_streaming_chunk(
-                chunk=chunk, previous_chunks=[]
-            )
-            streaming_chunks.append(streaming_chunk)
-            streaming_callback(streaming_chunk)
-
-        message = _convert_streaming_chunks_to_chat_message(chunks=streaming_chunks)
-        if message.meta.get("usage") is None:
-            message.meta["usage"] = {"prompt_tokens": 0, "completion_tokens": 0}
-
-=======
         component_info = ComponentInfo.from_component(self)
         streaming_chunks = []
         for chunk in api_output:
@@ -503,7 +446,6 @@
         if message.meta.get("usage") is None:
             message.meta["usage"] = {"prompt_tokens": 0, "completion_tokens": 0}
 
->>>>>>> 81c0cefa
         return {"replies": [message]}
 
     def _run_non_streaming(
@@ -555,18 +497,11 @@
             **generation_kwargs,
         )
 
-<<<<<<< HEAD
-        streaming_chunks = []
-        async for chunk in api_output:
-            stream_chunk = self._convert_chat_completion_stream_output_to_streaming_chunk(
-                chunk=chunk, previous_chunks=[]
-=======
         component_info = ComponentInfo.from_component(self)
         streaming_chunks = []
         async for chunk in api_output:
             stream_chunk = _convert_chat_completion_stream_output_to_streaming_chunk(
                 chunk=chunk, component_info=component_info
->>>>>>> 81c0cefa
             )
             streaming_chunks.append(stream_chunk)
             await streaming_callback(stream_chunk)  # type: ignore
