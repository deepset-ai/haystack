# SPDX-FileCopyrightText: 2022-present deepset GmbH <info@deepset.ai>
#
# SPDX-License-Identifier: Apache-2.0

import asyncio
import json
import re
import sys
from concurrent.futures import ThreadPoolExecutor
from typing import Any, Callable, Dict, List, Literal, Optional, Union, cast

from haystack import component, default_from_dict, default_to_dict, logging
<<<<<<< HEAD
from haystack.dataclasses import ChatMessage, ComponentInfo, StreamingChunk, ToolCall, select_streaming_callback
=======
from haystack.dataclasses import ChatMessage, StreamingCallbackT, ToolCall, select_streaming_callback
>>>>>>> da601561
from haystack.lazy_imports import LazyImport
from haystack.tools import (
    Tool,
    Toolset,
    _check_duplicate_tool_names,
    deserialize_tools_or_toolset_inplace,
    serialize_tools_or_toolset,
)
from haystack.utils import (
    ComponentDevice,
    Secret,
    deserialize_callable,
    deserialize_secrets_inplace,
    serialize_callable,
)

logger = logging.getLogger(__name__)

with LazyImport(message="Run 'pip install \"transformers[torch]\"'") as torch_and_transformers_import:
    from huggingface_hub import model_info
    from transformers import StoppingCriteriaList, pipeline
    from transformers.tokenization_utils import PreTrainedTokenizer
    from transformers.tokenization_utils_fast import PreTrainedTokenizerFast

    from haystack.utils.hf import (  # pylint: disable=ungrouped-imports
        HFTokenStreamingHandler,
        StopWordsCriteria,
        convert_message_to_hf_format,
        deserialize_hf_model_kwargs,
        serialize_hf_model_kwargs,
    )


PIPELINE_SUPPORTED_TASKS = ["text-generation", "text2text-generation"]

DEFAULT_TOOL_PATTERN = (
    r"(?:<tool_call>)?"
    r'(?:\s*\{.*?"name"\s*:\s*"([^"]+)".*?"arguments"\s*:\s*(\{[^}]+\}).*?\}'
    r'|\{.*?"function"\s*:\s*\{.*?"name"\s*:\s*"([^"]+)".*?"arguments"\s*:\s*(\{[^}]+\}).*?\})'
)


def default_tool_parser(text: str) -> Optional[List[ToolCall]]:
    """
    Default implementation for parsing tool calls from model output text.

    Uses DEFAULT_TOOL_PATTERN to extract tool calls.

    :param text: The text to parse for tool calls.
    :returns: A list containing a single ToolCall if a valid tool call is found, None otherwise.
    """
    try:
        match = re.search(DEFAULT_TOOL_PATTERN, text, re.DOTALL)
    except re.error:
        logger.warning("Invalid regex pattern for tool parsing: {pattern}", pattern=DEFAULT_TOOL_PATTERN)
        return None

    if not match:
        return None

    name = match.group(1) or match.group(3)
    args_str = match.group(2) or match.group(4)

    try:
        arguments = json.loads(args_str)
        return [ToolCall(tool_name=name, arguments=arguments)]
    except json.JSONDecodeError:
        logger.warning("Failed to parse tool call arguments: {args_str}", args_str=args_str)
        return None


@component
class HuggingFaceLocalChatGenerator:
    """
    Generates chat responses using models from Hugging Face that run locally.

    Use this component with chat-based models,
    such as `HuggingFaceH4/zephyr-7b-beta` or `meta-llama/Llama-2-7b-chat-hf`.
    LLMs running locally may need powerful hardware.

    ### Usage example

    ```python
    from haystack.components.generators.chat import HuggingFaceLocalChatGenerator
    from haystack.dataclasses import ChatMessage

    generator = HuggingFaceLocalChatGenerator(model="HuggingFaceH4/zephyr-7b-beta")
    generator.warm_up()
    messages = [ChatMessage.from_user("What's Natural Language Processing? Be brief.")]
    print(generator.run(messages))
    ```

    ```
    {'replies':
        [ChatMessage(_role=<ChatRole.ASSISTANT: 'assistant'>, _content=[TextContent(text=
        "Natural Language Processing (NLP) is a subfield of artificial intelligence that deals
        with the interaction between computers and human language. It enables computers to understand, interpret, and
        generate human language in a valuable way. NLP involves various techniques such as speech recognition, text
        analysis, sentiment analysis, and machine translation. The ultimate goal is to make it easier for computers to
        process and derive meaning from human language, improving communication between humans and machines.")],
        _name=None,
        _meta={'finish_reason': 'stop', 'index': 0, 'model':
              'mistralai/Mistral-7B-Instruct-v0.2',
              'usage': {'completion_tokens': 90, 'prompt_tokens': 19, 'total_tokens': 109}})
              ]
    }
    ```
    """

    def __init__(  # pylint: disable=too-many-positional-arguments
        self,
        model: str = "HuggingFaceH4/zephyr-7b-beta",
        task: Optional[Literal["text-generation", "text2text-generation"]] = None,
        device: Optional[ComponentDevice] = None,
        token: Optional[Secret] = Secret.from_env_var(["HF_API_TOKEN", "HF_TOKEN"], strict=False),
        chat_template: Optional[str] = None,
        generation_kwargs: Optional[Dict[str, Any]] = None,
        huggingface_pipeline_kwargs: Optional[Dict[str, Any]] = None,
        stop_words: Optional[List[str]] = None,
        streaming_callback: Optional[StreamingCallbackT] = None,
        tools: Optional[Union[List[Tool], Toolset]] = None,
        tool_parsing_function: Optional[Callable[[str], Optional[List[ToolCall]]]] = None,
        async_executor: Optional[ThreadPoolExecutor] = None,
    ):
        """
        Initializes the HuggingFaceLocalChatGenerator component.

        :param model: The Hugging Face text generation model name or path,
            for example, `mistralai/Mistral-7B-Instruct-v0.2` or `TheBloke/OpenHermes-2.5-Mistral-7B-16k-AWQ`.
            The model must be a chat model supporting the ChatML messaging
            format.
            If the model is specified in `huggingface_pipeline_kwargs`, this parameter is ignored.
        :param task: The task for the Hugging Face pipeline. Possible options:
            - `text-generation`: Supported by decoder models, like GPT.
            - `text2text-generation`: Supported by encoder-decoder models, like T5.
            If the task is specified in `huggingface_pipeline_kwargs`, this parameter is ignored.
            If not specified, the component calls the Hugging Face API to infer the task from the model name.
        :param device: The device for loading the model. If `None`, automatically selects the default device.
            If a device or device map is specified in `huggingface_pipeline_kwargs`, it overrides this parameter.
        :param token: The token to use as HTTP bearer authorization for remote files.
            If the token is specified in `huggingface_pipeline_kwargs`, this parameter is ignored.
        :param chat_template: Specifies an optional Jinja template for formatting chat
            messages. Most high-quality chat models have their own templates, but for models without this
            feature or if you prefer a custom template, use this parameter.
        :param generation_kwargs: A dictionary with keyword arguments to customize text generation.
            Some examples: `max_length`, `max_new_tokens`, `temperature`, `top_k`, `top_p`.
            See Hugging Face's documentation for more information:
            - - [customize-text-generation](https://huggingface.co/docs/transformers/main/en/generation_strategies#customize-text-generation)
            - - [GenerationConfig](https://huggingface.co/docs/transformers/main/en/main_classes/text_generation#transformers.GenerationConfig)
            The only `generation_kwargs` set by default is `max_new_tokens`, which is set to 512 tokens.
        :param huggingface_pipeline_kwargs: Dictionary with keyword arguments to initialize the
            Hugging Face pipeline for text generation.
            These keyword arguments provide fine-grained control over the Hugging Face pipeline.
            In case of duplication, these kwargs override `model`, `task`, `device`, and `token` init parameters.
            For kwargs, see [Hugging Face documentation](https://huggingface.co/docs/transformers/en/main_classes/pipelines#transformers.pipeline.task).
            In this dictionary, you can also include `model_kwargs` to specify the kwargs for [model initialization](https://huggingface.co/docs/transformers/en/main_classes/model#transformers.PreTrainedModel.from_pretrained)
        :param stop_words: A list of stop words. If the model generates a stop word, the generation stops.
            If you provide this parameter, don't specify the `stopping_criteria` in `generation_kwargs`.
            For some chat models, the output includes both the new text and the original prompt.
            In these cases, make sure your prompt has no stop words.
        :param streaming_callback: An optional callable for handling streaming responses.
        :param tools: A list of tools or a Toolset for which the model can prepare calls.
            This parameter can accept either a list of `Tool` objects or a `Toolset` instance.
        :param tool_parsing_function:
            A callable that takes a string and returns a list of ToolCall objects or None.
            If None, the default_tool_parser will be used which extracts tool calls using a predefined pattern.
        :param async_executor:
            Optional ThreadPoolExecutor to use for async calls. If not provided, a single-threaded executor will be
            initialized and used
        """
        torch_and_transformers_import.check()

        if tools and streaming_callback is not None:
            raise ValueError("Using tools and streaming at the same time is not supported. Please choose one.")
        _check_duplicate_tool_names(list(tools or []))

        huggingface_pipeline_kwargs = huggingface_pipeline_kwargs or {}
        generation_kwargs = generation_kwargs or {}

        self.token = token
        token = token.resolve_value() if token else None

        # check if the huggingface_pipeline_kwargs contain the essential parameters
        # otherwise, populate them with values from other init parameters
        huggingface_pipeline_kwargs.setdefault("model", model)
        huggingface_pipeline_kwargs.setdefault("token", token)

        device = ComponentDevice.resolve_device(device)
        device.update_hf_kwargs(huggingface_pipeline_kwargs, overwrite=False)

        # task identification and validation
        if task is None:
            if "task" in huggingface_pipeline_kwargs:
                task = huggingface_pipeline_kwargs["task"]
            elif isinstance(huggingface_pipeline_kwargs["model"], str):
                task = model_info(
                    huggingface_pipeline_kwargs["model"], token=huggingface_pipeline_kwargs["token"]
                ).pipeline_tag  # type: ignore[assignment]  # we'll check below if task is in supported tasks

        if task not in PIPELINE_SUPPORTED_TASKS:
            raise ValueError(
                f"Task '{task}' is not supported. The supported tasks are: {', '.join(PIPELINE_SUPPORTED_TASKS)}."
            )
        huggingface_pipeline_kwargs["task"] = task

        # if not specified, set return_full_text to False for text-generation
        # only generated text is returned (excluding prompt)
        if task == "text-generation":
            generation_kwargs.setdefault("return_full_text", False)

        if stop_words and "stopping_criteria" in generation_kwargs:
            raise ValueError(
                "Found both the `stop_words` init parameter and the `stopping_criteria` key in `generation_kwargs`. "
                "Please specify only one of them."
            )
        generation_kwargs.setdefault("max_new_tokens", 512)
        generation_kwargs["stop_sequences"] = generation_kwargs.get("stop_sequences", [])
        generation_kwargs["stop_sequences"].extend(stop_words or [])

        self.tool_parsing_function = tool_parsing_function or default_tool_parser
        self.huggingface_pipeline_kwargs = huggingface_pipeline_kwargs
        self.generation_kwargs = generation_kwargs
        self.chat_template = chat_template
        self.streaming_callback = streaming_callback
        self.pipeline = None
        self.tools = tools

        self._owns_executor = async_executor is None
        self.executor = (
            ThreadPoolExecutor(thread_name_prefix=f"async-HFLocalChatGenerator-executor-{id(self)}", max_workers=1)
            if async_executor is None
            else async_executor
        )

    def __del__(self):
        """
        Cleanup when the instance is being destroyed.
        """
        if hasattr(self, "_owns_executor") and self._owns_executor and hasattr(self, "executor"):
            self.executor.shutdown(wait=True)

    def shutdown(self):
        """
        Explicitly shutdown the executor if we own it.
        """
        if self._owns_executor:
            self.executor.shutdown(wait=True)

    def _get_telemetry_data(self) -> Dict[str, Any]:
        """
        Data that is sent to Posthog for usage analytics.
        """
        if isinstance(self.huggingface_pipeline_kwargs["model"], str):
            return {"model": self.huggingface_pipeline_kwargs["model"]}
        return {"model": f"[object of type {type(self.huggingface_pipeline_kwargs['model'])}]"}

    def warm_up(self):
        """
        Initializes the component.
        """
        if self.pipeline is None:
            self.pipeline = pipeline(**self.huggingface_pipeline_kwargs)

    def to_dict(self) -> Dict[str, Any]:
        """
        Serializes the component to a dictionary.

        :returns:
            Dictionary with serialized data.
        """
        callback_name = serialize_callable(self.streaming_callback) if self.streaming_callback else None
        serialization_dict = default_to_dict(
            self,
            huggingface_pipeline_kwargs=self.huggingface_pipeline_kwargs,
            generation_kwargs=self.generation_kwargs,
            streaming_callback=callback_name,
            token=self.token.to_dict() if self.token else None,
            chat_template=self.chat_template,
            tools=serialize_tools_or_toolset(self.tools),
            tool_parsing_function=serialize_callable(self.tool_parsing_function),
        )

        huggingface_pipeline_kwargs = serialization_dict["init_parameters"]["huggingface_pipeline_kwargs"]
        huggingface_pipeline_kwargs.pop("token", None)

        serialize_hf_model_kwargs(huggingface_pipeline_kwargs)
        return serialization_dict

    @classmethod
    def from_dict(cls, data: Dict[str, Any]) -> "HuggingFaceLocalChatGenerator":
        """
        Deserializes the component from a dictionary.

        :param data:
            The dictionary to deserialize from.
        :returns:
            The deserialized component.
        """
        torch_and_transformers_import.check()  # leave this, cls method
        deserialize_secrets_inplace(data["init_parameters"], keys=["token"])
        deserialize_tools_or_toolset_inplace(data["init_parameters"], key="tools")
        init_params = data.get("init_parameters", {})
        serialized_callback_handler = init_params.get("streaming_callback")
        if serialized_callback_handler:
            data["init_parameters"]["streaming_callback"] = deserialize_callable(serialized_callback_handler)

        tool_parsing_function = init_params.get("tool_parsing_function")
        if tool_parsing_function:
            init_params["tool_parsing_function"] = deserialize_callable(tool_parsing_function)

        huggingface_pipeline_kwargs = init_params.get("huggingface_pipeline_kwargs", {})
        deserialize_hf_model_kwargs(huggingface_pipeline_kwargs)
        return default_from_dict(cls, data)

    @component.output_types(replies=List[ChatMessage])
    def run(
        self,
        messages: List[ChatMessage],
        generation_kwargs: Optional[Dict[str, Any]] = None,
        streaming_callback: Optional[StreamingCallbackT] = None,
        tools: Optional[Union[List[Tool], Toolset]] = None,
    ):
        """
        Invoke text generation inference based on the provided messages and generation parameters.

        :param messages: A list of ChatMessage objects representing the input messages.
        :param generation_kwargs: Additional keyword arguments for text generation.
        :param streaming_callback: An optional callable for handling streaming responses.
        :param tools:
            A list of tools or a Toolset for which the model can prepare calls. If set, it will override
            the `tools` parameter provided during initialization. This parameter can accept either a list
            of `Tool` objects or a `Toolset` instance.
        :returns:
            A list containing the generated responses as ChatMessage instances.
        """
        if self.pipeline is None:
            raise RuntimeError("The generation model has not been loaded. Please call warm_up() before running.")

        tools = tools or self.tools
        if tools and streaming_callback is not None:
            raise ValueError("Using tools and streaming at the same time is not supported. Please choose one.")
        _check_duplicate_tool_names(tools)

        tokenizer = self.pipeline.tokenizer

        # Check and update generation parameters
        generation_kwargs = {**self.generation_kwargs, **(generation_kwargs or {})}

        stop_words = generation_kwargs.pop("stop_words", []) + generation_kwargs.pop("stop_sequences", [])
        # pipeline call doesn't support stop_sequences, so we need to pop it
        stop_words = self._validate_stop_words(stop_words)

        # Set up stop words criteria if stop words exist
        stop_words_criteria = StopWordsCriteria(tokenizer, stop_words, self.pipeline.device) if stop_words else None
        if stop_words_criteria:
            generation_kwargs["stopping_criteria"] = StoppingCriteriaList([stop_words_criteria])

        streaming_callback = select_streaming_callback(
            self.streaming_callback, streaming_callback, requires_async=False
        )
        if streaming_callback:
            num_responses = generation_kwargs.get("num_return_sequences", 1)
            if num_responses > 1:
                msg = (
                    "Streaming is enabled, but the number of responses is set to {num_responses}. "
                    "Streaming is only supported for single response generation. "
                    "Setting the number of responses to 1."
                )
                logger.warning(msg, num_responses=num_responses)
                generation_kwargs["num_return_sequences"] = 1

            # Get component name and type
            component_info = ComponentInfo(
                type=f"{self.__class__.__module__}.{self.__class__.__name__}",
                name=str(getattr(self, "__component_name__", None)),
            )
            # streamer parameter hooks into HF streaming, HFTokenStreamingHandler is an adapter to our streaming
            generation_kwargs["streamer"] = HFTokenStreamingHandler(
                tokenizer, streaming_callback, stop_words, component_info
            )

        # convert messages to HF format
        hf_messages = [convert_message_to_hf_format(message) for message in messages]

        if isinstance(tools, Toolset):
            tools = list(tools)

        prepared_prompt = tokenizer.apply_chat_template(
            hf_messages,
            tokenize=False,
            chat_template=self.chat_template,
            add_generation_prompt=True,
            tools=[tc.tool_spec for tc in tools] if tools else None,
        )

        # Avoid some unnecessary warnings in the generation pipeline call
        generation_kwargs["pad_token_id"] = (
            generation_kwargs.get("pad_token_id", tokenizer.pad_token_id) or tokenizer.eos_token_id
        )

        # Generate responses
        output = self.pipeline(prepared_prompt, **generation_kwargs)
        replies = [o.get("generated_text", "") for o in output]

        # Remove stop words from replies if present
        for stop_word in stop_words:
            replies = [reply.replace(stop_word, "").rstrip() for reply in replies]

        chat_messages = [
            self.create_message(
                reply, r_index, tokenizer, prepared_prompt, generation_kwargs, parse_tool_calls=bool(tools)
            )
            for r_index, reply in enumerate(replies)
        ]

        return {"replies": chat_messages}

    def create_message(  # pylint: disable=too-many-positional-arguments
        self,
        text: str,
        index: int,
        tokenizer: Union["PreTrainedTokenizer", "PreTrainedTokenizerFast"],
        prompt: str,
        generation_kwargs: Dict[str, Any],
        parse_tool_calls: bool = False,
    ) -> ChatMessage:
        """
        Create a ChatMessage instance from the provided text, populated with metadata.

        :param text: The generated text.
        :param index: The index of the generated text.
        :param tokenizer: The tokenizer used for generation.
        :param prompt: The prompt used for generation.
        :param generation_kwargs: The generation parameters.
        :param parse_tool_calls: Whether to attempt parsing tool calls from the text.
        :returns: A ChatMessage instance.
        """

        completion_tokens = len(tokenizer.encode(text, add_special_tokens=False))
        prompt_token_count = len(tokenizer.encode(prompt, add_special_tokens=False))
        total_tokens = prompt_token_count + completion_tokens

        tool_calls = self.tool_parsing_function(text) if parse_tool_calls else None

        # Determine finish reason based on context
        if completion_tokens >= generation_kwargs.get("max_new_tokens", sys.maxsize):
            finish_reason = "length"
        elif tool_calls:
            finish_reason = "tool_calls"
        else:
            finish_reason = "stop"

        meta = {
            "finish_reason": finish_reason,
            "index": index,
            "model": self.huggingface_pipeline_kwargs["model"],
            "usage": {
                "completion_tokens": completion_tokens,
                "prompt_tokens": prompt_token_count,
                "total_tokens": total_tokens,
            },
        }

        # If tool calls are detected, don't include the text content since it contains the raw tool call format
        return ChatMessage.from_assistant(tool_calls=tool_calls, text=None if tool_calls else text, meta=meta)

    @staticmethod
    def _validate_stop_words(stop_words: Optional[List[str]]) -> Optional[List[str]]:
        """
        Validates the provided stop words.

        :param stop_words: A list of stop words to validate.
        :return: A sanitized list of stop words or None if validation fails.
        """
        if stop_words and not all(isinstance(word, str) for word in stop_words):
            logger.warning(
                "Invalid stop words provided. Stop words must be specified as a list of strings. "
                "Ignoring stop words: {stop_words}",
                stop_words=stop_words,
            )
            return None

        return list(set(stop_words or []))

    @component.output_types(replies=List[ChatMessage])
    async def run_async(
        self,
        messages: List[ChatMessage],
        generation_kwargs: Optional[Dict[str, Any]] = None,
        streaming_callback: Optional[StreamingCallbackT] = None,
        tools: Optional[Union[List[Tool], Toolset]] = None,
    ):
        """
        Asynchronously invokes text generation inference based on the provided messages and generation parameters.

        This is the asynchronous version of the `run` method. It has the same parameters
        and return values but can be used with `await` in an async code.

        :param messages: A list of ChatMessage objects representing the input messages.
        :param generation_kwargs: Additional keyword arguments for text generation.
        :param streaming_callback: An optional callable for handling streaming responses.
        :param tools: A list of tools or a Toolset for which the model can prepare calls.
            This parameter can accept either a list of `Tool` objects or a `Toolset` instance.
        :returns: A dictionary with the following keys:
            - `replies`: A list containing the generated responses as ChatMessage instances.
        """
        if self.pipeline is None:
            raise RuntimeError("The generation model has not been loaded. Please call warm_up() before running.")

        tools = tools or self.tools
        if tools and streaming_callback is not None:
            raise ValueError("Using tools and streaming at the same time is not supported. Please choose one.")
        _check_duplicate_tool_names(tools)

        tokenizer = self.pipeline.tokenizer

        # Check and update generation parameters
        generation_kwargs = {**self.generation_kwargs, **(generation_kwargs or {})}

        stop_words = generation_kwargs.pop("stop_words", []) + generation_kwargs.pop("stop_sequences", [])
        stop_words = self._validate_stop_words(stop_words)

        # Set up stop words criteria if stop words exist
        stop_words_criteria = StopWordsCriteria(tokenizer, stop_words, self.pipeline.device) if stop_words else None
        if stop_words_criteria:
            generation_kwargs["stopping_criteria"] = StoppingCriteriaList([stop_words_criteria])

        # validate and select the streaming callback
        streaming_callback = select_streaming_callback(self.streaming_callback, streaming_callback, requires_async=True)

        if streaming_callback:
            return await self._run_streaming_async(
                messages, tokenizer, generation_kwargs, stop_words, streaming_callback
            )

        return await self._run_non_streaming_async(messages, tokenizer, generation_kwargs, stop_words, tools)

    async def _run_streaming_async(  # pylint: disable=too-many-positional-arguments
        self,
        messages: List[ChatMessage],
        tokenizer: Union["PreTrainedTokenizer", "PreTrainedTokenizerFast"],
        generation_kwargs: Dict[str, Any],
        stop_words: Optional[List[str]],
        streaming_callback: StreamingCallbackT,
    ):
        """
        Handles async streaming generation of responses.
        """
        # convert messages to HF format
        hf_messages = [convert_message_to_hf_format(message) for message in messages]
        prepared_prompt = tokenizer.apply_chat_template(
            hf_messages, tokenize=False, chat_template=self.chat_template, add_generation_prompt=True
        )

        # prepared_prompt is a string, but transformers has some type issues
        prepared_prompt = cast(str, prepared_prompt)

        # Avoid some unnecessary warnings in the generation pipeline call
        generation_kwargs["pad_token_id"] = (
            generation_kwargs.get("pad_token_id", tokenizer.pad_token_id) or tokenizer.eos_token_id
        )

        # get the component name and type
        component_info = ComponentInfo(
            type=f"{self.__class__.__module__}.{self.__class__.__name__}",
            name=str(getattr(self, "__component_name__", None)),
        )
        generation_kwargs["streamer"] = HFTokenStreamingHandler(
            tokenizer, streaming_callback, stop_words, component_info
        )

        # Generate responses asynchronously
        output = await asyncio.get_running_loop().run_in_executor(
            self.executor,
            lambda: self.pipeline(prepared_prompt, **generation_kwargs),  # type: ignore # if self.executor was not passed it was initialized with max_workers=1 in init
        )

        replies = [o.get("generated_text", "") for o in output]

        # Remove stop words from replies if present
        for stop_word in stop_words or []:
            replies = [reply.replace(stop_word, "").rstrip() for reply in replies]

        chat_messages = [
            self.create_message(reply, r_index, tokenizer, prepared_prompt, generation_kwargs, parse_tool_calls=False)
            for r_index, reply in enumerate(replies)
        ]

        return {"replies": chat_messages}

    async def _run_non_streaming_async(  # pylint: disable=too-many-positional-arguments
        self,
        messages: List[ChatMessage],
        tokenizer: Union["PreTrainedTokenizer", "PreTrainedTokenizerFast"],
        generation_kwargs: Dict[str, Any],
        stop_words: Optional[List[str]],
        tools: Optional[Union[List[Tool], Toolset]] = None,
    ):
        """
        Handles async non-streaming generation of responses.
        """
        # convert messages to HF format
        hf_messages = [convert_message_to_hf_format(message) for message in messages]

        if isinstance(tools, Toolset):
            tools = list(tools)

        prepared_prompt = tokenizer.apply_chat_template(
            hf_messages,
            tokenize=False,
            chat_template=self.chat_template,
            add_generation_prompt=True,
            tools=[tc.tool_spec for tc in tools] if tools else None,
        )

        # prepared_prompt is a string, but transformers has some type issues
        prepared_prompt = cast(str, prepared_prompt)

        # Avoid some unnecessary warnings in the generation pipeline call
        generation_kwargs["pad_token_id"] = (
            generation_kwargs.get("pad_token_id", tokenizer.pad_token_id) or tokenizer.eos_token_id
        )

        # Generate responses asynchronously
        output = await asyncio.get_running_loop().run_in_executor(
            self.executor,
            lambda: self.pipeline(prepared_prompt, **generation_kwargs),  # type: ignore # if self.executor was not passed it was initialized with max_workers=1 in init
        )

        replies = [o.get("generated_text", "") for o in output]

        # Remove stop words from replies if present
        for stop_word in stop_words or []:
            replies = [reply.replace(stop_word, "").rstrip() for reply in replies]

        chat_messages = [
            self.create_message(
                reply, r_index, tokenizer, prepared_prompt, generation_kwargs, parse_tool_calls=bool(tools)
            )
            for r_index, reply in enumerate(replies)
        ]

        return {"replies": chat_messages}<|MERGE_RESOLUTION|>--- conflicted
+++ resolved
@@ -10,11 +10,8 @@
 from typing import Any, Callable, Dict, List, Literal, Optional, Union, cast
 
 from haystack import component, default_from_dict, default_to_dict, logging
-<<<<<<< HEAD
 from haystack.dataclasses import ChatMessage, ComponentInfo, StreamingChunk, ToolCall, select_streaming_callback
-=======
-from haystack.dataclasses import ChatMessage, StreamingCallbackT, ToolCall, select_streaming_callback
->>>>>>> da601561
+
 from haystack.lazy_imports import LazyImport
 from haystack.tools import (
     Tool,
