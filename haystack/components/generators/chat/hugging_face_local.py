# SPDX-FileCopyrightText: 2022-present deepset GmbH <info@deepset.ai>
#
# SPDX-License-Identifier: Apache-2.0

import asyncio
import json
import re
import sys
from concurrent.futures import ThreadPoolExecutor
from contextlib import suppress
from typing import Any, Callable, Dict, List, Literal, Optional, Union, cast

from haystack import component, default_from_dict, default_to_dict, logging
from haystack.dataclasses import ChatMessage, ComponentInfo, StreamingCallbackT, StreamingChunk, ToolCall
from haystack.dataclasses.streaming_chunk import select_streaming_callback
from haystack.lazy_imports import LazyImport
from haystack.tools import (
    Tool,
    Toolset,
    _check_duplicate_tool_names,
    deserialize_tools_or_toolset_inplace,
    serialize_tools_or_toolset,
)
from haystack.utils import (
    ComponentDevice,
    Secret,
    deserialize_callable,
    deserialize_secrets_inplace,
    serialize_callable,
)

logger = logging.getLogger(__name__)

with LazyImport(message="Run 'pip install \"transformers[torch]\"'") as torch_and_transformers_import:
    from huggingface_hub import model_info
    from transformers import Pipeline as HfPipeline
    from transformers import StoppingCriteriaList, pipeline
    from transformers.tokenization_utils import PreTrainedTokenizer
    from transformers.tokenization_utils_fast import PreTrainedTokenizerFast

    from haystack.utils.hf import (  # pylint: disable=ungrouped-imports
        AsyncHFTokenStreamingHandler,
        HFTokenStreamingHandler,
        StopWordsCriteria,
        convert_message_to_hf_format,
        deserialize_hf_model_kwargs,
        serialize_hf_model_kwargs,
    )


PIPELINE_SUPPORTED_TASKS = ["text-generation", "text2text-generation"]

DEFAULT_TOOL_PATTERN = (
    r"(?:<tool_call>)?"
    r'(?:\s*\{.*?"name"\s*:\s*"([^"]+)".*?"arguments"\s*:\s*(\{[^}]+\}).*?\}'
    r'|\{.*?"function"\s*:\s*\{.*?"name"\s*:\s*"([^"]+)".*?"arguments"\s*:\s*(\{[^}]+\}).*?\})'
)


def default_tool_parser(text: str) -> Optional[List[ToolCall]]:
    """
    Default implementation for parsing tool calls from model output text.

    Uses DEFAULT_TOOL_PATTERN to extract tool calls.

    :param text: The text to parse for tool calls.
    :returns: A list containing a single ToolCall if a valid tool call is found, None otherwise.
    """
    try:
        match = re.search(DEFAULT_TOOL_PATTERN, text, re.DOTALL)
    except re.error:
        logger.warning("Invalid regex pattern for tool parsing: {pattern}", pattern=DEFAULT_TOOL_PATTERN)
        return None

    if not match:
        return None

    name = match.group(1) or match.group(3)
    args_str = match.group(2) or match.group(4)

    try:
        arguments = json.loads(args_str)
        return [ToolCall(tool_name=name, arguments=arguments)]
    except json.JSONDecodeError:
        logger.warning("Failed to parse tool call arguments: {args_str}", args_str=args_str)
        return None


@component
class HuggingFaceLocalChatGenerator:
    """
    Generates chat responses using models from Hugging Face that run locally.

    Use this component with chat-based models,
    such as `HuggingFaceH4/zephyr-7b-beta` or `meta-llama/Llama-2-7b-chat-hf`.
    LLMs running locally may need powerful hardware.

    ### Usage example

    ```python
    from haystack.components.generators.chat import HuggingFaceLocalChatGenerator
    from haystack.dataclasses import ChatMessage

    generator = HuggingFaceLocalChatGenerator(model="HuggingFaceH4/zephyr-7b-beta")
    generator.warm_up()
    messages = [ChatMessage.from_user("What's Natural Language Processing? Be brief.")]
    print(generator.run(messages))
    ```

    ```
    {'replies':
        [ChatMessage(_role=<ChatRole.ASSISTANT: 'assistant'>, _content=[TextContent(text=
        "Natural Language Processing (NLP) is a subfield of artificial intelligence that deals
        with the interaction between computers and human language. It enables computers to understand, interpret, and
        generate human language in a valuable way. NLP involves various techniques such as speech recognition, text
        analysis, sentiment analysis, and machine translation. The ultimate goal is to make it easier for computers to
        process and derive meaning from human language, improving communication between humans and machines.")],
        _name=None,
        _meta={'finish_reason': 'stop', 'index': 0, 'model':
              'mistralai/Mistral-7B-Instruct-v0.2',
              'usage': {'completion_tokens': 90, 'prompt_tokens': 19, 'total_tokens': 109}})
              ]
    }
    ```
    """

    def __init__(  # pylint: disable=too-many-positional-arguments
        self,
        model: str = "HuggingFaceH4/zephyr-7b-beta",
        task: Optional[Literal["text-generation", "text2text-generation"]] = None,
        device: Optional[ComponentDevice] = None,
        token: Optional[Secret] = Secret.from_env_var(["HF_API_TOKEN", "HF_TOKEN"], strict=False),
        chat_template: Optional[str] = None,
        generation_kwargs: Optional[Dict[str, Any]] = None,
        huggingface_pipeline_kwargs: Optional[Dict[str, Any]] = None,
        stop_words: Optional[List[str]] = None,
        streaming_callback: Optional[StreamingCallbackT] = None,
        tools: Optional[Union[List[Tool], Toolset]] = None,
        tool_parsing_function: Optional[Callable[[str], Optional[List[ToolCall]]]] = None,
        async_executor: Optional[ThreadPoolExecutor] = None,
    ):
        """
        Initializes the HuggingFaceLocalChatGenerator component.

        :param model: The Hugging Face text generation model name or path,
            for example, `mistralai/Mistral-7B-Instruct-v0.2` or `TheBloke/OpenHermes-2.5-Mistral-7B-16k-AWQ`.
            The model must be a chat model supporting the ChatML messaging
            format.
            If the model is specified in `huggingface_pipeline_kwargs`, this parameter is ignored.
        :param task: The task for the Hugging Face pipeline. Possible options:
            - `text-generation`: Supported by decoder models, like GPT.
            - `text2text-generation`: Supported by encoder-decoder models, like T5.
            If the task is specified in `huggingface_pipeline_kwargs`, this parameter is ignored.
            If not specified, the component calls the Hugging Face API to infer the task from the model name.
        :param device: The device for loading the model. If `None`, automatically selects the default device.
            If a device or device map is specified in `huggingface_pipeline_kwargs`, it overrides this parameter.
        :param token: The token to use as HTTP bearer authorization for remote files.
            If the token is specified in `huggingface_pipeline_kwargs`, this parameter is ignored.
        :param chat_template: Specifies an optional Jinja template for formatting chat
            messages. Most high-quality chat models have their own templates, but for models without this
            feature or if you prefer a custom template, use this parameter.
        :param generation_kwargs: A dictionary with keyword arguments to customize text generation.
            Some examples: `max_length`, `max_new_tokens`, `temperature`, `top_k`, `top_p`.
            See Hugging Face's documentation for more information:
            - - [customize-text-generation](https://huggingface.co/docs/transformers/main/en/generation_strategies#customize-text-generation)
            - - [GenerationConfig](https://huggingface.co/docs/transformers/main/en/main_classes/text_generation#transformers.GenerationConfig)
            The only `generation_kwargs` set by default is `max_new_tokens`, which is set to 512 tokens.
        :param huggingface_pipeline_kwargs: Dictionary with keyword arguments to initialize the
            Hugging Face pipeline for text generation.
            These keyword arguments provide fine-grained control over the Hugging Face pipeline.
            In case of duplication, these kwargs override `model`, `task`, `device`, and `token` init parameters.
            For kwargs, see [Hugging Face documentation](https://huggingface.co/docs/transformers/en/main_classes/pipelines#transformers.pipeline.task).
            In this dictionary, you can also include `model_kwargs` to specify the kwargs for [model initialization](https://huggingface.co/docs/transformers/en/main_classes/model#transformers.PreTrainedModel.from_pretrained)
        :param stop_words: A list of stop words. If the model generates a stop word, the generation stops.
            If you provide this parameter, don't specify the `stopping_criteria` in `generation_kwargs`.
            For some chat models, the output includes both the new text and the original prompt.
            In these cases, make sure your prompt has no stop words.
        :param streaming_callback: An optional callable for handling streaming responses.
        :param tools: A list of tools or a Toolset for which the model can prepare calls.
            This parameter can accept either a list of `Tool` objects or a `Toolset` instance.
        :param tool_parsing_function:
            A callable that takes a string and returns a list of ToolCall objects or None.
            If None, the default_tool_parser will be used which extracts tool calls using a predefined pattern.
        :param async_executor:
            Optional ThreadPoolExecutor to use for async calls. If not provided, a single-threaded executor will be
            initialized and used
        """
        torch_and_transformers_import.check()

        if tools and streaming_callback is not None:
            raise ValueError("Using tools and streaming at the same time is not supported. Please choose one.")
        _check_duplicate_tool_names(list(tools or []))

        huggingface_pipeline_kwargs = huggingface_pipeline_kwargs or {}
        generation_kwargs = generation_kwargs or {}

        self.token = token
        token = token.resolve_value() if token else None

        # check if the huggingface_pipeline_kwargs contain the essential parameters
        # otherwise, populate them with values from other init parameters
        huggingface_pipeline_kwargs.setdefault("model", model)
        huggingface_pipeline_kwargs.setdefault("token", token)

        device = ComponentDevice.resolve_device(device)
        device.update_hf_kwargs(huggingface_pipeline_kwargs, overwrite=False)

        # task identification and validation
        if task is None:
            if "task" in huggingface_pipeline_kwargs:
                task = huggingface_pipeline_kwargs["task"]
            elif isinstance(huggingface_pipeline_kwargs["model"], str):
                task = model_info(
                    huggingface_pipeline_kwargs["model"], token=huggingface_pipeline_kwargs["token"]
                ).pipeline_tag  # type: ignore[assignment]  # we'll check below if task is in supported tasks

        if task not in PIPELINE_SUPPORTED_TASKS:
            raise ValueError(
                f"Task '{task}' is not supported. The supported tasks are: {', '.join(PIPELINE_SUPPORTED_TASKS)}."
            )
        huggingface_pipeline_kwargs["task"] = task

        # if not specified, set return_full_text to False for text-generation
        # only generated text is returned (excluding prompt)
        if task == "text-generation":
            generation_kwargs.setdefault("return_full_text", False)

        if stop_words and "stopping_criteria" in generation_kwargs:
            raise ValueError(
                "Found both the `stop_words` init parameter and the `stopping_criteria` key in `generation_kwargs`. "
                "Please specify only one of them."
            )
        generation_kwargs.setdefault("max_new_tokens", 512)
        generation_kwargs["stop_sequences"] = generation_kwargs.get("stop_sequences", [])
        generation_kwargs["stop_sequences"].extend(stop_words or [])

        self.tool_parsing_function = tool_parsing_function or default_tool_parser
        self.huggingface_pipeline_kwargs = huggingface_pipeline_kwargs
        self.generation_kwargs = generation_kwargs
        self.chat_template = chat_template
        self.streaming_callback = streaming_callback
        self.pipeline: Optional[HfPipeline] = None
        self.tools = tools

        self._owns_executor = async_executor is None
        self.executor = (
            ThreadPoolExecutor(thread_name_prefix=f"async-HFLocalChatGenerator-executor-{id(self)}", max_workers=1)
            if async_executor is None
            else async_executor
        )

    def __del__(self):
        """
        Cleanup when the instance is being destroyed.
        """
        if hasattr(self, "_owns_executor") and self._owns_executor and hasattr(self, "executor"):
            self.executor.shutdown(wait=True)

    def shutdown(self):
        """
        Explicitly shutdown the executor if we own it.
        """
        if self._owns_executor:
            self.executor.shutdown(wait=True)

    def _get_telemetry_data(self) -> Dict[str, Any]:
        """
        Data that is sent to Posthog for usage analytics.
        """
        if isinstance(self.huggingface_pipeline_kwargs["model"], str):
            return {"model": self.huggingface_pipeline_kwargs["model"]}
        return {"model": f"[object of type {type(self.huggingface_pipeline_kwargs['model'])}]"}

    def warm_up(self):
        """
        Initializes the component.
        """
        if self.pipeline is None:
            self.pipeline = pipeline(**self.huggingface_pipeline_kwargs)

    def to_dict(self) -> Dict[str, Any]:
        """
        Serializes the component to a dictionary.

        :returns:
            Dictionary with serialized data.
        """
        callback_name = serialize_callable(self.streaming_callback) if self.streaming_callback else None
        serialization_dict = default_to_dict(
            self,
            huggingface_pipeline_kwargs=self.huggingface_pipeline_kwargs,
            generation_kwargs=self.generation_kwargs,
            streaming_callback=callback_name,
            token=self.token.to_dict() if self.token else None,
            chat_template=self.chat_template,
            tools=serialize_tools_or_toolset(self.tools),
            tool_parsing_function=serialize_callable(self.tool_parsing_function),
        )

        huggingface_pipeline_kwargs = serialization_dict["init_parameters"]["huggingface_pipeline_kwargs"]
        huggingface_pipeline_kwargs.pop("token", None)

        serialize_hf_model_kwargs(huggingface_pipeline_kwargs)
        return serialization_dict

    @classmethod
    def from_dict(cls, data: Dict[str, Any]) -> "HuggingFaceLocalChatGenerator":
        """
        Deserializes the component from a dictionary.

        :param data:
            The dictionary to deserialize from.
        :returns:
            The deserialized component.
        """
        torch_and_transformers_import.check()  # leave this, cls method
        deserialize_secrets_inplace(data["init_parameters"], keys=["token"])
        deserialize_tools_or_toolset_inplace(data["init_parameters"], key="tools")
        init_params = data.get("init_parameters", {})
        serialized_callback_handler = init_params.get("streaming_callback")
        if serialized_callback_handler:
            data["init_parameters"]["streaming_callback"] = deserialize_callable(serialized_callback_handler)

        tool_parsing_function = init_params.get("tool_parsing_function")
        if tool_parsing_function:
            init_params["tool_parsing_function"] = deserialize_callable(tool_parsing_function)

        huggingface_pipeline_kwargs = init_params.get("huggingface_pipeline_kwargs", {})
        deserialize_hf_model_kwargs(huggingface_pipeline_kwargs)
        return default_from_dict(cls, data)

    @component.output_types(replies=List[ChatMessage])
    def run(
        self,
        messages: List[ChatMessage],
        generation_kwargs: Optional[Dict[str, Any]] = None,
        streaming_callback: Optional[StreamingCallbackT] = None,
        tools: Optional[Union[List[Tool], Toolset]] = None,
    ):
        """
        Invoke text generation inference based on the provided messages and generation parameters.

        :param messages: A list of ChatMessage objects representing the input messages.
        :param generation_kwargs: Additional keyword arguments for text generation.
        :param streaming_callback: An optional callable for handling streaming responses.
        :param tools:
            A list of tools or a Toolset for which the model can prepare calls. If set, it will override
            the `tools` parameter provided during initialization. This parameter can accept either a list
            of `Tool` objects or a `Toolset` instance.
        :returns:
            A list containing the generated responses as ChatMessage instances.
        """
        if self.pipeline is None:
            raise RuntimeError("The generation model has not been loaded. Please call warm_up() before running.")

        tools = tools or self.tools
        if tools and streaming_callback is not None:
            raise ValueError("Using tools and streaming at the same time is not supported. Please choose one.")
        _check_duplicate_tool_names(list(tools or []))

        tokenizer = self.pipeline.tokenizer
        # initialized text-generation/text2text-generation pipelines always have a non-None tokenizer
        assert tokenizer is not None

        # Check and update generation parameters
        generation_kwargs = {**self.generation_kwargs, **(generation_kwargs or {})}

        stop_words = generation_kwargs.pop("stop_words", []) + generation_kwargs.pop("stop_sequences", [])
        # pipeline call doesn't support stop_sequences, so we need to pop it
        stop_words = self._validate_stop_words(stop_words)

        # Set up stop words criteria if stop words exist
        stop_words_criteria = StopWordsCriteria(tokenizer, stop_words, self.pipeline.device) if stop_words else None
        if stop_words_criteria:
            generation_kwargs["stopping_criteria"] = StoppingCriteriaList([stop_words_criteria])

        streaming_callback = select_streaming_callback(
            self.streaming_callback, streaming_callback, requires_async=False
        )
        if streaming_callback:
            num_responses = generation_kwargs.get("num_return_sequences", 1)
            if num_responses > 1:
                msg = (
                    "Streaming is enabled, but the number of responses is set to {num_responses}. "
                    "Streaming is only supported for single response generation. "
                    "Setting the number of responses to 1."
                )
                logger.warning(msg, num_responses=num_responses)
                generation_kwargs["num_return_sequences"] = 1

            # Get component name and type
            component_info = ComponentInfo.from_component(self)
            # streamer parameter hooks into HF streaming, HFTokenStreamingHandler is an adapter to our streaming
            generation_kwargs["streamer"] = HFTokenStreamingHandler(
                tokenizer=tokenizer,
                stream_handler=streaming_callback,
                stop_words=stop_words,
                component_info=component_info,
            )

        # convert messages to HF format
        hf_messages = [convert_message_to_hf_format(message) for message in messages]

        if isinstance(tools, Toolset):
            tools = list(tools)

        prepared_prompt = tokenizer.apply_chat_template(
            hf_messages,
            tokenize=False,
            chat_template=self.chat_template,
            add_generation_prompt=True,
            tools=[tc.tool_spec for tc in tools] if tools else None,
        )

        # prepared_prompt is a string since we set tokenize=False https://hf.co/docs/transformers/main/chat_templating
        assert isinstance(prepared_prompt, str)

        # Avoid some unnecessary warnings in the generation pipeline call
        generation_kwargs["pad_token_id"] = (
            generation_kwargs.get("pad_token_id", tokenizer.pad_token_id) or tokenizer.eos_token_id
        )

        # Generate responses
        output = self.pipeline(prepared_prompt, **generation_kwargs)
        replies = [o.get("generated_text", "") for o in output]

        # Remove stop words from replies if present
<<<<<<< HEAD
        if stop_words:
            for stop_word in stop_words:
                if stop_word in replies[0]:
                    replies = [reply.replace(stop_word, "").rstrip() for reply in replies]
=======
        for stop_word in stop_words or []:
            replies = [reply.replace(stop_word, "").rstrip() for reply in replies]
>>>>>>> 54c5057e

        chat_messages = [
            self.create_message(
                reply, r_index, tokenizer, prepared_prompt, generation_kwargs, parse_tool_calls=bool(tools)
            )
            for r_index, reply in enumerate(replies)
        ]

        return {"replies": chat_messages}

    def create_message(  # pylint: disable=too-many-positional-arguments
        self,
        text: str,
        index: int,
        tokenizer: Union["PreTrainedTokenizer", "PreTrainedTokenizerFast"],
        prompt: str,
        generation_kwargs: Dict[str, Any],
        parse_tool_calls: bool = False,
    ) -> ChatMessage:
        """
        Create a ChatMessage instance from the provided text, populated with metadata.

        :param text: The generated text.
        :param index: The index of the generated text.
        :param tokenizer: The tokenizer used for generation.
        :param prompt: The prompt used for generation.
        :param generation_kwargs: The generation parameters.
        :param parse_tool_calls: Whether to attempt parsing tool calls from the text.
        :returns: A ChatMessage instance.
        """

        completion_tokens = len(tokenizer.encode(text, add_special_tokens=False))
        prompt_token_count = len(tokenizer.encode(prompt, add_special_tokens=False))
        total_tokens = prompt_token_count + completion_tokens

        tool_calls = self.tool_parsing_function(text) if parse_tool_calls else None

        # Determine finish reason based on context
        if completion_tokens >= generation_kwargs.get("max_new_tokens", sys.maxsize):
            finish_reason = "length"
        elif tool_calls:
            finish_reason = "tool_calls"
        else:
            finish_reason = "stop"

        meta = {
            "finish_reason": finish_reason,
            "index": index,
            "model": self.huggingface_pipeline_kwargs["model"],
            "usage": {
                "completion_tokens": completion_tokens,
                "prompt_tokens": prompt_token_count,
                "total_tokens": total_tokens,
            },
        }

        # If tool calls are detected, don't include the text content since it contains the raw tool call format
        return ChatMessage.from_assistant(tool_calls=tool_calls, text=None if tool_calls else text, meta=meta)

    @staticmethod
    def _validate_stop_words(stop_words: Optional[List[str]]) -> Optional[List[str]]:
        """
        Validates the provided stop words.

        :param stop_words: A list of stop words to validate.
        :return: A sanitized list of stop words or None if validation fails.
        """
        if stop_words and not all(isinstance(word, str) for word in stop_words):
            logger.warning(
                "Invalid stop words provided. Stop words must be specified as a list of strings. "
                "Ignoring stop words: {stop_words}",
                stop_words=stop_words,
            )
            return None

        return list(set(stop_words or []))

    @component.output_types(replies=List[ChatMessage])
    async def run_async(
        self,
        messages: List[ChatMessage],
        generation_kwargs: Optional[Dict[str, Any]] = None,
        streaming_callback: Optional[StreamingCallbackT] = None,
        tools: Optional[Union[List[Tool], Toolset]] = None,
    ):
        """
        Asynchronously invokes text generation inference based on the provided messages and generation parameters.

        This is the asynchronous version of the `run` method. It has the same parameters
        and return values but can be used with `await` in an async code.

        :param messages: A list of ChatMessage objects representing the input messages.
        :param generation_kwargs: Additional keyword arguments for text generation.
        :param streaming_callback: An optional callable for handling streaming responses.
        :param tools: A list of tools or a Toolset for which the model can prepare calls.
            This parameter can accept either a list of `Tool` objects or a `Toolset` instance.
        :returns: A dictionary with the following keys:
            - `replies`: A list containing the generated responses as ChatMessage instances.
        """
        if self.pipeline is None:
            raise RuntimeError("The generation model has not been loaded. Please call warm_up() before running.")

        tools = tools or self.tools
        if tools and streaming_callback is not None:
            raise ValueError("Using tools and streaming at the same time is not supported. Please choose one.")
        _check_duplicate_tool_names(list(tools or []))

        tokenizer = self.pipeline.tokenizer
        # initialized text-generation/text2text-generation pipelines always have a non-None tokenizer
        assert tokenizer is not None

        # Check and update generation parameters
        generation_kwargs = {**self.generation_kwargs, **(generation_kwargs or {})}

        stop_words = generation_kwargs.pop("stop_words", []) + generation_kwargs.pop("stop_sequences", [])
        stop_words = self._validate_stop_words(stop_words)

        # Set up stop words criteria if stop words exist
        stop_words_criteria = StopWordsCriteria(tokenizer, stop_words, self.pipeline.device) if stop_words else None
        if stop_words_criteria:
            generation_kwargs["stopping_criteria"] = StoppingCriteriaList([stop_words_criteria])

        # validate and select the streaming callback
        streaming_callback = select_streaming_callback(self.streaming_callback, streaming_callback, requires_async=True)

        if streaming_callback:
            return await self._run_streaming_async(
                messages, tokenizer, generation_kwargs, stop_words, streaming_callback
            )

        return await self._run_non_streaming_async(messages, tokenizer, generation_kwargs, stop_words, tools)

    async def _run_streaming_async(  # pylint: disable=too-many-positional-arguments
        self,
        messages: List[ChatMessage],
        tokenizer: Union["PreTrainedTokenizer", "PreTrainedTokenizerFast"],
        generation_kwargs: Dict[str, Any],
        stop_words: Optional[List[str]],
        streaming_callback: StreamingCallbackT,
    ):
        """
        Handles async streaming generation of responses.
        """
        # convert messages to HF format
        hf_messages = [convert_message_to_hf_format(message) for message in messages]
        prepared_prompt = tokenizer.apply_chat_template(
            hf_messages, tokenize=False, chat_template=self.chat_template, add_generation_prompt=True
        )

        # prepared_prompt is a string since we set tokenize=False https://hf.co/docs/transformers/main/chat_templating
        assert isinstance(prepared_prompt, str)

        # Avoid some unnecessary warnings in the generation pipeline call
        generation_kwargs["pad_token_id"] = (
            generation_kwargs.get("pad_token_id", tokenizer.pad_token_id) or tokenizer.eos_token_id
        )

        # get the component name and type
        component_info = ComponentInfo.from_component(self)

        async_handler = AsyncHFTokenStreamingHandler(tokenizer, streaming_callback, stop_words, component_info)
        generation_kwargs["streamer"] = async_handler

        # Start queue processing in the background
        queue_processor = asyncio.create_task(async_handler.process_queue())

        try:
            # Generate responses asynchronously
            output = await asyncio.get_running_loop().run_in_executor(
                self.executor,
                lambda: self.pipeline(prepared_prompt, **generation_kwargs),  # type: ignore # if self.executor was not passed it was initialized with max_workers=1 in init
            )

            replies = [o.get("generated_text", "") for o in output]

            # Remove stop words from replies if present
            if stop_words:
                for stop_word in stop_words:
                    if stop_word in replies[0]:
                        replies = [reply.replace(stop_word, "").rstrip() for reply in replies]

            chat_messages = [
                self.create_message(
                    reply, r_index, tokenizer, prepared_prompt, generation_kwargs, parse_tool_calls=False
                )
                for r_index, reply in enumerate(replies)
            ]

            return {"replies": chat_messages}

        finally:
            try:
                await asyncio.wait_for(queue_processor, timeout=0.1)
            except asyncio.TimeoutError:
                queue_processor.cancel()
                with suppress(asyncio.CancelledError):
                    await queue_processor

    async def _run_non_streaming_async(  # pylint: disable=too-many-positional-arguments
        self,
        messages: List[ChatMessage],
        tokenizer: Union["PreTrainedTokenizer", "PreTrainedTokenizerFast"],
        generation_kwargs: Dict[str, Any],
        stop_words: Optional[List[str]],
        tools: Optional[Union[List[Tool], Toolset]] = None,
    ):
        """
        Handles async non-streaming generation of responses.
        """
        # convert messages to HF format
        hf_messages = [convert_message_to_hf_format(message) for message in messages]

        if isinstance(tools, Toolset):
            tools = list(tools)

        prepared_prompt = tokenizer.apply_chat_template(
            hf_messages,
            tokenize=False,
            chat_template=self.chat_template,
            add_generation_prompt=True,
            tools=[tc.tool_spec for tc in tools] if tools else None,
        )

        # prepared_prompt is a string, but transformers has some type issues
        prepared_prompt = cast(str, prepared_prompt)

        # Avoid some unnecessary warnings in the generation pipeline call
        generation_kwargs["pad_token_id"] = (
            generation_kwargs.get("pad_token_id", tokenizer.pad_token_id) or tokenizer.eos_token_id
        )

        # Generate responses asynchronously
        output = await asyncio.get_running_loop().run_in_executor(
            self.executor,
            lambda: self.pipeline(prepared_prompt, **generation_kwargs),  # type: ignore # if self.executor was not passed it was initialized with max_workers=1 in init
        )

        replies = [o.get("generated_text", "") for o in output]

        # Remove stop words from replies if present
        if stop_words:
            for stop_word in stop_words:
                if stop_word in replies[0]:
                    replies = [reply.replace(stop_word, "").rstrip() for reply in replies]

        chat_messages = [
            self.create_message(
                reply, r_index, tokenizer, prepared_prompt, generation_kwargs, parse_tool_calls=bool(tools)
            )
            for r_index, reply in enumerate(replies)
        ]

        return {"replies": chat_messages}<|MERGE_RESOLUTION|>--- conflicted
+++ resolved
@@ -425,15 +425,10 @@
         replies = [o.get("generated_text", "") for o in output]
 
         # Remove stop words from replies if present
-<<<<<<< HEAD
         if stop_words:
-            for stop_word in stop_words:
+            for stop_word in stop_words or []:
                 if stop_word in replies[0]:
                     replies = [reply.replace(stop_word, "").rstrip() for reply in replies]
-=======
-        for stop_word in stop_words or []:
-            replies = [reply.replace(stop_word, "").rstrip() for reply in replies]
->>>>>>> 54c5057e
 
         chat_messages = [
             self.create_message(
