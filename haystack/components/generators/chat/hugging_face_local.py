# SPDX-FileCopyrightText: 2022-present deepset GmbH <info@deepset.ai>
#
# SPDX-License-Identifier: Apache-2.0

import asyncio
import json
import re
import sys
from concurrent.futures import ThreadPoolExecutor
from typing import Any, Callable, Dict, List, Literal, Optional, Union, cast

from haystack import component, default_from_dict, default_to_dict, logging
from haystack.dataclasses import ChatMessage, ComponentInfo, StreamingCallbackT, ToolCall, select_streaming_callback
from haystack.lazy_imports import LazyImport
from haystack.tools import (
    Tool,
    Toolset,
    _check_duplicate_tool_names,
    deserialize_tools_or_toolset_inplace,
    serialize_tools_or_toolset,
)
from haystack.utils import (
    ComponentDevice,
    Secret,
    deserialize_callable,
    deserialize_secrets_inplace,
    serialize_callable,
)

logger = logging.getLogger(__name__)

with LazyImport(message="Run 'pip install \"transformers[torch]\"'") as torch_and_transformers_import:
    from huggingface_hub import model_info
    from transformers import Pipeline as HfPipeline
    from transformers import StoppingCriteriaList, pipeline
    from transformers.tokenization_utils import PreTrainedTokenizer
    from transformers.tokenization_utils_fast import PreTrainedTokenizerFast

    from haystack.utils.hf import (  # pylint: disable=ungrouped-imports
        HFTokenStreamingHandler,
        StopWordsCriteria,
        convert_message_to_hf_format,
        deserialize_hf_model_kwargs,
        serialize_hf_model_kwargs,
    )


PIPELINE_SUPPORTED_TASKS = ["text-generation", "text2text-generation"]

DEFAULT_TOOL_PATTERN = (
    r"(?:<tool_call>)?"
    r'(?:\s*\{.*?"name"\s*:\s*"([^"]+)".*?"arguments"\s*:\s*(\{[^}]+\}).*?\}'
    r'|\{.*?"function"\s*:\s*\{.*?"name"\s*:\s*"([^"]+)".*?"arguments"\s*:\s*(\{[^}]+\}).*?\})'
)


def default_tool_parser(text: str) -> Optional[List[ToolCall]]:
    """
    Default implementation for parsing tool calls from model output text.

    Uses DEFAULT_TOOL_PATTERN to extract tool calls.

    :param text: The text to parse for tool calls.
    :returns: A list containing a single ToolCall if a valid tool call is found, None otherwise.
    """
    try:
        match = re.search(DEFAULT_TOOL_PATTERN, text, re.DOTALL)
    except re.error:
        logger.warning("Invalid regex pattern for tool parsing: {pattern}", pattern=DEFAULT_TOOL_PATTERN)
        return None

    if not match:
        return None

    name = match.group(1) or match.group(3)
    args_str = match.group(2) or match.group(4)

    try:
        arguments = json.loads(args_str)
        return [ToolCall(tool_name=name, arguments=arguments)]
    except json.JSONDecodeError:
        logger.warning("Failed to parse tool call arguments: {args_str}", args_str=args_str)
        return None


@component
class HuggingFaceLocalChatGenerator:
    """
    Generates chat responses using models from Hugging Face that run locally.

    Use this component with chat-based models,
    such as `HuggingFaceH4/zephyr-7b-beta` or `meta-llama/Llama-2-7b-chat-hf`.
    LLMs running locally may need powerful hardware.

    ### Usage example

    ```python
    from haystack.components.generators.chat import HuggingFaceLocalChatGenerator
    from haystack.dataclasses import ChatMessage

    generator = HuggingFaceLocalChatGenerator(model="HuggingFaceH4/zephyr-7b-beta")
    generator.warm_up()
    messages = [ChatMessage.from_user("What's Natural Language Processing? Be brief.")]
    print(generator.run(messages))
    ```

    ```
    {'replies':
        [ChatMessage(_role=<ChatRole.ASSISTANT: 'assistant'>, _content=[TextContent(text=
        "Natural Language Processing (NLP) is a subfield of artificial intelligence that deals
        with the interaction between computers and human language. It enables computers to understand, interpret, and
        generate human language in a valuable way. NLP involves various techniques such as speech recognition, text
        analysis, sentiment analysis, and machine translation. The ultimate goal is to make it easier for computers to
        process and derive meaning from human language, improving communication between humans and machines.")],
        _name=None,
        _meta={'finish_reason': 'stop', 'index': 0, 'model':
              'mistralai/Mistral-7B-Instruct-v0.2',
              'usage': {'completion_tokens': 90, 'prompt_tokens': 19, 'total_tokens': 109}})
              ]
    }
    ```
    """

    def __init__(  # pylint: disable=too-many-positional-arguments
        self,
        model: str = "HuggingFaceH4/zephyr-7b-beta",
        task: Optional[Literal["text-generation", "text2text-generation"]] = None,
        device: Optional[ComponentDevice] = None,
        token: Optional[Secret] = Secret.from_env_var(["HF_API_TOKEN", "HF_TOKEN"], strict=False),
        chat_template: Optional[str] = None,
        generation_kwargs: Optional[Dict[str, Any]] = None,
        huggingface_pipeline_kwargs: Optional[Dict[str, Any]] = None,
        stop_words: Optional[List[str]] = None,
        streaming_callback: Optional[StreamingCallbackT] = None,
        tools: Optional[Union[List[Tool], Toolset]] = None,
        tool_parsing_function: Optional[Callable[[str], Optional[List[ToolCall]]]] = None,
        async_executor: Optional[ThreadPoolExecutor] = None,
    ):
        """
        Initializes the HuggingFaceLocalChatGenerator component.

        :param model: The Hugging Face text generation model name or path,
            for example, `mistralai/Mistral-7B-Instruct-v0.2` or `TheBloke/OpenHermes-2.5-Mistral-7B-16k-AWQ`.
            The model must be a chat model supporting the ChatML messaging
            format.
            If the model is specified in `huggingface_pipeline_kwargs`, this parameter is ignored.
        :param task: The task for the Hugging Face pipeline. Possible options:
            - `text-generation`: Supported by decoder models, like GPT.
            - `text2text-generation`: Supported by encoder-decoder models, like T5.
            If the task is specified in `huggingface_pipeline_kwargs`, this parameter is ignored.
            If not specified, the component calls the Hugging Face API to infer the task from the model name.
        :param device: The device for loading the model. If `None`, automatically selects the default device.
            If a device or device map is specified in `huggingface_pipeline_kwargs`, it overrides this parameter.
        :param token: The token to use as HTTP bearer authorization for remote files.
            If the token is specified in `huggingface_pipeline_kwargs`, this parameter is ignored.
        :param chat_template: Specifies an optional Jinja template for formatting chat
            messages. Most high-quality chat models have their own templates, but for models without this
            feature or if you prefer a custom template, use this parameter.
        :param generation_kwargs: A dictionary with keyword arguments to customize text generation.
            Some examples: `max_length`, `max_new_tokens`, `temperature`, `top_k`, `top_p`.
            See Hugging Face's documentation for more information:
            - - [customize-text-generation](https://huggingface.co/docs/transformers/main/en/generation_strategies#customize-text-generation)
            - - [GenerationConfig](https://huggingface.co/docs/transformers/main/en/main_classes/text_generation#transformers.GenerationConfig)
            The only `generation_kwargs` set by default is `max_new_tokens`, which is set to 512 tokens.
        :param huggingface_pipeline_kwargs: Dictionary with keyword arguments to initialize the
            Hugging Face pipeline for text generation.
            These keyword arguments provide fine-grained control over the Hugging Face pipeline.
            In case of duplication, these kwargs override `model`, `task`, `device`, and `token` init parameters.
            For kwargs, see [Hugging Face documentation](https://huggingface.co/docs/transformers/en/main_classes/pipelines#transformers.pipeline.task).
            In this dictionary, you can also include `model_kwargs` to specify the kwargs for [model initialization](https://huggingface.co/docs/transformers/en/main_classes/model#transformers.PreTrainedModel.from_pretrained)
        :param stop_words: A list of stop words. If the model generates a stop word, the generation stops.
            If you provide this parameter, don't specify the `stopping_criteria` in `generation_kwargs`.
            For some chat models, the output includes both the new text and the original prompt.
            In these cases, make sure your prompt has no stop words.
        :param streaming_callback: An optional callable for handling streaming responses.
        :param tools: A list of tools or a Toolset for which the model can prepare calls.
            This parameter can accept either a list of `Tool` objects or a `Toolset` instance.
        :param tool_parsing_function:
            A callable that takes a string and returns a list of ToolCall objects or None.
            If None, the default_tool_parser will be used which extracts tool calls using a predefined pattern.
        :param async_executor:
            Optional ThreadPoolExecutor to use for async calls. If not provided, a single-threaded executor will be
            initialized and used
        """
        torch_and_transformers_import.check()

        if tools and streaming_callback is not None:
            raise ValueError("Using tools and streaming at the same time is not supported. Please choose one.")
        _check_duplicate_tool_names(list(tools or []))

        huggingface_pipeline_kwargs = huggingface_pipeline_kwargs or {}
        generation_kwargs = generation_kwargs or {}

        self.token = token
        token = token.resolve_value() if token else None

        # check if the huggingface_pipeline_kwargs contain the essential parameters
        # otherwise, populate them with values from other init parameters
        huggingface_pipeline_kwargs.setdefault("model", model)
        huggingface_pipeline_kwargs.setdefault("token", token)

        device = ComponentDevice.resolve_device(device)
        device.update_hf_kwargs(huggingface_pipeline_kwargs, overwrite=False)

        # task identification and validation
        if task is None:
            if "task" in huggingface_pipeline_kwargs:
                task = huggingface_pipeline_kwargs["task"]
            elif isinstance(huggingface_pipeline_kwargs["model"], str):
                task = model_info(
                    huggingface_pipeline_kwargs["model"], token=huggingface_pipeline_kwargs["token"]
                ).pipeline_tag  # type: ignore[assignment]  # we'll check below if task is in supported tasks

        if task not in PIPELINE_SUPPORTED_TASKS:
            raise ValueError(
                f"Task '{task}' is not supported. The supported tasks are: {', '.join(PIPELINE_SUPPORTED_TASKS)}."
            )
        huggingface_pipeline_kwargs["task"] = task

        # if not specified, set return_full_text to False for text-generation
        # only generated text is returned (excluding prompt)
        if task == "text-generation":
            generation_kwargs.setdefault("return_full_text", False)

        if stop_words and "stopping_criteria" in generation_kwargs:
            raise ValueError(
                "Found both the `stop_words` init parameter and the `stopping_criteria` key in `generation_kwargs`. "
                "Please specify only one of them."
            )
        generation_kwargs.setdefault("max_new_tokens", 512)
        generation_kwargs["stop_sequences"] = generation_kwargs.get("stop_sequences", [])
        generation_kwargs["stop_sequences"].extend(stop_words or [])

        self.tool_parsing_function = tool_parsing_function or default_tool_parser
        self.huggingface_pipeline_kwargs = huggingface_pipeline_kwargs
        self.generation_kwargs = generation_kwargs
        self.chat_template = chat_template
        self.streaming_callback = streaming_callback
        self.pipeline: Optional[HfPipeline] = None
        self.tools = tools

        self._owns_executor = async_executor is None
        self.executor = (
            ThreadPoolExecutor(thread_name_prefix=f"async-HFLocalChatGenerator-executor-{id(self)}", max_workers=1)
            if async_executor is None
            else async_executor
        )

    def __del__(self):
        """
        Cleanup when the instance is being destroyed.
        """
        if hasattr(self, "_owns_executor") and self._owns_executor and hasattr(self, "executor"):
            self.executor.shutdown(wait=True)

    def shutdown(self):
        """
        Explicitly shutdown the executor if we own it.
        """
        if self._owns_executor:
            self.executor.shutdown(wait=True)

    def _get_telemetry_data(self) -> Dict[str, Any]:
        """
        Data that is sent to Posthog for usage analytics.
        """
        if isinstance(self.huggingface_pipeline_kwargs["model"], str):
            return {"model": self.huggingface_pipeline_kwargs["model"]}
        return {"model": f"[object of type {type(self.huggingface_pipeline_kwargs['model'])}]"}

    def warm_up(self):
        """
        Initializes the component.
        """
        if self.pipeline is None:
            self.pipeline = pipeline(**self.huggingface_pipeline_kwargs)

    def to_dict(self) -> Dict[str, Any]:
        """
        Serializes the component to a dictionary.

        :returns:
            Dictionary with serialized data.
        """
        callback_name = serialize_callable(self.streaming_callback) if self.streaming_callback else None
        serialization_dict = default_to_dict(
            self,
            huggingface_pipeline_kwargs=self.huggingface_pipeline_kwargs,
            generation_kwargs=self.generation_kwargs,
            streaming_callback=callback_name,
            token=self.token.to_dict() if self.token else None,
            chat_template=self.chat_template,
            tools=serialize_tools_or_toolset(self.tools),
            tool_parsing_function=serialize_callable(self.tool_parsing_function),
        )

        huggingface_pipeline_kwargs = serialization_dict["init_parameters"]["huggingface_pipeline_kwargs"]
        huggingface_pipeline_kwargs.pop("token", None)

        serialize_hf_model_kwargs(huggingface_pipeline_kwargs)
        return serialization_dict

    @classmethod
    def from_dict(cls, data: Dict[str, Any]) -> "HuggingFaceLocalChatGenerator":
        """
        Deserializes the component from a dictionary.

        :param data:
            The dictionary to deserialize from.
        :returns:
            The deserialized component.
        """
        torch_and_transformers_import.check()  # leave this, cls method
        deserialize_secrets_inplace(data["init_parameters"], keys=["token"])
        deserialize_tools_or_toolset_inplace(data["init_parameters"], key="tools")
        init_params = data.get("init_parameters", {})
        serialized_callback_handler = init_params.get("streaming_callback")
        if serialized_callback_handler:
            data["init_parameters"]["streaming_callback"] = deserialize_callable(serialized_callback_handler)

        tool_parsing_function = init_params.get("tool_parsing_function")
        if tool_parsing_function:
            init_params["tool_parsing_function"] = deserialize_callable(tool_parsing_function)

        huggingface_pipeline_kwargs = init_params.get("huggingface_pipeline_kwargs", {})
        deserialize_hf_model_kwargs(huggingface_pipeline_kwargs)
        return default_from_dict(cls, data)

    @component.output_types(replies=List[ChatMessage])
    def run(
        self,
        messages: List[ChatMessage],
        generation_kwargs: Optional[Dict[str, Any]] = None,
        streaming_callback: Optional[StreamingCallbackT] = None,
        tools: Optional[Union[List[Tool], Toolset]] = None,
    ):
        """
        Invoke text generation inference based on the provided messages and generation parameters.

        :param messages: A list of ChatMessage objects representing the input messages.
        :param generation_kwargs: Additional keyword arguments for text generation.
        :param streaming_callback: An optional callable for handling streaming responses.
        :param tools:
            A list of tools or a Toolset for which the model can prepare calls. If set, it will override
            the `tools` parameter provided during initialization. This parameter can accept either a list
            of `Tool` objects or a `Toolset` instance.
        :returns:
            A list containing the generated responses as ChatMessage instances.
        """
        if self.pipeline is None:
            raise RuntimeError("The generation model has not been loaded. Please call warm_up() before running.")

        tools = tools or self.tools
        if tools and streaming_callback is not None:
            raise ValueError("Using tools and streaming at the same time is not supported. Please choose one.")
        _check_duplicate_tool_names(list(tools or []))

        tokenizer = self.pipeline.tokenizer
        # initialized text-generation/text2text-generation pipelines always have a non-None tokenizer
        assert tokenizer is not None

        # Check and update generation parameters
        generation_kwargs = {**self.generation_kwargs, **(generation_kwargs or {})}

        stop_words = generation_kwargs.pop("stop_words", []) + generation_kwargs.pop("stop_sequences", [])
        # pipeline call doesn't support stop_sequences, so we need to pop it
        stop_words = self._validate_stop_words(stop_words)

        # Set up stop words criteria if stop words exist
        stop_words_criteria = StopWordsCriteria(tokenizer, stop_words, self.pipeline.device) if stop_words else None
        if stop_words_criteria:
            generation_kwargs["stopping_criteria"] = StoppingCriteriaList([stop_words_criteria])

        streaming_callback = select_streaming_callback(
            self.streaming_callback, streaming_callback, requires_async=False
        )
        if streaming_callback:
            num_responses = generation_kwargs.get("num_return_sequences", 1)
            if num_responses > 1:
                msg = (
                    "Streaming is enabled, but the number of responses is set to {num_responses}. "
                    "Streaming is only supported for single response generation. "
                    "Setting the number of responses to 1."
                )
                logger.warning(msg, num_responses=num_responses)
                generation_kwargs["num_return_sequences"] = 1

            # Get component name and type
            component_info = ComponentInfo.from_component(self)
            # streamer parameter hooks into HF streaming, HFTokenStreamingHandler is an adapter to our streaming
            generation_kwargs["streamer"] = HFTokenStreamingHandler(
<<<<<<< HEAD
                tokenizer=tokenizer, stream_handler=streaming_callback, stop_words=stop_words
=======
                tokenizer, streaming_callback, stop_words, component_info
>>>>>>> 3deaa20c
            )

        # convert messages to HF format
        hf_messages = [convert_message_to_hf_format(message) for message in messages]

        if isinstance(tools, Toolset):
            tools = list(tools)

        prepared_prompt = tokenizer.apply_chat_template(
            hf_messages,
            tokenize=False,
            chat_template=self.chat_template,
            add_generation_prompt=True,
            tools=[tc.tool_spec for tc in tools] if tools else None,
        )

        # prepared_prompt is a string since we set tokenize=False https://hf.co/docs/transformers/main/chat_templating
        assert isinstance(prepared_prompt, str)

        # Avoid some unnecessary warnings in the generation pipeline call
        generation_kwargs["pad_token_id"] = (
            generation_kwargs.get("pad_token_id", tokenizer.pad_token_id) or tokenizer.eos_token_id
        )

        # Generate responses
        output = self.pipeline(prepared_prompt, **generation_kwargs)
        replies = [o.get("generated_text", "") for o in output]

        # Remove stop words from replies if present
        for stop_word in stop_words:
            replies = [reply.replace(stop_word, "").rstrip() for reply in replies]

        chat_messages = [
            self.create_message(
                reply, r_index, tokenizer, prepared_prompt, generation_kwargs, parse_tool_calls=bool(tools)
            )
            for r_index, reply in enumerate(replies)
        ]

        return {"replies": chat_messages}

    def create_message(  # pylint: disable=too-many-positional-arguments
        self,
        text: str,
        index: int,
        tokenizer: Union["PreTrainedTokenizer", "PreTrainedTokenizerFast"],
        prompt: str,
        generation_kwargs: Dict[str, Any],
        parse_tool_calls: bool = False,
    ) -> ChatMessage:
        """
        Create a ChatMessage instance from the provided text, populated with metadata.

        :param text: The generated text.
        :param index: The index of the generated text.
        :param tokenizer: The tokenizer used for generation.
        :param prompt: The prompt used for generation.
        :param generation_kwargs: The generation parameters.
        :param parse_tool_calls: Whether to attempt parsing tool calls from the text.
        :returns: A ChatMessage instance.
        """

        completion_tokens = len(tokenizer.encode(text, add_special_tokens=False))
        prompt_token_count = len(tokenizer.encode(prompt, add_special_tokens=False))
        total_tokens = prompt_token_count + completion_tokens

        tool_calls = self.tool_parsing_function(text) if parse_tool_calls else None

        # Determine finish reason based on context
        if completion_tokens >= generation_kwargs.get("max_new_tokens", sys.maxsize):
            finish_reason = "length"
        elif tool_calls:
            finish_reason = "tool_calls"
        else:
            finish_reason = "stop"

        meta = {
            "finish_reason": finish_reason,
            "index": index,
            "model": self.huggingface_pipeline_kwargs["model"],
            "usage": {
                "completion_tokens": completion_tokens,
                "prompt_tokens": prompt_token_count,
                "total_tokens": total_tokens,
            },
        }

        # If tool calls are detected, don't include the text content since it contains the raw tool call format
        return ChatMessage.from_assistant(tool_calls=tool_calls, text=None if tool_calls else text, meta=meta)

    @staticmethod
    def _validate_stop_words(stop_words: Optional[List[str]]) -> Optional[List[str]]:
        """
        Validates the provided stop words.

        :param stop_words: A list of stop words to validate.
        :return: A sanitized list of stop words or None if validation fails.
        """
        if stop_words and not all(isinstance(word, str) for word in stop_words):
            logger.warning(
                "Invalid stop words provided. Stop words must be specified as a list of strings. "
                "Ignoring stop words: {stop_words}",
                stop_words=stop_words,
            )
            return None

        return list(set(stop_words or []))

    @component.output_types(replies=List[ChatMessage])
    async def run_async(
        self,
        messages: List[ChatMessage],
        generation_kwargs: Optional[Dict[str, Any]] = None,
        streaming_callback: Optional[StreamingCallbackT] = None,
        tools: Optional[Union[List[Tool], Toolset]] = None,
    ):
        """
        Asynchronously invokes text generation inference based on the provided messages and generation parameters.

        This is the asynchronous version of the `run` method. It has the same parameters
        and return values but can be used with `await` in an async code.

        :param messages: A list of ChatMessage objects representing the input messages.
        :param generation_kwargs: Additional keyword arguments for text generation.
        :param streaming_callback: An optional callable for handling streaming responses.
        :param tools: A list of tools or a Toolset for which the model can prepare calls.
            This parameter can accept either a list of `Tool` objects or a `Toolset` instance.
        :returns: A dictionary with the following keys:
            - `replies`: A list containing the generated responses as ChatMessage instances.
        """
        if self.pipeline is None:
            raise RuntimeError("The generation model has not been loaded. Please call warm_up() before running.")

        tools = tools or self.tools
        if tools and streaming_callback is not None:
            raise ValueError("Using tools and streaming at the same time is not supported. Please choose one.")
        _check_duplicate_tool_names(list(tools or []))

        tokenizer = self.pipeline.tokenizer
        # initialized text-generation/text2text-generation pipelines always have a non-None tokenizer
        assert tokenizer is not None

        # Check and update generation parameters
        generation_kwargs = {**self.generation_kwargs, **(generation_kwargs or {})}

        stop_words = generation_kwargs.pop("stop_words", []) + generation_kwargs.pop("stop_sequences", [])
        stop_words = self._validate_stop_words(stop_words)

        # Set up stop words criteria if stop words exist
        stop_words_criteria = StopWordsCriteria(tokenizer, stop_words, self.pipeline.device) if stop_words else None
        if stop_words_criteria:
            generation_kwargs["stopping_criteria"] = StoppingCriteriaList([stop_words_criteria])

        # validate and select the streaming callback
        streaming_callback = select_streaming_callback(self.streaming_callback, streaming_callback, requires_async=True)

        if streaming_callback:
            return await self._run_streaming_async(
                messages, tokenizer, generation_kwargs, stop_words, streaming_callback
            )

        return await self._run_non_streaming_async(messages, tokenizer, generation_kwargs, stop_words, tools)

    async def _run_streaming_async(  # pylint: disable=too-many-positional-arguments
        self,
        messages: List[ChatMessage],
        tokenizer: Union["PreTrainedTokenizer", "PreTrainedTokenizerFast"],
        generation_kwargs: Dict[str, Any],
        stop_words: Optional[List[str]],
        streaming_callback: StreamingCallbackT,
    ):
        """
        Handles async streaming generation of responses.
        """
        # convert messages to HF format
        hf_messages = [convert_message_to_hf_format(message) for message in messages]
        prepared_prompt = tokenizer.apply_chat_template(
            hf_messages, tokenize=False, chat_template=self.chat_template, add_generation_prompt=True
        )

        # prepared_prompt is a string since we set tokenize=False https://hf.co/docs/transformers/main/chat_templating
        assert isinstance(prepared_prompt, str)

        # Avoid some unnecessary warnings in the generation pipeline call
        generation_kwargs["pad_token_id"] = (
            generation_kwargs.get("pad_token_id", tokenizer.pad_token_id) or tokenizer.eos_token_id
        )

        # get the component name and type
        component_info = ComponentInfo.from_component(self)
        generation_kwargs["streamer"] = HFTokenStreamingHandler(
            tokenizer, streaming_callback, stop_words, component_info
        )

        # Generate responses asynchronously
        output = await asyncio.get_running_loop().run_in_executor(
            self.executor,
            lambda: self.pipeline(prepared_prompt, **generation_kwargs),  # type: ignore # if self.executor was not passed it was initialized with max_workers=1 in init
        )

        replies = [o.get("generated_text", "") for o in output]

        # Remove stop words from replies if present
        for stop_word in stop_words or []:
            replies = [reply.replace(stop_word, "").rstrip() for reply in replies]

        chat_messages = [
            self.create_message(reply, r_index, tokenizer, prepared_prompt, generation_kwargs, parse_tool_calls=False)
            for r_index, reply in enumerate(replies)
        ]

        return {"replies": chat_messages}

    async def _run_non_streaming_async(  # pylint: disable=too-many-positional-arguments
        self,
        messages: List[ChatMessage],
        tokenizer: Union["PreTrainedTokenizer", "PreTrainedTokenizerFast"],
        generation_kwargs: Dict[str, Any],
        stop_words: Optional[List[str]],
        tools: Optional[Union[List[Tool], Toolset]] = None,
    ):
        """
        Handles async non-streaming generation of responses.
        """
        # convert messages to HF format
        hf_messages = [convert_message_to_hf_format(message) for message in messages]

        if isinstance(tools, Toolset):
            tools = list(tools)

        prepared_prompt = tokenizer.apply_chat_template(
            hf_messages,
            tokenize=False,
            chat_template=self.chat_template,
            add_generation_prompt=True,
            tools=[tc.tool_spec for tc in tools] if tools else None,
        )

        # prepared_prompt is a string, but transformers has some type issues
        prepared_prompt = cast(str, prepared_prompt)

        # Avoid some unnecessary warnings in the generation pipeline call
        generation_kwargs["pad_token_id"] = (
            generation_kwargs.get("pad_token_id", tokenizer.pad_token_id) or tokenizer.eos_token_id
        )

        # Generate responses asynchronously
        output = await asyncio.get_running_loop().run_in_executor(
            self.executor,
            lambda: self.pipeline(prepared_prompt, **generation_kwargs),  # type: ignore # if self.executor was not passed it was initialized with max_workers=1 in init
        )

        replies = [o.get("generated_text", "") for o in output]

        # Remove stop words from replies if present
        for stop_word in stop_words or []:
            replies = [reply.replace(stop_word, "").rstrip() for reply in replies]

        chat_messages = [
            self.create_message(
                reply, r_index, tokenizer, prepared_prompt, generation_kwargs, parse_tool_calls=bool(tools)
            )
            for r_index, reply in enumerate(replies)
        ]

        return {"replies": chat_messages}<|MERGE_RESOLUTION|>--- conflicted
+++ resolved
@@ -389,11 +389,10 @@
             component_info = ComponentInfo.from_component(self)
             # streamer parameter hooks into HF streaming, HFTokenStreamingHandler is an adapter to our streaming
             generation_kwargs["streamer"] = HFTokenStreamingHandler(
-<<<<<<< HEAD
-                tokenizer=tokenizer, stream_handler=streaming_callback, stop_words=stop_words
-=======
-                tokenizer, streaming_callback, stop_words, component_info
->>>>>>> 3deaa20c
+                tokenizer=tokenizer,
+                stream_handler=streaming_callback,
+                stop_words=stop_words,
+                component_info=component_info,
             )
 
         # convert messages to HF format
