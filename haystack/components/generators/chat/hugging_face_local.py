# SPDX-FileCopyrightText: 2022-present deepset GmbH <info@deepset.ai>
#
# SPDX-License-Identifier: Apache-2.0

import asyncio
import json
import re
import sys
from concurrent.futures import ThreadPoolExecutor
from typing import Any, Callable, Dict, List, Literal, Optional, Union, cast

from haystack import component, default_from_dict, default_to_dict, logging
<<<<<<< HEAD
from haystack.dataclasses import ChatMessage, ToolCall, select_streaming_callback
from haystack.dataclasses.streaming_chunk import StreamingCallbackT
=======
from haystack.dataclasses import ChatMessage, ComponentInfo, StreamingCallbackT, ToolCall, select_streaming_callback
>>>>>>> 2616d4d5
from haystack.lazy_imports import LazyImport
from haystack.tools import (
    Tool,
    Toolset,
    _check_duplicate_tool_names,
    deserialize_tools_or_toolset_inplace,
    serialize_tools_or_toolset,
)
from haystack.utils import (
    ComponentDevice,
    Secret,
    deserialize_callable,
    deserialize_secrets_inplace,
    serialize_callable,
)

logger = logging.getLogger(__name__)

with LazyImport(message="Run 'pip install \"transformers[torch]\"'") as torch_and_transformers_import:
    from huggingface_hub import model_info
    from transformers import Pipeline as HfPipeline
    from transformers import StoppingCriteriaList, pipeline
    from transformers.tokenization_utils import PreTrainedTokenizer
    from transformers.tokenization_utils_fast import PreTrainedTokenizerFast

    from haystack.utils.hf import (  # pylint: disable=ungrouped-imports
        AsyncHFTokenStreamingHandler,
        HFTokenStreamingHandler,
        StopWordsCriteria,
        convert_message_to_hf_format,
        deserialize_hf_model_kwargs,
        serialize_hf_model_kwargs,
    )


PIPELINE_SUPPORTED_TASKS = ["text-generation", "text2text-generation"]

DEFAULT_TOOL_PATTERN = (
    r"(?:<tool_call>)?"
    r'(?:\s*\{.*?"name"\s*:\s*"([^"]+)".*?"arguments"\s*:\s*(\{[^}]+\}).*?\}'
    r'|\{.*?"function"\s*:\s*\{.*?"name"\s*:\s*"([^"]+)".*?"arguments"\s*:\s*(\{[^}]+\}).*?\})'
)


def default_tool_parser(text: str) -> Optional[List[ToolCall]]:
    """
    Default implementation for parsing tool calls from model output text.

    Uses DEFAULT_TOOL_PATTERN to extract tool calls.

    :param text: The text to parse for tool calls.
    :returns: A list containing a single ToolCall if a valid tool call is found, None otherwise.
    """
    try:
        match = re.search(DEFAULT_TOOL_PATTERN, text, re.DOTALL)
    except re.error:
        logger.warning("Invalid regex pattern for tool parsing: {pattern}", pattern=DEFAULT_TOOL_PATTERN)
        return None

    if not match:
        return None

    name = match.group(1) or match.group(3)
    args_str = match.group(2) or match.group(4)

    try:
        arguments = json.loads(args_str)
        return [ToolCall(tool_name=name, arguments=arguments)]
    except json.JSONDecodeError:
        logger.warning("Failed to parse tool call arguments: {args_str}", args_str=args_str)
        return None


@component
class HuggingFaceLocalChatGenerator:
    """
    Generates chat responses using models from Hugging Face that run locally.

    Use this component with chat-based models,
    such as `HuggingFaceH4/zephyr-7b-beta` or `meta-llama/Llama-2-7b-chat-hf`.
    LLMs running locally may need powerful hardware.

    ### Usage example

    ```python
    from haystack.components.generators.chat import HuggingFaceLocalChatGenerator
    from haystack.dataclasses import ChatMessage

    generator = HuggingFaceLocalChatGenerator(model="HuggingFaceH4/zephyr-7b-beta")
    generator.warm_up()
    messages = [ChatMessage.from_user("What's Natural Language Processing? Be brief.")]
    print(generator.run(messages))
    ```

    ```
    {'replies':
        [ChatMessage(_role=<ChatRole.ASSISTANT: 'assistant'>, _content=[TextContent(text=
        "Natural Language Processing (NLP) is a subfield of artificial intelligence that deals
        with the interaction between computers and human language. It enables computers to understand, interpret, and
        generate human language in a valuable way. NLP involves various techniques such as speech recognition, text
        analysis, sentiment analysis, and machine translation. The ultimate goal is to make it easier for computers to
        process and derive meaning from human language, improving communication between humans and machines.")],
        _name=None,
        _meta={'finish_reason': 'stop', 'index': 0, 'model':
              'mistralai/Mistral-7B-Instruct-v0.2',
              'usage': {'completion_tokens': 90, 'prompt_tokens': 19, 'total_tokens': 109}})
              ]
    }
    ```
    """

    def __init__(  # pylint: disable=too-many-positional-arguments
        self,
        model: str = "HuggingFaceH4/zephyr-7b-beta",
        task: Optional[Literal["text-generation", "text2text-generation"]] = None,
        device: Optional[ComponentDevice] = None,
        token: Optional[Secret] = Secret.from_env_var(["HF_API_TOKEN", "HF_TOKEN"], strict=False),
        chat_template: Optional[str] = None,
        generation_kwargs: Optional[Dict[str, Any]] = None,
        huggingface_pipeline_kwargs: Optional[Dict[str, Any]] = None,
        stop_words: Optional[List[str]] = None,
        streaming_callback: Optional[StreamingCallbackT] = None,
        tools: Optional[Union[List[Tool], Toolset]] = None,
        tool_parsing_function: Optional[Callable[[str], Optional[List[ToolCall]]]] = None,
        async_executor: Optional[ThreadPoolExecutor] = None,
    ):
        """
        Initializes the HuggingFaceLocalChatGenerator component.

        :param model: The Hugging Face text generation model name or path,
            for example, `mistralai/Mistral-7B-Instruct-v0.2` or `TheBloke/OpenHermes-2.5-Mistral-7B-16k-AWQ`.
            The model must be a chat model supporting the ChatML messaging
            format.
            If the model is specified in `huggingface_pipeline_kwargs`, this parameter is ignored.
        :param task: The task for the Hugging Face pipeline. Possible options:
            - `text-generation`: Supported by decoder models, like GPT.
            - `text2text-generation`: Supported by encoder-decoder models, like T5.
            If the task is specified in `huggingface_pipeline_kwargs`, this parameter is ignored.
            If not specified, the component calls the Hugging Face API to infer the task from the model name.
        :param device: The device for loading the model. If `None`, automatically selects the default device.
            If a device or device map is specified in `huggingface_pipeline_kwargs`, it overrides this parameter.
        :param token: The token to use as HTTP bearer authorization for remote files.
            If the token is specified in `huggingface_pipeline_kwargs`, this parameter is ignored.
        :param chat_template: Specifies an optional Jinja template for formatting chat
            messages. Most high-quality chat models have their own templates, but for models without this
            feature or if you prefer a custom template, use this parameter.
        :param generation_kwargs: A dictionary with keyword arguments to customize text generation.
            Some examples: `max_length`, `max_new_tokens`, `temperature`, `top_k`, `top_p`.
            See Hugging Face's documentation for more information:
            - - [customize-text-generation](https://huggingface.co/docs/transformers/main/en/generation_strategies#customize-text-generation)
            - - [GenerationConfig](https://huggingface.co/docs/transformers/main/en/main_classes/text_generation#transformers.GenerationConfig)
            The only `generation_kwargs` set by default is `max_new_tokens`, which is set to 512 tokens.
        :param huggingface_pipeline_kwargs: Dictionary with keyword arguments to initialize the
            Hugging Face pipeline for text generation.
            These keyword arguments provide fine-grained control over the Hugging Face pipeline.
            In case of duplication, these kwargs override `model`, `task`, `device`, and `token` init parameters.
            For kwargs, see [Hugging Face documentation](https://huggingface.co/docs/transformers/en/main_classes/pipelines#transformers.pipeline.task).
            In this dictionary, you can also include `model_kwargs` to specify the kwargs for [model initialization](https://huggingface.co/docs/transformers/en/main_classes/model#transformers.PreTrainedModel.from_pretrained)
        :param stop_words: A list of stop words. If the model generates a stop word, the generation stops.
            If you provide this parameter, don't specify the `stopping_criteria` in `generation_kwargs`.
            For some chat models, the output includes both the new text and the original prompt.
            In these cases, make sure your prompt has no stop words.
        :param streaming_callback: An optional callable for handling streaming responses.
        :param tools: A list of tools or a Toolset for which the model can prepare calls.
            This parameter can accept either a list of `Tool` objects or a `Toolset` instance.
        :param tool_parsing_function:
            A callable that takes a string and returns a list of ToolCall objects or None.
            If None, the default_tool_parser will be used which extracts tool calls using a predefined pattern.
        :param async_executor:
            Optional ThreadPoolExecutor to use for async calls. If not provided, a single-threaded executor will be
            initialized and used
        """
        torch_and_transformers_import.check()

        if tools and streaming_callback is not None:
            raise ValueError("Using tools and streaming at the same time is not supported. Please choose one.")
        _check_duplicate_tool_names(list(tools or []))

        huggingface_pipeline_kwargs = huggingface_pipeline_kwargs or {}
        generation_kwargs = generation_kwargs or {}

        self.token = token
        token = token.resolve_value() if token else None

        # check if the huggingface_pipeline_kwargs contain the essential parameters
        # otherwise, populate them with values from other init parameters
        huggingface_pipeline_kwargs.setdefault("model", model)
        huggingface_pipeline_kwargs.setdefault("token", token)

        device = ComponentDevice.resolve_device(device)
        device.update_hf_kwargs(huggingface_pipeline_kwargs, overwrite=False)

        # task identification and validation
        if task is None:
            if "task" in huggingface_pipeline_kwargs:
                task = huggingface_pipeline_kwargs["task"]
            elif isinstance(huggingface_pipeline_kwargs["model"], str):
                task = model_info(
                    huggingface_pipeline_kwargs["model"], token=huggingface_pipeline_kwargs["token"]
                ).pipeline_tag  # type: ignore[assignment]  # we'll check below if task is in supported tasks

        if task not in PIPELINE_SUPPORTED_TASKS:
            raise ValueError(
                f"Task '{task}' is not supported. The supported tasks are: {', '.join(PIPELINE_SUPPORTED_TASKS)}."
            )
        huggingface_pipeline_kwargs["task"] = task

        # if not specified, set return_full_text to False for text-generation
        # only generated text is returned (excluding prompt)
        if task == "text-generation":
            generation_kwargs.setdefault("return_full_text", False)

        if stop_words and "stopping_criteria" in generation_kwargs:
            raise ValueError(
                "Found both the `stop_words` init parameter and the `stopping_criteria` key in `generation_kwargs`. "
                "Please specify only one of them."
            )
        generation_kwargs.setdefault("max_new_tokens", 512)
        generation_kwargs["stop_sequences"] = generation_kwargs.get("stop_sequences", [])
        generation_kwargs["stop_sequences"].extend(stop_words or [])

        self.tool_parsing_function = tool_parsing_function or default_tool_parser
        self.huggingface_pipeline_kwargs = huggingface_pipeline_kwargs
        self.generation_kwargs = generation_kwargs
        self.chat_template = chat_template
        self.streaming_callback = streaming_callback
        self.pipeline: Optional[HfPipeline] = None
        self.tools = tools

        self._owns_executor = async_executor is None
        self.executor = (
            ThreadPoolExecutor(thread_name_prefix=f"async-HFLocalChatGenerator-executor-{id(self)}", max_workers=1)
            if async_executor is None
            else async_executor
        )

    def __del__(self):
        """
        Cleanup when the instance is being destroyed.
        """
        if hasattr(self, "_owns_executor") and self._owns_executor and hasattr(self, "executor"):
            self.executor.shutdown(wait=True)

    def shutdown(self):
        """
        Explicitly shutdown the executor if we own it.
        """
        if self._owns_executor:
            self.executor.shutdown(wait=True)

    def _get_telemetry_data(self) -> Dict[str, Any]:
        """
        Data that is sent to Posthog for usage analytics.
        """
        if isinstance(self.huggingface_pipeline_kwargs["model"], str):
            return {"model": self.huggingface_pipeline_kwargs["model"]}
        return {"model": f"[object of type {type(self.huggingface_pipeline_kwargs['model'])}]"}

    def warm_up(self):
        """
        Initializes the component.
        """
        if self.pipeline is None:
            self.pipeline = pipeline(**self.huggingface_pipeline_kwargs)

    def to_dict(self) -> Dict[str, Any]:
        """
        Serializes the component to a dictionary.

        :returns:
            Dictionary with serialized data.
        """
        callback_name = serialize_callable(self.streaming_callback) if self.streaming_callback else None
        serialization_dict = default_to_dict(
            self,
            huggingface_pipeline_kwargs=self.huggingface_pipeline_kwargs,
            generation_kwargs=self.generation_kwargs,
            streaming_callback=callback_name,
            token=self.token.to_dict() if self.token else None,
            chat_template=self.chat_template,
            tools=serialize_tools_or_toolset(self.tools),
            tool_parsing_function=serialize_callable(self.tool_parsing_function),
        )

        huggingface_pipeline_kwargs = serialization_dict["init_parameters"]["huggingface_pipeline_kwargs"]
        huggingface_pipeline_kwargs.pop("token", None)

        serialize_hf_model_kwargs(huggingface_pipeline_kwargs)
        return serialization_dict

    @classmethod
    def from_dict(cls, data: Dict[str, Any]) -> "HuggingFaceLocalChatGenerator":
        """
        Deserializes the component from a dictionary.

        :param data:
            The dictionary to deserialize from.
        :returns:
            The deserialized component.
        """
        torch_and_transformers_import.check()  # leave this, cls method
        deserialize_secrets_inplace(data["init_parameters"], keys=["token"])
        deserialize_tools_or_toolset_inplace(data["init_parameters"], key="tools")
        init_params = data.get("init_parameters", {})
        serialized_callback_handler = init_params.get("streaming_callback")
        if serialized_callback_handler:
            data["init_parameters"]["streaming_callback"] = deserialize_callable(serialized_callback_handler)

        tool_parsing_function = init_params.get("tool_parsing_function")
        if tool_parsing_function:
            init_params["tool_parsing_function"] = deserialize_callable(tool_parsing_function)

        huggingface_pipeline_kwargs = init_params.get("huggingface_pipeline_kwargs", {})
        deserialize_hf_model_kwargs(huggingface_pipeline_kwargs)
        return default_from_dict(cls, data)

    @component.output_types(replies=List[ChatMessage])
    def run(
        self,
        messages: List[ChatMessage],
        generation_kwargs: Optional[Dict[str, Any]] = None,
        streaming_callback: Optional[StreamingCallbackT] = None,
        tools: Optional[Union[List[Tool], Toolset]] = None,
    ):
        """
        Invoke text generation inference based on the provided messages and generation parameters.

        :param messages: A list of ChatMessage objects representing the input messages.
        :param generation_kwargs: Additional keyword arguments for text generation.
        :param streaming_callback: An optional callable for handling streaming responses.
        :param tools:
            A list of tools or a Toolset for which the model can prepare calls. If set, it will override
            the `tools` parameter provided during initialization. This parameter can accept either a list
            of `Tool` objects or a `Toolset` instance.
        :returns:
            A list containing the generated responses as ChatMessage instances.
        """
        if self.pipeline is None:
            raise RuntimeError("The generation model has not been loaded. Please call warm_up() before running.")

        tools = tools or self.tools
        if tools and streaming_callback is not None:
            raise ValueError("Using tools and streaming at the same time is not supported. Please choose one.")
        _check_duplicate_tool_names(list(tools or []))

        tokenizer = self.pipeline.tokenizer
        # initialized text-generation/text2text-generation pipelines always have a non-None tokenizer
        assert tokenizer is not None

        # Check and update generation parameters
        generation_kwargs = {**self.generation_kwargs, **(generation_kwargs or {})}

        stop_words = generation_kwargs.pop("stop_words", []) + generation_kwargs.pop("stop_sequences", [])
        # pipeline call doesn't support stop_sequences, so we need to pop it
        stop_words = self._validate_stop_words(stop_words)

        # Set up stop words criteria if stop words exist
        stop_words_criteria = StopWordsCriteria(tokenizer, stop_words, self.pipeline.device) if stop_words else None
        if stop_words_criteria:
            generation_kwargs["stopping_criteria"] = StoppingCriteriaList([stop_words_criteria])

        streaming_callback = select_streaming_callback(
            self.streaming_callback, streaming_callback, requires_async=False
        )
        if streaming_callback:
            num_responses = generation_kwargs.get("num_return_sequences", 1)
            if num_responses > 1:
                msg = (
                    "Streaming is enabled, but the number of responses is set to {num_responses}. "
                    "Streaming is only supported for single response generation. "
                    "Setting the number of responses to 1."
                )
                logger.warning(msg, num_responses=num_responses)
                generation_kwargs["num_return_sequences"] = 1

            # Get component name and type
            component_info = ComponentInfo.from_component(self)
            # streamer parameter hooks into HF streaming, HFTokenStreamingHandler is an adapter to our streaming
            generation_kwargs["streamer"] = HFTokenStreamingHandler(
                tokenizer=tokenizer,
                stream_handler=streaming_callback,
                stop_words=stop_words,
                component_info=component_info,
            )

        # convert messages to HF format
        hf_messages = [convert_message_to_hf_format(message) for message in messages]

        if isinstance(tools, Toolset):
            tools = list(tools)

        prepared_prompt = tokenizer.apply_chat_template(
            hf_messages,
            tokenize=False,
            chat_template=self.chat_template,
            add_generation_prompt=True,
            tools=[tc.tool_spec for tc in tools] if tools else None,
        )

        # prepared_prompt is a string since we set tokenize=False https://hf.co/docs/transformers/main/chat_templating
        assert isinstance(prepared_prompt, str)

        # Avoid some unnecessary warnings in the generation pipeline call
        generation_kwargs["pad_token_id"] = (
            generation_kwargs.get("pad_token_id", tokenizer.pad_token_id) or tokenizer.eos_token_id
        )

        # Generate responses
        output = self.pipeline(prepared_prompt, **generation_kwargs)
        replies = [o.get("generated_text", "") for o in output]

        # Remove stop words from replies if present
        for stop_word in stop_words:
            replies = [reply.replace(stop_word, "").rstrip() for reply in replies]

        chat_messages = [
            self.create_message(
                reply, r_index, tokenizer, prepared_prompt, generation_kwargs, parse_tool_calls=bool(tools)
            )
            for r_index, reply in enumerate(replies)
        ]

        return {"replies": chat_messages}

    def create_message(  # pylint: disable=too-many-positional-arguments
        self,
        text: str,
        index: int,
        tokenizer: Union["PreTrainedTokenizer", "PreTrainedTokenizerFast"],
        prompt: str,
        generation_kwargs: Dict[str, Any],
        parse_tool_calls: bool = False,
    ) -> ChatMessage:
        """
        Create a ChatMessage instance from the provided text, populated with metadata.

        :param text: The generated text.
        :param index: The index of the generated text.
        :param tokenizer: The tokenizer used for generation.
        :param prompt: The prompt used for generation.
        :param generation_kwargs: The generation parameters.
        :param parse_tool_calls: Whether to attempt parsing tool calls from the text.
        :returns: A ChatMessage instance.
        """

        completion_tokens = len(tokenizer.encode(text, add_special_tokens=False))
        prompt_token_count = len(tokenizer.encode(prompt, add_special_tokens=False))
        total_tokens = prompt_token_count + completion_tokens

        tool_calls = self.tool_parsing_function(text) if parse_tool_calls else None

        # Determine finish reason based on context
        if completion_tokens >= generation_kwargs.get("max_new_tokens", sys.maxsize):
            finish_reason = "length"
        elif tool_calls:
            finish_reason = "tool_calls"
        else:
            finish_reason = "stop"

        meta = {
            "finish_reason": finish_reason,
            "index": index,
            "model": self.huggingface_pipeline_kwargs["model"],
            "usage": {
                "completion_tokens": completion_tokens,
                "prompt_tokens": prompt_token_count,
                "total_tokens": total_tokens,
            },
        }

        # If tool calls are detected, don't include the text content since it contains the raw tool call format
        return ChatMessage.from_assistant(tool_calls=tool_calls, text=None if tool_calls else text, meta=meta)

    @staticmethod
    def _validate_stop_words(stop_words: Optional[List[str]]) -> Optional[List[str]]:
        """
        Validates the provided stop words.

        :param stop_words: A list of stop words to validate.
        :return: A sanitized list of stop words or None if validation fails.
        """
        if stop_words and not all(isinstance(word, str) for word in stop_words):
            logger.warning(
                "Invalid stop words provided. Stop words must be specified as a list of strings. "
                "Ignoring stop words: {stop_words}",
                stop_words=stop_words,
            )
            return None

        return list(set(stop_words or []))

    @component.output_types(replies=List[ChatMessage])
    async def run_async(
        self,
        messages: List[ChatMessage],
        generation_kwargs: Optional[Dict[str, Any]] = None,
        streaming_callback: Optional[StreamingCallbackT] = None,
        tools: Optional[Union[List[Tool], Toolset]] = None,
    ):
        """
        Asynchronously invokes text generation inference based on the provided messages and generation parameters.

        This is the asynchronous version of the `run` method. It has the same parameters
        and return values but can be used with `await` in an async code.

        :param messages: A list of ChatMessage objects representing the input messages.
        :param generation_kwargs: Additional keyword arguments for text generation.
        :param streaming_callback: An optional callable for handling streaming responses.
        :param tools: A list of tools or a Toolset for which the model can prepare calls.
            This parameter can accept either a list of `Tool` objects or a `Toolset` instance.
        :returns: A dictionary with the following keys:
            - `replies`: A list containing the generated responses as ChatMessage instances.
        """
        if self.pipeline is None:
            raise RuntimeError("The generation model has not been loaded. Please call warm_up() before running.")

        tools = tools or self.tools
        if tools and streaming_callback is not None:
            raise ValueError("Using tools and streaming at the same time is not supported. Please choose one.")
        _check_duplicate_tool_names(list(tools or []))

        tokenizer = self.pipeline.tokenizer
        # initialized text-generation/text2text-generation pipelines always have a non-None tokenizer
        assert tokenizer is not None

        # Check and update generation parameters
        generation_kwargs = {**self.generation_kwargs, **(generation_kwargs or {})}

        stop_words = generation_kwargs.pop("stop_words", []) + generation_kwargs.pop("stop_sequences", [])
        stop_words = self._validate_stop_words(stop_words)

        # Set up stop words criteria if stop words exist
        stop_words_criteria = StopWordsCriteria(tokenizer, stop_words, self.pipeline.device) if stop_words else None
        if stop_words_criteria:
            generation_kwargs["stopping_criteria"] = StoppingCriteriaList([stop_words_criteria])

        # validate and select the streaming callback
        streaming_callback = select_streaming_callback(self.streaming_callback, streaming_callback, requires_async=True)

        if streaming_callback:
            return await self._run_streaming_async(
                messages, tokenizer, generation_kwargs, stop_words, streaming_callback
            )

        return await self._run_non_streaming_async(messages, tokenizer, generation_kwargs, stop_words, tools)

    async def _run_streaming_async(  # pylint: disable=too-many-positional-arguments
        self,
        messages: List[ChatMessage],
        tokenizer: Union["PreTrainedTokenizer", "PreTrainedTokenizerFast"],
        generation_kwargs: Dict[str, Any],
        stop_words: Optional[List[str]],
        streaming_callback: StreamingCallbackT,
    ):
        """
        Handles async streaming generation of responses.
        """
        # convert messages to HF format
        hf_messages = [convert_message_to_hf_format(message) for message in messages]
        prepared_prompt = tokenizer.apply_chat_template(
            hf_messages, tokenize=False, chat_template=self.chat_template, add_generation_prompt=True
        )

        # prepared_prompt is a string since we set tokenize=False https://hf.co/docs/transformers/main/chat_templating
        assert isinstance(prepared_prompt, str)

        # Avoid some unnecessary warnings in the generation pipeline call
        generation_kwargs["pad_token_id"] = (
            generation_kwargs.get("pad_token_id", tokenizer.pad_token_id) or tokenizer.eos_token_id
        )

<<<<<<< HEAD
        # Set up streaming handler
        assert asyncio.iscoroutinefunction(streaming_callback), "Streaming callback must be asynchronous"
        generation_kwargs["streamer"] = AsyncHFTokenStreamingHandler(tokenizer, streaming_callback, stop_words)
=======
        # get the component name and type
        component_info = ComponentInfo.from_component(self)
        generation_kwargs["streamer"] = HFTokenStreamingHandler(
            tokenizer, streaming_callback, stop_words, component_info
        )
>>>>>>> 2616d4d5

        # Generate responses asynchronously
        output = await asyncio.get_running_loop().run_in_executor(
            self.executor,
            lambda: self.pipeline(prepared_prompt, **generation_kwargs),  # type: ignore # if self.executor was not passed it was initialized with max_workers=1 in init
        )

        replies = [o.get("generated_text", "") for o in output]

        # Remove stop words from replies if present
        for stop_word in stop_words or []:
            replies = [reply.replace(stop_word, "").rstrip() for reply in replies]

        chat_messages = [
            self.create_message(reply, r_index, tokenizer, prepared_prompt, generation_kwargs, parse_tool_calls=False)
            for r_index, reply in enumerate(replies)
        ]

        return {"replies": chat_messages}

    async def _run_non_streaming_async(  # pylint: disable=too-many-positional-arguments
        self,
        messages: List[ChatMessage],
        tokenizer: Union["PreTrainedTokenizer", "PreTrainedTokenizerFast"],
        generation_kwargs: Dict[str, Any],
        stop_words: Optional[List[str]],
        tools: Optional[Union[List[Tool], Toolset]] = None,
    ):
        """
        Handles async non-streaming generation of responses.
        """
        # convert messages to HF format
        hf_messages = [convert_message_to_hf_format(message) for message in messages]

        if isinstance(tools, Toolset):
            tools = list(tools)

        prepared_prompt = tokenizer.apply_chat_template(
            hf_messages,
            tokenize=False,
            chat_template=self.chat_template,
            add_generation_prompt=True,
            tools=[tc.tool_spec for tc in tools] if tools else None,
        )

        # prepared_prompt is a string, but transformers has some type issues
        prepared_prompt = cast(str, prepared_prompt)

        # Avoid some unnecessary warnings in the generation pipeline call
        generation_kwargs["pad_token_id"] = (
            generation_kwargs.get("pad_token_id", tokenizer.pad_token_id) or tokenizer.eos_token_id
        )

        # Generate responses asynchronously
        output = await asyncio.get_running_loop().run_in_executor(
            self.executor,
            lambda: self.pipeline(prepared_prompt, **generation_kwargs),  # type: ignore # if self.executor was not passed it was initialized with max_workers=1 in init
        )

        replies = [o.get("generated_text", "") for o in output]

        # Remove stop words from replies if present
        for stop_word in stop_words or []:
            replies = [reply.replace(stop_word, "").rstrip() for reply in replies]

        chat_messages = [
            self.create_message(
                reply, r_index, tokenizer, prepared_prompt, generation_kwargs, parse_tool_calls=bool(tools)
            )
            for r_index, reply in enumerate(replies)
        ]

        return {"replies": chat_messages}<|MERGE_RESOLUTION|>--- conflicted
+++ resolved
@@ -10,12 +10,7 @@
 from typing import Any, Callable, Dict, List, Literal, Optional, Union, cast
 
 from haystack import component, default_from_dict, default_to_dict, logging
-<<<<<<< HEAD
-from haystack.dataclasses import ChatMessage, ToolCall, select_streaming_callback
-from haystack.dataclasses.streaming_chunk import StreamingCallbackT
-=======
 from haystack.dataclasses import ChatMessage, ComponentInfo, StreamingCallbackT, ToolCall, select_streaming_callback
->>>>>>> 2616d4d5
 from haystack.lazy_imports import LazyImport
 from haystack.tools import (
     Tool,
@@ -587,17 +582,12 @@
             generation_kwargs.get("pad_token_id", tokenizer.pad_token_id) or tokenizer.eos_token_id
         )
 
-<<<<<<< HEAD
-        # Set up streaming handler
-        assert asyncio.iscoroutinefunction(streaming_callback), "Streaming callback must be asynchronous"
-        generation_kwargs["streamer"] = AsyncHFTokenStreamingHandler(tokenizer, streaming_callback, stop_words)
-=======
         # get the component name and type
         component_info = ComponentInfo.from_component(self)
-        generation_kwargs["streamer"] = HFTokenStreamingHandler(
+        assert asyncio.iscoroutinefunction(streaming_callback), "Streaming callback must be asynchronous"
+        generation_kwargs["streamer"] = AsyncHFTokenStreamingHandler(
             tokenizer, streaming_callback, stop_words, component_info
         )
->>>>>>> 2616d4d5
 
         # Generate responses asynchronously
         output = await asyncio.get_running_loop().run_in_executor(
