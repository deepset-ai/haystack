--- conflicted
+++ resolved
@@ -230,12 +230,8 @@
             if first_chunk_time is None:
                 first_chunk_time = datetime.now().isoformat()
 
-<<<<<<< HEAD
             # TODO Consider adding start
-            stream_chunk = StreamingChunk(content=token.text, meta=chunk_metadata)
-=======
             stream_chunk = StreamingChunk(content=token.text, meta=chunk_metadata, component_info=component_info)
->>>>>>> 81c0cefa
             chunks.append(stream_chunk)
             streaming_callback(stream_chunk)
 
