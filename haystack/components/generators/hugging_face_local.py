--- conflicted
+++ resolved
@@ -2,11 +2,7 @@
 #
 # SPDX-License-Identifier: Apache-2.0
 
-<<<<<<< HEAD
-from typing import Any, Dict, List, Literal, Optional
-=======
-from typing import Any, Callable, Dict, List, Literal, Optional, cast
->>>>>>> f0255017
+from typing import Any, Dict, List, Literal, Optional, cast
 
 from haystack import component, default_from_dict, default_to_dict, logging
 from haystack.dataclasses import SyncStreamingCallbackT
