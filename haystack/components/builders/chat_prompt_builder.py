--- conflicted
+++ resolved
@@ -75,11 +75,7 @@
 
     # no parameter init, we don't use any runtime template variables
     prompt_builder = ChatPromptBuilder()
-<<<<<<< HEAD
     llm = OpenAIChatGenerator(api_key=Secret.from_env_var("OPENAI_API_KEY"), model="gpt-5-mini")
-=======
-    llm = OpenAIChatGenerator(api_key=Secret.from_token("<your-api-key>"))
->>>>>>> b4fd38dc
 
     pipe = Pipeline()
     pipe.add_component("prompt_builder", prompt_builder)
@@ -97,35 +93,18 @@
     # Output example (truncated):
     # {'llm': {'replies': [ChatMessage(...)]}}
 
-<<<<<<< HEAD
     messages = [system_message, ChatMessage.from_user("What's the forecast for {{location}}, next {{day_count}} days?")]
-=======
-    >> {'llm': {'replies': [ChatMessage(_role=<ChatRole.ASSISTANT: 'assistant'>, _content=[TextContent(text=
-    "Berlin is the capital city of Germany and one of the most vibrant
-    and diverse cities in Europe. Here are some key things to know...Enjoy your time exploring the vibrant and dynamic
-    capital of Germany!")], _name=None, _meta={'model': 'gpt-5-mini',
-    'index': 0, 'finish_reason': 'stop', 'usage': {'prompt_tokens': 27, 'completion_tokens': 681, 'total_tokens':
-    708}})]}}
-
-    messages = [system_message, ChatMessage.from_user("What's the weather forecast for {{location}} in the next
-    {{day_count}} days?")]
->>>>>>> b4fd38dc
 
     res = pipe.run(data={"prompt_builder": {"template_variables": {"location": location, "day_count": "5"},
                                         "template": messages}})
 
     print(res)
-<<<<<<< HEAD
-    # Output example (truncated):
-    # {'llm': {'replies': [ChatMessage(...)]}}
-=======
     >> {'llm': {'replies': [ChatMessage(_role=<ChatRole.ASSISTANT: 'assistant'>, _content=[TextContent(text=
     "Here is the weather forecast for Berlin in the next 5
     days:\\n\\nDay 1: Mostly cloudy with a high of 22°C (72°F) and...so it's always a good idea to check for updates
     closer to your visit.")], _name=None, _meta={'model': 'gpt-5-mini',
     'index': 0, 'finish_reason': 'stop', 'usage': {'prompt_tokens': 37, 'completion_tokens': 201,
     'total_tokens': 238}})]}}
->>>>>>> b4fd38dc
     ```
 
     #### String prompt template
