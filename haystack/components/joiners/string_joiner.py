# SPDX-FileCopyrightText: 2022-present deepset GmbH <info@deepset.ai>
#
# SPDX-License-Identifier: Apache-2.0

from typing import List

from haystack import component, logging
from haystack.core.component.types import Variadic

logger = logging.getLogger(__name__)


@component
class StringJoiner:
    """
<<<<<<< HEAD
    Component to join strings from different components to a list of strings

    ### Usage example

    ```python
    from haystack.components.joiners import StringJoiner
    from haystack.components.builders import PromptBuilder
    from haystack.core.pipeline import Pipeline

    from haystack.components.generators.chat import OpenAIChatGenerator
    from haystack.dataclasses import ChatMessage

    string_1 = "What's Natural Language Processing?"
    string_2 = "What's is life?"

    pipeline = Pipeline()
    pipeline.add_component("prompt_builder_1", PromptBuilder("Builder 1: {{query}}"))
    pipeline.add_component("prompt_builder_2", PromptBuilder("Builder 2: {{query}}"))
    pipeline.add_component("string_joiner", StringJoiner())

    pipeline.connect("prompt_builder_1.prompt", "string_joiner.strings")
    pipeline.connect("prompt_builder_2.prompt", "string_joiner.strings")

    results = pipeline.run(data={"prompt_builder_1": {"query": string_1}, "prompt_builder_2": {"query": string_2}})
    ```
=======
    Component to join strings from different components to a list of strings.
>>>>>>> d9688e94
    """

    @component.output_types(strings=List[str])
    def run(self, strings: Variadic[str]):
        """
        Joins strings into a list of strings

        :param strings:
            strings from different components
        
        :returns:
            A dictionary with the following keys:
            - `strings`: Merged list of strings        
        """

        out_strings = list(strings)
        return {"strings": out_strings}<|MERGE_RESOLUTION|>--- conflicted
+++ resolved
@@ -13,8 +13,7 @@
 @component
 class StringJoiner:
     """
-<<<<<<< HEAD
-    Component to join strings from different components to a list of strings
+    Component to join strings from different components to a list of strings.
 
     ### Usage example
 
@@ -39,9 +38,6 @@
 
     results = pipeline.run(data={"prompt_builder_1": {"query": string_1}, "prompt_builder_2": {"query": string_2}})
     ```
-=======
-    Component to join strings from different components to a list of strings.
->>>>>>> d9688e94
     """
 
     @component.output_types(strings=List[str])
@@ -51,10 +47,10 @@
 
         :param strings:
             strings from different components
-        
+
         :returns:
             A dictionary with the following keys:
-            - `strings`: Merged list of strings        
+            - `strings`: Merged list of strings
         """
 
         out_strings = list(strings)
