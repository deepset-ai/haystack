# SPDX-FileCopyrightText: 2022-present deepset GmbH <info@deepset.ai>
#
# SPDX-License-Identifier: Apache-2.0

<<<<<<< HEAD
from .csv_document_splitter import CSVDocumentSplitter
=======
from .csv_document_cleaner import CSVDocumentCleaner
>>>>>>> 1785ea62
from .document_cleaner import DocumentCleaner
from .document_splitter import DocumentSplitter
from .recursive_splitter import RecursiveDocumentSplitter
from .text_cleaner import TextCleaner

<<<<<<< HEAD
__all__ = ["DocumentSplitter", "DocumentCleaner", "RecursiveDocumentSplitter", "TextCleaner", "CSVDocumentSplitter"]
=======
__all__ = ["CSVDocumentCleaner", "DocumentCleaner", "DocumentSplitter", "RecursiveDocumentSplitter", "TextCleaner"]
>>>>>>> 1785ea62
<|MERGE_RESOLUTION|>--- conflicted
+++ resolved
@@ -2,18 +2,18 @@
 #
 # SPDX-License-Identifier: Apache-2.0
 
-<<<<<<< HEAD
+from .csv_document_cleaner import CSVDocumentCleaner
 from .csv_document_splitter import CSVDocumentSplitter
-=======
-from .csv_document_cleaner import CSVDocumentCleaner
->>>>>>> 1785ea62
 from .document_cleaner import DocumentCleaner
 from .document_splitter import DocumentSplitter
 from .recursive_splitter import RecursiveDocumentSplitter
 from .text_cleaner import TextCleaner
 
-<<<<<<< HEAD
-__all__ = ["DocumentSplitter", "DocumentCleaner", "RecursiveDocumentSplitter", "TextCleaner", "CSVDocumentSplitter"]
-=======
-__all__ = ["CSVDocumentCleaner", "DocumentCleaner", "DocumentSplitter", "RecursiveDocumentSplitter", "TextCleaner"]
->>>>>>> 1785ea62
+__all__ = [
+    "CSVDocumentCleaner",
+    "CSVDocumentSplitter",
+    "DocumentCleaner",
+    "DocumentSplitter",
+    "RecursiveDocumentSplitter",
+    "TextCleaner",
+]