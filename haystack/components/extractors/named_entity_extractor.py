# SPDX-FileCopyrightText: 2022-present deepset GmbH <info@deepset.ai>
#
# SPDX-License-Identifier: Apache-2.0

from abc import ABC, abstractmethod
from contextlib import contextmanager
from dataclasses import dataclass
from enum import Enum, EnumMeta
from typing import Any, Dict, List, Optional, Union

from haystack import ComponentError, DeserializationError, Document, component, default_from_dict, default_to_dict
from haystack.lazy_imports import LazyImport
from haystack.utils.device import ComponentDevice

with LazyImport(message="Run 'pip install transformers[torch]'") as transformers_import:
    from transformers import AutoModelForTokenClassification, AutoTokenizer, pipeline
    from transformers import Pipeline as HfPipeline

with LazyImport(message="Run 'pip install spacy'") as spacy_import:
    import spacy
    from spacy import Language as SpacyPipeline


class _BackendEnumMeta(EnumMeta):
    """
    Metaclass for fine-grained error handling of backend enums.
    """

    def __call__(cls, value, names=None, *, module=None, qualname=None, type=None, start=1):  # noqa: A002
        if names is None:
            try:
                return EnumMeta.__call__(cls, value, names, module=module, qualname=qualname, type=type, start=start)
            except ValueError:
                supported_backends = ", ".join(sorted(v.value for v in cls))  # pylint: disable=not-an-iterable
                raise ComponentError(
                    f"Invalid backend `{value}` for named entity extractor. "
                    f"Supported backends: {supported_backends}"
                )
        else:
            return EnumMeta.__call__(  # pylint: disable=too-many-function-args
                cls, value, names, module, qualname, type, start
            )


class NamedEntityExtractorBackend(Enum, metaclass=_BackendEnumMeta):
    """
    NLP backend to use for Named Entity Recognition.
    """

    #: Uses an Hugging Face model and pipeline.
    HUGGING_FACE = "hugging_face"

    #: Uses a spaCy model and pipeline.
    SPACY = "spacy"


@dataclass
class NamedEntityAnnotation:
    """
    Describes a single NER annotation.

    :param entity:
        Entity label.
    :param start:
        Start index of the entity in the document.
    :param end:
        End index of the entity in the document.
    :param score:
        Score calculated by the model.
    """

    entity: str
    start: int
    end: int
    score: Optional[float] = None


@component
class NamedEntityExtractor:
    """
    Annotates named entities in a collection of documents.

    The component supports two backends: Hugging Face and spaCy. The
    former can be used with any sequence classification model from the
    [Hugging Face model hub](https://huggingface.co/models), while the
    latter can be used with any [spaCy model](https://spacy.io/models)
    that contains an NER component. Annotations are stored as metadata
    in the documents.

    Usage example:
    ```python
    from haystack import Document
    from haystack.components.extractors.named_entity_extractor import NamedEntityExtractor

    documents = [
        Document(content="I'm Merlin, the happy pig!"),
        Document(content="My name is Clara and I live in Berkeley, California."),
    ]
    extractor = NamedEntityExtractor(backend="hugging_face", model="dslim/bert-base-NER")
    extractor.warm_up()
    results = extractor.run(documents=documents)["documents"]
    annotations = [NamedEntityExtractor.get_stored_annotations(doc) for doc in results]
    print(annotations)
    ```
    """

    _METADATA_KEY = "named_entities"

    def __init__(
        self,
        *,
        backend: Union[str, NamedEntityExtractorBackend],
        model: str,
        pipeline_kwargs: Optional[Dict[str, Any]] = None,
        device: Optional[ComponentDevice] = None,
    ) -> None:
        """
        Create a Named Entity extractor component.

        :param backend:
            Backend to use for NER.
        :param model:
            Name of the model or a path to the model on
            the local disk. Dependent on the backend.
        :param pipeline_kwargs:
            Keyword arguments passed to the pipeline. The
            pipeline can override these arguments. Dependent on the backend.
        :param device:
            The device on which the model is loaded. If `None`,
            the default device is automatically selected. If a
            device/device map is specified in `pipeline_kwargs`,
            it overrides this parameter (only applicable to the
            HuggingFace backend).
        """

        if isinstance(backend, str):
            backend = NamedEntityExtractorBackend(backend)

        self._backend: _NerBackend
        device = ComponentDevice.resolve_device(device)

        if backend == NamedEntityExtractorBackend.HUGGING_FACE:
            self._backend = _HfBackend(model_name_or_path=model, device=device, pipeline_kwargs=pipeline_kwargs)
        elif backend == NamedEntityExtractorBackend.SPACY:
            self._backend = _SpacyBackend(model_name_or_path=model, device=device, pipeline_kwargs=pipeline_kwargs)
        else:
            raise ComponentError(f"Unknown NER backend '{type(backend).__name__}' for extractor")

    def warm_up(self):
        """
        Initialize the component.

        :raises ComponentError:
            If the backend fails to initialize successfully.
        """
        try:
            self._backend.initialize()
        except Exception as e:
            raise ComponentError(
                f"Named entity extractor with backend '{self._backend.type} failed to initialize."
            ) from e

    @component.output_types(documents=List[Document])
    def run(self, documents: List[Document], batch_size: int = 1) -> Dict[str, Any]:
        """
        Annotate named entities in each document and store the annotations in the document's metadata.

        :param documents:
            Documents to process.
        :param batch_size:
            Batch size used for processing the documents.
        :returns:
            Processed documents.
        :raises ComponentError:
            If the backend fails to process a document.
        """
        texts = [doc.content if doc.content is not None else "" for doc in documents]
        annotations = self._backend.annotate(texts, batch_size=batch_size)

        if len(annotations) != len(documents):
            raise ComponentError(
                "NER backend did not return the correct number of annotations; "
                f"got {len(annotations)} but expected {len(documents)}"
            )

        for doc, doc_annotations in zip(documents, annotations):
            doc.meta[self._METADATA_KEY] = doc_annotations

        return {"documents": documents}

    def to_dict(self) -> Dict[str, Any]:
        """
        Serializes the component to a dictionary.

        :returns:
            Dictionary with serialized data.
        """
        return default_to_dict(
            self,
            backend=self._backend.type.name,
            model=self._backend.model_name,
            device=self._backend.device.to_dict(),
            pipeline_kwargs=self._backend._pipeline_kwargs,
        )

    @classmethod
    def from_dict(cls, data: Dict[str, Any]) -> "NamedEntityExtractor":
        """
        Deserializes the component from a dictionary.

        :param data:
            Dictionary to deserialize from.
        :returns:
            Deserialized component.
        """
        try:
            init_params = data["init_parameters"]
<<<<<<< HEAD
            init_params["device"] = ComponentDevice.from_dict(init_params["device"])
            init_params["backend"] = NamedEntityExtractorBackend[init_params["backend"]]
=======
            if init_params["device"] is not None:
                init_params["device"] = ComponentDevice.from_dict(init_params["device"])
>>>>>>> a2be90b9
            return default_from_dict(cls, data)
        except Exception as e:
            raise DeserializationError(f"Couldn't deserialize {cls.__name__} instance") from e

    @property
    def initialized(self) -> bool:
        """
        Returns if the extractor is ready to annotate text.
        """
        return self._backend.initialized

    @classmethod
    def get_stored_annotations(cls, document: Document) -> Optional[List[NamedEntityAnnotation]]:
        """
        Returns the document's named entity annotations stored in its metadata, if any.

        :param document:
            Document whose annotations are to be fetched.
        :returns:
            The stored annotations.
        """

        return document.meta.get(cls._METADATA_KEY)


class _NerBackend(ABC):
    """
    Base class for NER backends.
    """

    def __init__(
        self,
        _type: NamedEntityExtractorBackend,
        device: ComponentDevice,
        pipeline_kwargs: Optional[Dict[str, Any]] = None,
    ) -> None:
        super().__init__()

        self._type = _type
        self._device = device
        self._pipeline_kwargs = pipeline_kwargs if pipeline_kwargs is not None else {}

    @abstractmethod
    def initialize(self):
        """
        Initializes the backend. This would usually entail loading models, pipelines, and so on.
        """

    @property
    @abstractmethod
    def initialized(self) -> bool:
        """
        Returns if the backend has been initialized, for example, ready to annotate text.
        """

    @abstractmethod
    def annotate(self, texts: List[str], *, batch_size: int = 1) -> List[List[NamedEntityAnnotation]]:
        """
        Predict annotations for a collection of documents.

        :param texts:
            Raw texts to be annotated.
        :param batch_size:
            Size of text batches that are
            passed to the model.
        :returns:
            NER annotations.
        """

    @property
    @abstractmethod
    def model_name(self) -> str:
        """
        Returns the model name or path on the local disk.
        """

    @property
    def device(self) -> ComponentDevice:
        """
        The device on which the backend's model is loaded.

        :returns:
            The device on which the backend's model is loaded.
        """
        return self._device

    @property
    def type(self) -> NamedEntityExtractorBackend:
        """
        Returns the type of the backend.
        """
        return self._type


class _HfBackend(_NerBackend):
    """
    Hugging Face backend for NER.
    """

    def __init__(
        self, *, model_name_or_path: str, device: ComponentDevice, pipeline_kwargs: Optional[Dict[str, Any]] = None
    ) -> None:
        """
        Construct a Hugging Face NER backend.

        :param model_name_or_path:
            Name of the model or a path to the Hugging Face
            model on the local disk.
        :param device:
            The device on which the model is loaded. If `None`,
            the default device is automatically selected.

            If a device/device map is specified in `pipeline_kwargs`,
            it overrides this parameter.
        :param pipeline_kwargs:
            Keyword arguments passed to the pipeline. The
            pipeline can override these arguments.
        """
        super().__init__(NamedEntityExtractorBackend.HUGGING_FACE, device, pipeline_kwargs)

        transformers_import.check()

        self._model_name_or_path = model_name_or_path
        self.tokenizer: Optional[AutoTokenizer] = None
        self.model: Optional[AutoModelForTokenClassification] = None
        self.pipeline: Optional[HfPipeline] = None

    def initialize(self):
        self.tokenizer = AutoTokenizer.from_pretrained(self._model_name_or_path)
        self.model = AutoModelForTokenClassification.from_pretrained(self._model_name_or_path)

        pipeline_params = {
            "task": "ner",
            "model": self.model,
            "tokenizer": self.tokenizer,
            "aggregation_strategy": "simple",
        }
        pipeline_params.update({k: v for k, v in self._pipeline_kwargs.items() if k not in pipeline_params})
        self.device.update_hf_kwargs(pipeline_params, overwrite=False)
        self.pipeline = pipeline(**pipeline_params)

    def annotate(self, texts: List[str], *, batch_size: int = 1) -> List[List[NamedEntityAnnotation]]:
        if not self.initialized:
            raise ComponentError("Hugging Face NER backend was not initialized - Did you call `warm_up()`?")

        assert self.pipeline is not None
        outputs = self.pipeline(texts, batch_size=batch_size)
        return [
            [
                NamedEntityAnnotation(
                    entity=annotation["entity"] if "entity" in annotation else annotation["entity_group"],
                    start=annotation["start"],
                    end=annotation["end"],
                    score=annotation["score"],
                )
                for annotation in annotations
            ]
            for annotations in outputs
        ]

    @property
    def initialized(self) -> bool:
        return self.tokenizer is not None and self.model is not None or self.pipeline is not None

    @property
    def model_name(self) -> str:
        return self._model_name_or_path


class _SpacyBackend(_NerBackend):
    """
    spaCy backend for NER.
    """

    def __init__(
        self, *, model_name_or_path: str, device: ComponentDevice, pipeline_kwargs: Optional[Dict[str, Any]] = None
    ) -> None:
        """
        Construct a spaCy NER backend.

        :param model_name_or_path:
            Name of the model or a path to the spaCy
            model on the local disk.
        :param device:
            The device on which the model is loaded. If `None`,
            the default device is automatically selected.
        :param pipeline_kwargs:
            Keyword arguments passed to the pipeline. The
            pipeline can override these arguments.
        """
        super().__init__(NamedEntityExtractorBackend.SPACY, device, pipeline_kwargs)

        spacy_import.check()

        self._model_name_or_path = model_name_or_path
        self.pipeline: Optional[SpacyPipeline] = None

        if self.device.has_multiple_devices:
            raise ValueError("spaCy backend for named entity extractor only supports inference on single devices")

    def initialize(self):
        # We need to initialize the model on the GPU if needed.
        with self._select_device():
            self.pipeline = spacy.load(self._model_name_or_path)

        if not self.pipeline.has_pipe("ner"):
            raise ComponentError(f"spaCy pipeline '{self._model_name_or_path}' does not contain an NER component")

        # Disable unnecessary pipes.
        pipes_to_keep = ("ner", "tok2vec", "transformer", "curated_transformer")
        for name in self.pipeline.pipe_names:
            if name not in pipes_to_keep:
                self.pipeline.disable_pipe(name)

        self._pipeline_kwargs = {k: v for k, v in self._pipeline_kwargs.items() if k not in ("texts", "batch_size")}

    def annotate(self, texts: List[str], *, batch_size: int = 1) -> List[List[NamedEntityAnnotation]]:
        if not self.initialized:
            raise ComponentError("spaCy NER backend was not initialized - Did you call `warm_up()`?")

        assert self.pipeline is not None
        with self._select_device():
            outputs = list(self.pipeline.pipe(texts=texts, batch_size=batch_size, **self._pipeline_kwargs))

        return [
            [
                NamedEntityAnnotation(entity=entity.label_, start=entity.start_char, end=entity.end_char)
                for entity in doc.ents
            ]
            for doc in outputs
        ]

    @property
    def initialized(self) -> bool:
        return self.pipeline is not None

    @property
    def model_name(self) -> str:
        return self._model_name_or_path

    @contextmanager
    def _select_device(self):
        """
        Context manager used to run spaCy models on a specific GPU in a scoped manner.
        """

        # TODO: This won't restore the active device.
        # Since there are no opaque API functions to determine
        # the active device in spaCy/Thinc, we can't do much
        # about it as a consumer unless we start poking into their
        # internals.
        device_id = self._device.to_spacy()
        try:
            if device_id >= 0:
                spacy.require_gpu(device_id)
            yield
        finally:
            if device_id >= 0:
                spacy.require_cpu()<|MERGE_RESOLUTION|>--- conflicted
+++ resolved
@@ -214,14 +214,10 @@
             Deserialized component.
         """
         try:
-            init_params = data["init_parameters"]
-<<<<<<< HEAD
-            init_params["device"] = ComponentDevice.from_dict(init_params["device"])
-            init_params["backend"] = NamedEntityExtractorBackend[init_params["backend"]]
-=======
+            init_params = data["init_parameters"]            
             if init_params["device"] is not None:
                 init_params["device"] = ComponentDevice.from_dict(init_params["device"])
->>>>>>> a2be90b9
+            init_params["backend"] = NamedEntityExtractorBackend[init_params["backend"]]
             return default_from_dict(cls, data)
         except Exception as e:
             raise DeserializationError(f"Couldn't deserialize {cls.__name__} instance") from e
