--- conflicted
+++ resolved
@@ -9,11 +9,8 @@
 
 _import_structure = {
     "conditional_router": ["ConditionalRouter"],
-<<<<<<< HEAD
     "document_length_router": ["DocumentLengthRouter"],
-=======
     "document_type_router": ["DocumentTypeRouter"],
->>>>>>> 868ea416
     "file_type_router": ["FileTypeRouter"],
     "llm_messages_router": ["LLMMessagesRouter"],
     "metadata_router": ["MetadataRouter"],
@@ -24,11 +21,8 @@
 
 if TYPE_CHECKING:
     from .conditional_router import ConditionalRouter as ConditionalRouter
-<<<<<<< HEAD
     from .document_length_router import DocumentLengthRouter as DocumentLengthRouter
-=======
     from .document_type_router import DocumentTypeRouter as DocumentTypeRouter
->>>>>>> 868ea416
     from .file_type_router import FileTypeRouter as FileTypeRouter
     from .llm_messages_router import LLMMessagesRouter as LLMMessagesRouter
     from .metadata_router import MetadataRouter as MetadataRouter
