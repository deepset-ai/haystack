--- conflicted
+++ resolved
@@ -2,10 +2,7 @@
 #
 # SPDX-License-Identifier: Apache-2.0
 
-<<<<<<< HEAD
 from typing import Any, Dict, List, Type, Union
-=======
->>>>>>> 5f3c37d2
 
 from haystack import Document, component, default_from_dict, default_to_dict
 from haystack.dataclasses import ByteStream
@@ -57,14 +54,10 @@
     result = router.run(documents=streams)
     # {'english': [ByteStream(...)], 'unmatched': [ByteStream(...)]}
     ```
-
     """
 
-<<<<<<< HEAD
     def __init__(self, rules: Dict[str, Dict], output_type: Type = List[Document]) -> None:
-=======
-    def __init__(self, rules: dict[str, dict]):
->>>>>>> 5f3c37d2
+
         """
         Initializes the MetadataRouter component.
 
@@ -113,15 +106,10 @@
                 raise ValueError(
                     "Invalid filter syntax. See https://docs.haystack.deepset.ai/docs/metadata-filtering for details."
                 )
-<<<<<<< HEAD
         component.set_output_types(self, unmatched=self.output_type, **dict.fromkeys(rules, self.output_type))
 
     def run(self, documents: List[Union[Document, ByteStream]]) -> Dict[str, List[Union[Document, ByteStream]]]:
-=======
-        component.set_output_types(self, unmatched=list[Document], **dict.fromkeys(rules, list[Document]))
-
-    def run(self, documents: list[Document]):
->>>>>>> 5f3c37d2
+      
         """
         Routes documents or byte streams to different connections based on their metadata fields.
 
@@ -132,13 +120,9 @@
         :returns: A dictionary where the keys are the names of the output connections (including `"unmatched"`)
             and the values are lists of `Document` or `ByteStream` objects that matched the corresponding rules.
         """
-<<<<<<< HEAD
+        
         unmatched = []
         output: Dict[str, List[Union[Document, ByteStream]]] = {edge: [] for edge in self.rules}
-=======
-        unmatched_documents = []
-        output: dict[str, list[Document]] = {edge: [] for edge in self.rules}
->>>>>>> 5f3c37d2
 
         for doc_or_bytestream in documents:
             current_obj_matched = False
