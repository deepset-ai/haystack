# SPDX-FileCopyrightText: 2022-present deepset GmbH <info@deepset.ai>
#
# SPDX-License-Identifier: Apache-2.0

import os
from typing import Any, Dict, List, Optional

from openai import AsyncOpenAI, OpenAI
from openai.types import CreateEmbeddingResponse

from haystack import component, default_from_dict, default_to_dict
from haystack.utils import Secret, deserialize_secrets_inplace


@component
class OpenAITextEmbedder:
    """
    Embeds strings using OpenAI models.

    You can use it to embed user query and send it to an embedding Retriever.

    ### Usage example

    ```python
    from haystack.components.embedders import OpenAITextEmbedder

    text_to_embed = "I love pizza!"

    text_embedder = OpenAITextEmbedder()

    print(text_embedder.run(text_to_embed))

    # {'embedding': [0.017020374536514282, -0.023255806416273117, ...],
    # 'meta': {'model': 'text-embedding-ada-002-v2',
    #          'usage': {'prompt_tokens': 4, 'total_tokens': 4}}}
    ```
    """

    def __init__(  # pylint: disable=too-many-positional-arguments
        self,
        api_key: Secret = Secret.from_env_var("OPENAI_API_KEY"),
        model: str = "text-embedding-ada-002",
        dimensions: Optional[int] = None,
        api_base_url: Optional[str] = None,
        organization: Optional[str] = None,
        prefix: str = "",
        suffix: str = "",
        timeout: Optional[float] = None,
        max_retries: Optional[int] = None,
    ):
        """
        Creates an OpenAITextEmbedder component.

        Before initializing the component, you can set the 'OPENAI_TIMEOUT' and 'OPENAI_MAX_RETRIES'
        environment variables to override the `timeout` and `max_retries` parameters respectively
        in the OpenAI client.

        :param api_key:
            The OpenAI API key.
            You can set it with an environment variable `OPENAI_API_KEY`, or pass with this parameter
            during initialization.
        :param model:
            The name of the model to use for calculating embeddings.
            The default model is `text-embedding-ada-002`.
        :param dimensions:
            The number of dimensions of the resulting embeddings. Only `text-embedding-3` and
            later models support this parameter.
        :param api_base_url:
            Overrides default base URL for all HTTP requests.
        :param organization:
            Your organization ID. See OpenAI's
            [production best practices](https://platform.openai.com/docs/guides/production-best-practices/setting-up-your-organization)
            for more information.
        :param prefix:
            A string to add at the beginning of each text to embed.
        :param suffix:
            A string to add at the end of each text to embed.
        :param timeout:
            Timeout for OpenAI client calls. If not set, it defaults to either the
            `OPENAI_TIMEOUT` environment variable, or 30 seconds.
        :param max_retries:
            Maximum number of retries to contact OpenAI after an internal error.
            If not set, it defaults to either the `OPENAI_MAX_RETRIES` environment variable, or set to 5.
        """
        self.model = model
        self.dimensions = dimensions
        self.api_base_url = api_base_url
        self.organization = organization
        self.prefix = prefix
        self.suffix = suffix
        self.api_key = api_key

        if timeout is None:
            timeout = float(os.environ.get("OPENAI_TIMEOUT", "30.0"))
        if max_retries is None:
            max_retries = int(os.environ.get("OPENAI_MAX_RETRIES", "5"))

        self.client = OpenAI(
            api_key=api_key.resolve_value(),
            organization=organization,
            base_url=api_base_url,
            timeout=timeout,
            max_retries=max_retries,
        )
        self.async_client = AsyncOpenAI(
            api_key=api_key.resolve_value(),
            organization=organization,
            base_url=api_base_url,
            timeout=timeout,
            max_retries=max_retries,
        )

    def _get_telemetry_data(self) -> Dict[str, Any]:
        """
        Data that is sent to Posthog for usage analytics.
        """
        return {"model": self.model}

    def to_dict(self) -> Dict[str, Any]:
        """
        Serializes the component to a dictionary.

        :returns:
            Dictionary with serialized data.
        """
        return default_to_dict(
            self,
            model=self.model,
            api_base_url=self.api_base_url,
            organization=self.organization,
            prefix=self.prefix,
            suffix=self.suffix,
            dimensions=self.dimensions,
            api_key=self.api_key.to_dict(),
        )

    @classmethod
    def from_dict(cls, data: Dict[str, Any]) -> "OpenAITextEmbedder":
        """
        Deserializes the component from a dictionary.

        :param data:
            Dictionary to deserialize from.
        :returns:
            Deserialized component.
        """
        deserialize_secrets_inplace(data["init_parameters"], keys=["api_key"])
        return default_from_dict(cls, data)

    def _prepare_input(self, text: str) -> Dict[str, Any]:
        if not isinstance(text, str):
            raise TypeError(
                "OpenAITextEmbedder expects a string as an input."
                "In case you want to embed a list of Documents, please use the OpenAIDocumentEmbedder."
            )

        text_to_embed = self.prefix + text + self.suffix

        kwargs: Dict[str, Any] = {"model": self.model, "input": text_to_embed}
        if self.dimensions is not None:
            kwargs["dimensions"] = self.dimensions
        return kwargs

    def _prepare_output(self, result: CreateEmbeddingResponse) -> Dict[str, Any]:
        return {"embedding": result.data[0].embedding, "meta": {"model": result.model, "usage": dict(result.usage)}}

    @component.output_types(embedding=List[float], meta=Dict[str, Any])
    def run(self, text: str):
        """
        Embeds a single string.

        :param text:
            Text to embed.

        :returns:
            A dictionary with the following keys:
            - `embedding`: The embedding of the input text.
            - `meta`: Information about the usage of the model.
        """
        create_kwargs = self._prepare_input(text=text)
        response = self.client.embeddings.create(**create_kwargs)
        return self._prepare_output(result=response)

    @component.output_types(embedding=List[float], meta=Dict[str, Any])
    async def run_async(self, text: str):
        """
        Asynchronously embed a single string.

<<<<<<< HEAD
        # Replace newlines, which can negatively affect performance, as recommended by OpenAI.
        text_to_embed = text_to_embed.replace("\n", " ")

        api_params: Dict[str, Any] = {"model": self.model, "input": text_to_embed}
        if self.dimensions is not None:
            api_params["dimensions"] = self.dimensions

        response = self.client.embeddings.create(**api_params)

        meta = {"model": response.model, "usage": dict(response.usage)}
=======
        This is the asynchronous version of the `run` method. It has the same parameters and return values
        but can be used with `await` in async code.

        :param text:
            Text to embed.
>>>>>>> c539ffa4

        :returns:
            A dictionary with the following keys:
            - `embedding`: The embedding of the input text.
            - `meta`: Information about the usage of the model.
        """
        create_kwargs = self._prepare_input(text=text)
        response = await self.async_client.embeddings.create(**create_kwargs)
        return self._prepare_output(result=response)<|MERGE_RESOLUTION|>--- conflicted
+++ resolved
@@ -186,24 +186,11 @@
         """
         Asynchronously embed a single string.
 
-<<<<<<< HEAD
-        # Replace newlines, which can negatively affect performance, as recommended by OpenAI.
-        text_to_embed = text_to_embed.replace("\n", " ")
-
-        api_params: Dict[str, Any] = {"model": self.model, "input": text_to_embed}
-        if self.dimensions is not None:
-            api_params["dimensions"] = self.dimensions
-
-        response = self.client.embeddings.create(**api_params)
-
-        meta = {"model": response.model, "usage": dict(response.usage)}
-=======
         This is the asynchronous version of the `run` method. It has the same parameters and return values
         but can be used with `await` in async code.
 
         :param text:
             Text to embed.
->>>>>>> c539ffa4
 
         :returns:
             A dictionary with the following keys:
