--- conflicted
+++ resolved
@@ -5,13 +5,9 @@
 import os
 from typing import Any, Dict, List, Optional
 
-<<<<<<< HEAD
 import httpx
-from openai import OpenAI
-=======
 from openai import AsyncOpenAI, OpenAI
 from openai.types import CreateEmbeddingResponse
->>>>>>> 45cd6f43
 
 from haystack import component, default_from_dict, default_to_dict
 from haystack.utils import Secret, deserialize_secrets_inplace
