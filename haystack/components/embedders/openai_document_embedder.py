--- conflicted
+++ resolved
@@ -125,16 +125,6 @@
         if max_retries is None:
             max_retries = int(os.environ.get("OPENAI_MAX_RETRIES", "5"))
 
-<<<<<<< HEAD
-        self.client = OpenAI(
-            api_key=api_key.resolve_value(),
-            organization=organization,
-            base_url=api_base_url,
-            timeout=timeout,
-            max_retries=max_retries,
-            http_client=http_client,
-        )
-=======
         client_args: Dict[str, Any] = {
             "api_key": api_key.resolve_value(),
             "organization": organization,
@@ -143,9 +133,8 @@
             "max_retries": max_retries,
         }
 
-        self.client = OpenAI(**client_args)
+        self.client = OpenAI(http_client=http_client, **client_args)
         self.async_client = AsyncOpenAI(**client_args)
->>>>>>> 45cd6f43
 
     def _get_telemetry_data(self) -> Dict[str, Any]:
         """
