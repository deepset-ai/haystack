# SPDX-FileCopyrightText: 2022-present deepset GmbH <info@deepset.ai>
#
# SPDX-License-Identifier: Apache-2.0

from typing import Any, Literal, Optional, Union

from haystack.dataclasses.sparse_embedding import SparseEmbedding
from haystack.lazy_imports import LazyImport
from haystack.utils.auth import Secret

with LazyImport(message="Run 'pip install \"sentence-transformers>=5.0.0\"'") as sentence_transformers_import:
    from sentence_transformers import SentenceTransformer, SparseEncoder

with LazyImport(message="Run 'pip install \"pillow\"'") as pillow_import:
    from PIL.Image import Image


class _SentenceTransformersEmbeddingBackendFactory:
    """
    Factory class to create instances of Sentence Transformers embedding backends.
    """

    _instances: dict[str, "_SentenceTransformersEmbeddingBackend"] = {}

    @staticmethod
    def get_embedding_backend(  # pylint: disable=too-many-positional-arguments
        model: str,
        device: Optional[str] = None,
        auth_token: Optional[Secret] = None,
        trust_remote_code: bool = False,
        local_files_only: bool = False,
        truncate_dim: Optional[int] = None,
        model_kwargs: Optional[dict[str, Any]] = None,
        tokenizer_kwargs: Optional[dict[str, Any]] = None,
        config_kwargs: Optional[dict[str, Any]] = None,
        backend: Literal["torch", "onnx", "openvino"] = "torch",
    ):
        embedding_backend_id = f"{model}{device}{auth_token}{truncate_dim}{backend}"

        if embedding_backend_id in _SentenceTransformersEmbeddingBackendFactory._instances:
            return _SentenceTransformersEmbeddingBackendFactory._instances[embedding_backend_id]

        embedding_backend = _SentenceTransformersEmbeddingBackend(
            model=model,
            device=device,
            auth_token=auth_token,
            trust_remote_code=trust_remote_code,
            local_files_only=local_files_only,
            truncate_dim=truncate_dim,
            model_kwargs=model_kwargs,
            tokenizer_kwargs=tokenizer_kwargs,
            config_kwargs=config_kwargs,
            backend=backend,
        )

        _SentenceTransformersEmbeddingBackendFactory._instances[embedding_backend_id] = embedding_backend
        return embedding_backend


class _SentenceTransformersSparseEmbeddingBackendFactory:
    """
    Factory class to create instances of Sentence Transformers embedding backends.
    """

    _instances: Dict[str, "_SentenceTransformersSparseEncoderEmbeddingBackend"] = {}

    @staticmethod
    def get_embedding_backend(  # pylint: disable=too-many-positional-arguments
        model: str,
        device: Optional[str] = None,
        auth_token: Optional[Secret] = None,
        trust_remote_code: bool = False,
        local_files_only: bool = False,
        model_kwargs: Optional[Dict[str, Any]] = None,
        tokenizer_kwargs: Optional[Dict[str, Any]] = None,
        config_kwargs: Optional[Dict[str, Any]] = None,
        backend: Literal["torch", "onnx", "openvino"] = "torch",
    ):
        embedding_backend_id = f"{model}{device}{auth_token}{backend}"

        if embedding_backend_id in _SentenceTransformersSparseEmbeddingBackendFactory._instances:
            return _SentenceTransformersSparseEmbeddingBackendFactory._instances[embedding_backend_id]

        embedding_backend = _SentenceTransformersSparseEncoderEmbeddingBackend(
            model=model,
            device=device,
            auth_token=auth_token,
            trust_remote_code=trust_remote_code,
            local_files_only=local_files_only,
            model_kwargs=model_kwargs,
            tokenizer_kwargs=tokenizer_kwargs,
            config_kwargs=config_kwargs,
            backend=backend,
        )

        _SentenceTransformersSparseEmbeddingBackendFactory._instances[embedding_backend_id] = embedding_backend
        return embedding_backend


class _SentenceTransformersEmbeddingBackend:
    """
    Class to manage Sentence Transformers embeddings.
    """

    def __init__(  # pylint: disable=too-many-positional-arguments
        self,
        model: str,
        device: Optional[str] = None,
        auth_token: Optional[Secret] = None,
        trust_remote_code: bool = False,
        local_files_only: bool = False,
        truncate_dim: Optional[int] = None,
        model_kwargs: Optional[dict[str, Any]] = None,
        tokenizer_kwargs: Optional[dict[str, Any]] = None,
        config_kwargs: Optional[dict[str, Any]] = None,
        backend: Literal["torch", "onnx", "openvino"] = "torch",
    ):
        sentence_transformers_import.check()

        self.model = SentenceTransformer(
            model_name_or_path=model,
            device=device,
            token=auth_token.resolve_value() if auth_token else None,
            trust_remote_code=trust_remote_code,
            local_files_only=local_files_only,
            truncate_dim=truncate_dim,
            model_kwargs=model_kwargs,
            tokenizer_kwargs=tokenizer_kwargs,
            config_kwargs=config_kwargs,
            backend=backend,
        )

<<<<<<< HEAD
    def embed(self, data: List[str], **kwargs) -> List[List[float]]:
        embeddings = self.model.encode(data, **kwargs).tolist()
        return embeddings


class _SentenceTransformersSparseEncoderEmbeddingBackend:
    """
    Class to manage Sparse embeddings from Sentence Transformers.
    """

    def __init__(  # pylint: disable=too-many-positional-arguments
        self,
        model: str,
        device: Optional[str] = None,
        auth_token: Optional[Secret] = None,
        trust_remote_code: bool = False,
        local_files_only: bool = False,
        model_kwargs: Optional[Dict[str, Any]] = None,
        tokenizer_kwargs: Optional[Dict[str, Any]] = None,
        config_kwargs: Optional[Dict[str, Any]] = None,
        backend: Literal["torch", "onnx", "openvino"] = "torch",
    ):
        sentence_transformers_import.check()

        self.model = SparseEncoder(
            model_name_or_path=model,
            device=device,
            token=auth_token.resolve_value() if auth_token else None,
            trust_remote_code=trust_remote_code,
            local_files_only=local_files_only,
            model_kwargs=model_kwargs,
            tokenizer_kwargs=tokenizer_kwargs,
            config_kwargs=config_kwargs,
            backend=backend,
        )

    def embed(self, data: List[str], **kwargs) -> List[SparseEmbedding]:
        embeddings = self.model.encode(data, **kwargs).coalesce()

        rows, columns = embeddings.indices()
        values = embeddings.values()
        batch_size = embeddings.size(0)

        sparse_embeddings: List[SparseEmbedding] = []
        for embedding in range(batch_size):
            mask = rows == embedding
            embedding_columns = columns[mask].tolist()
            embedding_values = values[mask].tolist()
            sparse_embeddings.append(SparseEmbedding(indices=embedding_columns, values=embedding_values))

        return sparse_embeddings
=======
    def embed(self, data: Union[list[str], list["Image"]], **kwargs: Any) -> list[list[float]]:
        # Sentence Transformers encode can work with Images, but the type hint does not reflect that
        # https://sbert.net/examples/sentence_transformer/applications/image-search
        embeddings = self.model.encode(data, **kwargs).tolist()  # type: ignore[arg-type]
        return embeddings
>>>>>>> be52c685
<|MERGE_RESOLUTION|>--- conflicted
+++ resolved
@@ -130,9 +130,10 @@
             backend=backend,
         )
 
-<<<<<<< HEAD
-    def embed(self, data: List[str], **kwargs) -> List[List[float]]:
-        embeddings = self.model.encode(data, **kwargs).tolist()
+    def embed(self, data: Union[list[str], list["Image"]], **kwargs: Any) -> list[list[float]]:
+        # Sentence Transformers encode can work with Images, but the type hint does not reflect that
+        # https://sbert.net/examples/sentence_transformer/applications/image-search
+        embeddings = self.model.encode(data, **kwargs).tolist()  # type: ignore[arg-type]
         return embeddings
 
 
@@ -181,11 +182,4 @@
             embedding_values = values[mask].tolist()
             sparse_embeddings.append(SparseEmbedding(indices=embedding_columns, values=embedding_values))
 
-        return sparse_embeddings
-=======
-    def embed(self, data: Union[list[str], list["Image"]], **kwargs: Any) -> list[list[float]]:
-        # Sentence Transformers encode can work with Images, but the type hint does not reflect that
-        # https://sbert.net/examples/sentence_transformer/applications/image-search
-        embeddings = self.model.encode(data, **kwargs).tolist()  # type: ignore[arg-type]
-        return embeddings
->>>>>>> be52c685
+        return sparse_embeddings