--- conflicted
+++ resolved
@@ -82,45 +82,6 @@
     from haystack.components.generators.chat import OpenAIChatGenerator
     from haystack.dataclasses import ChatMessage
     from haystack.tools import Tool
-<<<<<<< HEAD
-    from haystack.components.tools import ToolInvoker
-
-    # These would need to be your proper functions, here we use simple examples
-    def calculator(a: int, b: int) -> int:
-        '''Add two numbers.'''
-        return a + b
-
-    def search(query: str) -> str:
-        '''Search for information.'''
-        return f"Results for: {query}"
-
-    # Create tools with proper JSON Schema
-    tools = [
-        Tool(
-            name="calculator",
-            description="Adds two numbers",
-            parameters={
-                "type": "object",
-                "properties": {
-                    "a": {"type": "integer", "description": "First number"},
-                    "b": {"type": "integer", "description": "Second number"}
-                },
-                "required": ["a", "b"]
-            },
-            function=calculator
-        ),
-        Tool(
-            name="search",
-            description="Searches for information",
-            parameters={
-                "type": "object",
-                "properties": {
-                    "query": {"type": "string", "description": "Search query"}
-                },
-                "required": ["query"]
-            },
-            function=search
-=======
 
     # Tool functions - in practice, these would have real implementations
     def search(query: str) -> str:
@@ -163,7 +124,6 @@
                 "required": ["operation", "a", "b"]
             },
             function=calculator
->>>>>>> eae41ca9
         )
     ]
 
@@ -173,11 +133,6 @@
         tools=tools
     )
 
-<<<<<<< HEAD
-    # Run the agent
-    agent.warm_up()
-=======
->>>>>>> eae41ca9
     result = agent.run(
         messages=[ChatMessage.from_user("Calculate the appropriate tip for an €85 meal in France")]
     )
