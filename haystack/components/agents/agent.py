# SPDX-FileCopyrightText: 2022-present deepset GmbH <info@deepset.ai>
#
# SPDX-License-Identifier: Apache-2.0

import inspect
from dataclasses import dataclass
from typing import Any, Optional, Union, cast

from haystack import logging, tracing
from haystack.components.generators.chat.types import ChatGenerator
from haystack.components.tools import ToolInvoker
from haystack.core.component.component import component
from haystack.core.errors import PipelineRuntimeError
from haystack.core.pipeline.async_pipeline import AsyncPipeline
from haystack.core.pipeline.breakpoint import (
    _create_pipeline_snapshot_from_chat_generator,
    _create_pipeline_snapshot_from_tool_invoker,
    _trigger_chat_generator_breakpoint,
    _trigger_tool_invoker_breakpoint,
    _validate_tool_breakpoint_is_valid,
)
from haystack.core.pipeline.pipeline import Pipeline
from haystack.core.pipeline.utils import _deepcopy_with_exceptions
from haystack.core.serialization import component_to_dict, default_from_dict, default_to_dict
from haystack.dataclasses import ChatMessage, ChatRole
from haystack.dataclasses.breakpoints import AgentBreakpoint, AgentSnapshot, PipelineSnapshot, ToolBreakpoint
from haystack.dataclasses.streaming_chunk import StreamingCallbackT, select_streaming_callback
from haystack.tools import (
    Tool,
    Toolset,
    ToolsType,
    deserialize_tools_or_toolset_inplace,
    flatten_tools_or_toolsets,
    serialize_tools_or_toolset,
)
from haystack.utils import _deserialize_value_with_schema
from haystack.utils.callable_serialization import deserialize_callable, serialize_callable
from haystack.utils.deserialization import deserialize_chatgenerator_inplace

from .state.state import State, _schema_from_dict, _schema_to_dict, _validate_schema
from .state.state_utils import merge_lists

logger = logging.getLogger(__name__)


@dataclass
class _ExecutionContext:
    """
    Context for executing the agent.

    :param state: The current state of the agent, including messages and any additional data.
    :param component_visits: A dictionary tracking how many times each component has been visited.
    :param chat_generator_inputs: Runtime inputs to be passed to the chat generator.
    :param tool_invoker_inputs: Runtime inputs to be passed to the tool invoker.
    :param counter: A counter to track the number of steps taken in the agent's run.
    :param skip_chat_generator: A flag to indicate whether to skip the chat generator in the next iteration.
        This is useful when resuming from a ToolBreakpoint where the ToolInvoker needs to be called first.
    """

    state: State
    component_visits: dict
    chat_generator_inputs: dict
    tool_invoker_inputs: dict
    counter: int = 0
    skip_chat_generator: bool = False


@component
class Agent:
    """
    A Haystack component that implements a tool-using agent with provider-agnostic chat model support.

    The component processes messages and executes tools until an exit condition is met.
    The exit condition can be triggered either by a direct text response or by invoking a specific designated tool.
    Multiple exit conditions can be specified.

    When you call an Agent without tools, it acts as a ChatGenerator, produces one response, then exits.

    ### Usage example
    ```python
    from haystack.components.agents import Agent
    from haystack.components.generators.chat import OpenAIChatGenerator
    from haystack.dataclasses import ChatMessage
    from haystack.tools.tool import Tool

    tools = [Tool(name="calculator", description="..."), Tool(name="search", description="...")]

    agent = Agent(
        chat_generator=OpenAIChatGenerator(),
        tools=tools,
        exit_conditions=["search"],
    )

    # Run the agent
    result = agent.run(
        messages=[ChatMessage.from_user("Find information about Haystack")]
    )

    assert "messages" in result  # Contains conversation history
    ```
    """

    def __init__(
        self,
        *,
        chat_generator: ChatGenerator,
        tools: Optional[ToolsType] = None,
        system_prompt: Optional[str] = None,
        exit_conditions: Optional[list[str]] = None,
        state_schema: Optional[dict[str, Any]] = None,
        max_agent_steps: int = 100,
        streaming_callback: Optional[StreamingCallbackT] = None,
        raise_on_tool_invocation_failure: bool = False,
        tool_invoker_kwargs: Optional[dict[str, Any]] = None,
    ) -> None:
        """
        Initialize the agent component.

        :param chat_generator: An instance of the chat generator that your agent should use. It must support tools.
        :param tools: A list of Tool and/or Toolset objects, or a single Toolset that the agent can use.
        :param system_prompt: System prompt for the agent.
        :param exit_conditions: List of conditions that will cause the agent to return.
            Can include "text" if the agent should return when it generates a message without tool calls,
            or tool names that will cause the agent to return once the tool was executed. Defaults to ["text"].
        :param state_schema: The schema for the runtime state used by the tools.
        :param max_agent_steps: Maximum number of steps the agent will run before stopping. Defaults to 100.
            If the agent exceeds this number of steps, it will stop and return the current state.
        :param streaming_callback: A callback that will be invoked when a response is streamed from the LLM.
            The same callback can be configured to emit tool results when a tool is called.
        :param raise_on_tool_invocation_failure: Should the agent raise an exception when a tool invocation fails?
            If set to False, the exception will be turned into a chat message and passed to the LLM.
        :param tool_invoker_kwargs: Additional keyword arguments to pass to the ToolInvoker.
        :raises TypeError: If the chat_generator does not support tools parameter in its run method.
        :raises ValueError: If the exit_conditions are not valid.
        """
        # Check if chat_generator supports tools parameter
        chat_generator_run_method = inspect.signature(chat_generator.run)
        if "tools" not in chat_generator_run_method.parameters:
            raise TypeError(
                f"{type(chat_generator).__name__} does not accept tools parameter in its run method. "
                "The Agent component requires a chat generator that supports tools."
            )

        valid_exits = ["text"] + [tool.name for tool in flatten_tools_or_toolsets(tools)]
        if exit_conditions is None:
            exit_conditions = ["text"]
        if not all(condition in valid_exits for condition in exit_conditions):
            raise ValueError(
                f"Invalid exit conditions provided: {exit_conditions}. "
                f"Valid exit conditions must be a subset of {valid_exits}. "
                "Ensure that each exit condition corresponds to either 'text' or a valid tool name."
            )

        # Validate state schema if provided
        if state_schema is not None:
            _validate_schema(state_schema)
        self._state_schema = state_schema or {}

        # Initialize state schema
        resolved_state_schema = _deepcopy_with_exceptions(self._state_schema)
        if resolved_state_schema.get("messages") is None:
            resolved_state_schema["messages"] = {"type": list[ChatMessage], "handler": merge_lists}
        self.state_schema = resolved_state_schema

        self.chat_generator = chat_generator
        self.tools = tools or []
        self.system_prompt = system_prompt
        self.exit_conditions = exit_conditions
        self.max_agent_steps = max_agent_steps
        self.raise_on_tool_invocation_failure = raise_on_tool_invocation_failure
        self.streaming_callback = streaming_callback

        output_types = {"last_message": ChatMessage}
        for param, config in self.state_schema.items():
            output_types[param] = config["type"]
            # Skip setting input types for parameters that are already in the run method
            if param in ["messages", "streaming_callback"]:
                continue
            component.set_input_type(self, name=param, type=config["type"], default=None)
        component.set_output_types(self, **output_types)

        self.tool_invoker_kwargs = tool_invoker_kwargs
        self._tool_invoker = None
        if self.tools:
            resolved_tool_invoker_kwargs = {
                "tools": self.tools,
                "raise_on_failure": self.raise_on_tool_invocation_failure,
                **(tool_invoker_kwargs or {}),
            }
            self._tool_invoker = ToolInvoker(**resolved_tool_invoker_kwargs)
        else:
            logger.warning(
                "No tools provided to the Agent. The Agent will behave like a ChatGenerator and only return text "
                "responses. To enable tool usage, pass tools directly to the Agent, not to the chat_generator."
            )

        self._is_warmed_up = False

    def warm_up(self) -> None:
        """
        Warm up the Agent.
        """
        if not self._is_warmed_up:
            if hasattr(self.chat_generator, "warm_up"):
                self.chat_generator.warm_up()
            if hasattr(self._tool_invoker, "warm_up") and self._tool_invoker is not None:
                self._tool_invoker.warm_up()
            self._is_warmed_up = True

    def to_dict(self) -> dict[str, Any]:
        """
        Serialize the component to a dictionary.

        :return: Dictionary with serialized data
        """
        return default_to_dict(
            self,
            chat_generator=component_to_dict(obj=self.chat_generator, name="chat_generator"),
            tools=serialize_tools_or_toolset(self.tools),
            system_prompt=self.system_prompt,
            exit_conditions=self.exit_conditions,
            # We serialize the original state schema, not the resolved one to reflect the original user input
            state_schema=_schema_to_dict(self._state_schema),
            max_agent_steps=self.max_agent_steps,
            streaming_callback=serialize_callable(self.streaming_callback) if self.streaming_callback else None,
            raise_on_tool_invocation_failure=self.raise_on_tool_invocation_failure,
            tool_invoker_kwargs=self.tool_invoker_kwargs,
        )

    @classmethod
    def from_dict(cls, data: dict[str, Any]) -> "Agent":
        """
        Deserialize the agent from a dictionary.

        :param data: Dictionary to deserialize from
        :return: Deserialized agent
        """
        init_params = data.get("init_parameters", {})

        deserialize_chatgenerator_inplace(init_params, key="chat_generator")

        if "state_schema" in init_params:
            init_params["state_schema"] = _schema_from_dict(init_params["state_schema"])

        if init_params.get("streaming_callback") is not None:
            init_params["streaming_callback"] = deserialize_callable(init_params["streaming_callback"])

        deserialize_tools_or_toolset_inplace(init_params, key="tools")

        return default_from_dict(cls, data)

    def _create_agent_span(self) -> Any:
        """Create a span for the agent run."""
        return tracing.tracer.trace(
            "haystack.agent.run",
            tags={
                "haystack.agent.max_steps": self.max_agent_steps,
                "haystack.agent.tools": self.tools,
                "haystack.agent.exit_conditions": self.exit_conditions,
                "haystack.agent.state_schema": _schema_to_dict(self.state_schema),
            },
        )

    def _initialize_fresh_execution(
        self,
        messages: list[ChatMessage],
        streaming_callback: Optional[StreamingCallbackT],
        requires_async: bool,
        *,
        system_prompt: Optional[str] = None,
<<<<<<< HEAD
        generation_kwargs: Optional[dict[str, Any]] = None,
        tools: Optional[Union[list[Tool], Toolset, list[str]]] = None,
=======
        tools: Optional[Union[ToolsType, list[str]]] = None,
>>>>>>> 4ce5b683
        **kwargs,
    ) -> _ExecutionContext:
        """
        Initialize execution context for a fresh run of the agent.

        :param messages: List of ChatMessage objects to start the agent with.
        :param streaming_callback: Optional callback for streaming responses.
        :param requires_async: Whether the agent run requires asynchronous execution.
        :param system_prompt: System prompt for the agent. If provided, it overrides the default system prompt.
        :param generation_kwargs: Additional keyword arguments for chat generator. These parameters will
            override the parameters passed during component initialization.
        :param tools: Optional list of Tool objects, a Toolset, or list of tool names to use for this run.
            When passing tool names, tools are selected from the Agent's originally configured tools.
        :param kwargs: Additional data to pass to the State used by the Agent.
        """
        system_prompt = system_prompt or self.system_prompt
        if system_prompt is not None:
            messages = [ChatMessage.from_system(system_prompt)] + messages

        if all(m.is_from(ChatRole.SYSTEM) for m in messages):
            logger.warning("All messages provided to the Agent component are system messages. This is not recommended.")

        state = State(schema=self.state_schema, data=kwargs)
        state.set("messages", messages)

        streaming_callback = select_streaming_callback(  # type: ignore[call-overload]
            init_callback=self.streaming_callback, runtime_callback=streaming_callback, requires_async=requires_async
        )

        selected_tools = self._select_tools(tools)
        tool_invoker_inputs: dict[str, Any] = {"tools": selected_tools}
        generator_inputs: dict[str, Any] = {"tools": selected_tools}
        if streaming_callback is not None:
            tool_invoker_inputs["streaming_callback"] = streaming_callback
            generator_inputs["streaming_callback"] = streaming_callback
        if generation_kwargs is not None:
            generator_inputs["generation_kwargs"] = generation_kwargs

        return _ExecutionContext(
            state=state,
            component_visits=dict.fromkeys(["chat_generator", "tool_invoker"], 0),
            chat_generator_inputs=generator_inputs,
            tool_invoker_inputs=tool_invoker_inputs,
        )

    def _select_tools(self, tools: Optional[Union[ToolsType, list[str]]] = None) -> ToolsType:
        """
        Select tools for the current run based on the provided tools parameter.

        :param tools: Optional list of Tool objects, a Toolset, or list of tool names to use for this run.
            When passing tool names, tools are selected from the Agent's originally configured tools.
        :returns: Selected tools for the current run.
        :raises ValueError: If tool names are provided but no tools were configured at initialization,
            or if any provided tool name is not valid.
        :raises TypeError: If tools is not a list of Tool objects, a Toolset, or a list of tool names (strings).
        """
        if tools is None:
            return self.tools

        if isinstance(tools, list) and all(isinstance(t, str) for t in tools):
            if not self.tools:
                raise ValueError("No tools were configured for the Agent at initialization.")
            available_tools = flatten_tools_or_toolsets(self.tools)
            selected_tool_names = cast(list[str], tools)  # mypy thinks this could still be list[Tool] or Toolset
            valid_tool_names = {tool.name for tool in available_tools}
            invalid_tool_names = {name for name in selected_tool_names if name not in valid_tool_names}
            if invalid_tool_names:
                raise ValueError(
                    f"The following tool names are not valid: {invalid_tool_names}. "
                    f"Valid tool names are: {valid_tool_names}."
                )
            return [tool for tool in available_tools if tool.name in selected_tool_names]

        if isinstance(tools, Toolset):
            return tools

        if isinstance(tools, list):
            return cast(list[Union[Tool, Toolset]], tools)  # mypy can't narrow the Union type from isinstance check

        raise TypeError(
            "tools must be a list of Tool and/or Toolset objects, a Toolset, or a list of tool names (strings)."
        )

    def _initialize_from_snapshot(
        self,
        snapshot: AgentSnapshot,
        streaming_callback: Optional[StreamingCallbackT],
        requires_async: bool,
        *,
<<<<<<< HEAD
        generation_kwargs: Optional[dict[str, Any]] = None,
        tools: Optional[Union[list[Tool], Toolset, list[str]]] = None,
=======
        tools: Optional[Union[ToolsType, list[str]]] = None,
>>>>>>> 4ce5b683
    ) -> _ExecutionContext:
        """
        Initialize execution context from an AgentSnapshot.

        :param snapshot: An AgentSnapshot containing the state of a previously saved agent execution.
        :param streaming_callback: Optional callback for streaming responses.
        :param requires_async: Whether the agent run requires asynchronous execution.
        :param generation_kwargs: Additional keyword arguments for chat generator. These parameters will
            override the parameters passed during component initialization.
        :param tools: Optional list of Tool objects, a Toolset, or list of tool names to use for this run.
            When passing tool names, tools are selected from the Agent's originally configured tools.
        """
        component_visits = snapshot.component_visits
        current_inputs = {
            "chat_generator": _deserialize_value_with_schema(snapshot.component_inputs["chat_generator"]),
            "tool_invoker": _deserialize_value_with_schema(snapshot.component_inputs["tool_invoker"]),
        }

        state_data = current_inputs["tool_invoker"]["state"].data
        state = State(schema=self.state_schema, data=state_data)

        skip_chat_generator = isinstance(snapshot.break_point.break_point, ToolBreakpoint)
        streaming_callback = current_inputs["chat_generator"].get("streaming_callback", streaming_callback)
        streaming_callback = select_streaming_callback(  # type: ignore[call-overload]
            init_callback=self.streaming_callback, runtime_callback=streaming_callback, requires_async=requires_async
        )

        selected_tools = self._select_tools(tools)
        tool_invoker_inputs: dict[str, Any] = {"tools": selected_tools}
        generator_inputs: dict[str, Any] = {"tools": selected_tools}
        if streaming_callback is not None:
            tool_invoker_inputs["streaming_callback"] = streaming_callback
            generator_inputs["streaming_callback"] = streaming_callback
        if generation_kwargs is not None:
            generator_inputs["generation_kwargs"] = generation_kwargs

        return _ExecutionContext(
            state=state,
            component_visits=component_visits,
            chat_generator_inputs=generator_inputs,
            tool_invoker_inputs=tool_invoker_inputs,
            counter=snapshot.break_point.break_point.visit_count,
            skip_chat_generator=skip_chat_generator,
        )

    def _runtime_checks(self, break_point: Optional[AgentBreakpoint], snapshot: Optional[AgentSnapshot]) -> None:
        """
        Perform runtime checks before running the agent.

        :param break_point: An AgentBreakpoint, can be a Breakpoint for the "chat_generator" or a ToolBreakpoint
            for "tool_invoker".
        :param snapshot: An AgentSnapshot containing the state of a previously saved agent execution.
        :raises RuntimeError: If the Agent component wasn't warmed up before calling `run()`.
        :raises ValueError: If the break_point is invalid.
        """
        if not self._is_warmed_up and hasattr(self.chat_generator, "warm_up"):
            raise RuntimeError("The component Agent wasn't warmed up. Run 'warm_up()' before calling 'run()'.")

        if break_point and isinstance(break_point.break_point, ToolBreakpoint):
            _validate_tool_breakpoint_is_valid(agent_breakpoint=break_point, tools=self.tools)

    @staticmethod
    def _check_chat_generator_breakpoint(
        execution_context: _ExecutionContext,
        break_point: Optional[AgentBreakpoint],
        parent_snapshot: Optional[PipelineSnapshot],
    ) -> None:
        """
        Check if the chat generator breakpoint should be triggered.

        If the breakpoint should be triggered, create an agent snapshot and trigger the chat generator breakpoint.

        :param execution_context: The current execution context of the agent.
        :param break_point: An AgentBreakpoint, can be a Breakpoint for the "chat_generator" or a ToolBreakpoint
            for "tool_invoker".
        :param parent_snapshot: An optional parent snapshot for the agent execution.
        """
        if (
            break_point
            and break_point.break_point.component_name == "chat_generator"
            and execution_context.component_visits["chat_generator"] == break_point.break_point.visit_count
        ):
            pipeline_snapshot = _create_pipeline_snapshot_from_chat_generator(
                execution_context=execution_context, break_point=break_point, parent_snapshot=parent_snapshot
            )
            _trigger_chat_generator_breakpoint(pipeline_snapshot=pipeline_snapshot)

    @staticmethod
    def _check_tool_invoker_breakpoint(
        execution_context: _ExecutionContext,
        break_point: Optional[AgentBreakpoint],
        parent_snapshot: Optional[PipelineSnapshot],
    ) -> None:
        """
        Check if the tool invoker breakpoint should be triggered.

        If the breakpoint should be triggered, create an agent snapshot and trigger the tool invoker breakpoint.

        :param execution_context: The current execution context of the agent.
        :param break_point: An AgentBreakpoint, can be a Breakpoint for the "chat_generator" or a ToolBreakpoint
            for "tool_invoker".
        :param parent_snapshot: An optional parent snapshot for the agent execution.
        """
        if (
            break_point
            and break_point.break_point.component_name == "tool_invoker"
            and break_point.break_point.visit_count == execution_context.component_visits["tool_invoker"]
        ):
            pipeline_snapshot = _create_pipeline_snapshot_from_tool_invoker(
                execution_context=execution_context, break_point=break_point, parent_snapshot=parent_snapshot
            )
            _trigger_tool_invoker_breakpoint(
                llm_messages=execution_context.state.data["messages"][-1:], pipeline_snapshot=pipeline_snapshot
            )

    def run(  # noqa: PLR0915
        self,
        messages: list[ChatMessage],
        streaming_callback: Optional[StreamingCallbackT] = None,
        *,
        generation_kwargs: Optional[dict[str, Any]] = None,
        break_point: Optional[AgentBreakpoint] = None,
        snapshot: Optional[AgentSnapshot] = None,
        system_prompt: Optional[str] = None,
        tools: Optional[Union[ToolsType, list[str]]] = None,
        **kwargs: Any,
    ) -> dict[str, Any]:
        """
        Process messages and execute tools until an exit condition is met.

        :param messages: List of Haystack ChatMessage objects to process.
        :param streaming_callback: A callback that will be invoked when a response is streamed from the LLM.
            The same callback can be configured to emit tool results when a tool is called.
        :param generation_kwargs: Additional keyword arguments for LLM. These parameters will
            override the parameters passed during component initialization.
        :param break_point: An AgentBreakpoint, can be a Breakpoint for the "chat_generator" or a ToolBreakpoint
            for "tool_invoker".
        :param snapshot: A dictionary containing a snapshot of a previously saved agent execution. The snapshot contains
            the relevant information to restart the Agent execution from where it left off.
        :param system_prompt: System prompt for the agent. If provided, it overrides the default system prompt.
        :param tools: Optional list of Tool objects, a Toolset, or list of tool names to use for this run.
            When passing tool names, tools are selected from the Agent's originally configured tools.
        :param kwargs: Additional data to pass to the State schema used by the Agent.
            The keys must match the schema defined in the Agent's `state_schema`.
        :returns:
            A dictionary with the following keys:
            - "messages": List of all messages exchanged during the agent's run.
            - "last_message": The last message exchanged during the agent's run.
            - Any additional keys defined in the `state_schema`.
        :raises RuntimeError: If the Agent component wasn't warmed up before calling `run()`.
        :raises BreakpointException: If an agent breakpoint is triggered.
        """
        # We pop parent_snapshot from kwargs to avoid passing it into State.
        parent_snapshot = kwargs.pop("parent_snapshot", None)
        agent_inputs = {
            "messages": messages,
            "streaming_callback": streaming_callback,
            "break_point": break_point,
            "snapshot": snapshot,
            **kwargs,
        }
        self._runtime_checks(break_point=break_point, snapshot=snapshot)

        if snapshot:
            exe_context = self._initialize_from_snapshot(
                snapshot=snapshot,
                streaming_callback=streaming_callback,
                requires_async=False,
                tools=tools,
                generation_kwargs=generation_kwargs,
            )
        else:
            exe_context = self._initialize_fresh_execution(
                messages=messages,
                streaming_callback=streaming_callback,
                requires_async=False,
                system_prompt=system_prompt,
                tools=tools,
                generation_kwargs=generation_kwargs,
                **kwargs,
            )

        with self._create_agent_span() as span:
            span.set_content_tag("haystack.agent.input", _deepcopy_with_exceptions(agent_inputs))

            while exe_context.counter < self.max_agent_steps:
                # Handle breakpoint and ChatGenerator call
                Agent._check_chat_generator_breakpoint(
                    execution_context=exe_context, break_point=break_point, parent_snapshot=parent_snapshot
                )
                # We skip the chat generator when restarting from a snapshot from a ToolBreakpoint
                if exe_context.skip_chat_generator:
                    llm_messages = exe_context.state.get("messages", [])[-1:]
                    # Set to False so the next iteration will call the chat generator
                    exe_context.skip_chat_generator = False
                else:
                    try:
                        result = Pipeline._run_component(
                            component_name="chat_generator",
                            component={"instance": self.chat_generator},
                            inputs={
                                "messages": exe_context.state.data["messages"],
                                **exe_context.chat_generator_inputs,
                            },
                            component_visits=exe_context.component_visits,
                            parent_span=span,
                        )
                    except PipelineRuntimeError as e:
                        pipeline_snapshot = _create_pipeline_snapshot_from_chat_generator(
                            agent_name=getattr(self, "__component_name__", None),
                            execution_context=exe_context,
                            parent_snapshot=parent_snapshot,
                        )
                        e.pipeline_snapshot = pipeline_snapshot
                        raise e

                    llm_messages = result["replies"]
                    exe_context.state.set("messages", llm_messages)

                # Check if any of the LLM responses contain a tool call or if the LLM is not using tools
                if not any(msg.tool_call for msg in llm_messages) or self._tool_invoker is None:
                    exe_context.counter += 1
                    break

                # Handle breakpoint and ToolInvoker call
                Agent._check_tool_invoker_breakpoint(
                    execution_context=exe_context, break_point=break_point, parent_snapshot=parent_snapshot
                )
                try:
                    # We only send the messages from the LLM to the tool invoker
                    tool_invoker_result = Pipeline._run_component(
                        component_name="tool_invoker",
                        component={"instance": self._tool_invoker},
                        inputs={
                            "messages": llm_messages,
                            "state": exe_context.state,
                            **exe_context.tool_invoker_inputs,
                        },
                        component_visits=exe_context.component_visits,
                        parent_span=span,
                    )
                except PipelineRuntimeError as e:
                    # Access the original Tool Invoker exception
                    original_error = e.__cause__
                    tool_name = getattr(original_error, "tool_name", None)

                    pipeline_snapshot = _create_pipeline_snapshot_from_tool_invoker(
                        tool_name=tool_name,
                        agent_name=getattr(self, "__component_name__", None),
                        execution_context=exe_context,
                        parent_snapshot=parent_snapshot,
                    )
                    e.pipeline_snapshot = pipeline_snapshot
                    raise e

                tool_messages = tool_invoker_result["tool_messages"]
                exe_context.state = tool_invoker_result["state"]
                exe_context.state.set("messages", tool_messages)

                # Check if any LLM message's tool call name matches an exit condition
                if self.exit_conditions != ["text"] and self._check_exit_conditions(llm_messages, tool_messages):
                    exe_context.counter += 1
                    break

                # Increment the step counter
                exe_context.counter += 1

            if exe_context.counter >= self.max_agent_steps:
                logger.warning(
                    "Agent reached maximum agent steps of {max_agent_steps}, stopping.",
                    max_agent_steps=self.max_agent_steps,
                )
            span.set_content_tag("haystack.agent.output", exe_context.state.data)
            span.set_tag("haystack.agent.steps_taken", exe_context.counter)

        result = {**exe_context.state.data}
        if msgs := result.get("messages"):
            result["last_message"] = msgs[-1]
        return result

    async def run_async(
        self,
        messages: list[ChatMessage],
        streaming_callback: Optional[StreamingCallbackT] = None,
        *,
        generation_kwargs: Optional[dict[str, Any]] = None,
        break_point: Optional[AgentBreakpoint] = None,
        snapshot: Optional[AgentSnapshot] = None,
        system_prompt: Optional[str] = None,
        tools: Optional[Union[ToolsType, list[str]]] = None,
        **kwargs: Any,
    ) -> dict[str, Any]:
        """
        Asynchronously process messages and execute tools until the exit condition is met.

        This is the asynchronous version of the `run` method. It follows the same logic but uses
        asynchronous operations where possible, such as calling the `run_async` method of the ChatGenerator
        if available.

        :param messages: List of Haystack ChatMessage objects to process.
        :param streaming_callback: An asynchronous callback that will be invoked when a response is streamed from the
            LLM. The same callback can be configured to emit tool results when a tool is called.
        :param generation_kwargs: Additional keyword arguments for LLM. These parameters will
            override the parameters passed during component initialization.
        :param break_point: An AgentBreakpoint, can be a Breakpoint for the "chat_generator" or a ToolBreakpoint
            for "tool_invoker".
        :param snapshot: A dictionary containing a snapshot of a previously saved agent execution. The snapshot contains
            the relevant information to restart the Agent execution from where it left off.
        :param system_prompt: System prompt for the agent. If provided, it overrides the default system prompt.
        :param tools: Optional list of Tool objects, a Toolset, or list of tool names to use for this run.
        :param kwargs: Additional data to pass to the State schema used by the Agent.
            The keys must match the schema defined in the Agent's `state_schema`.
        :returns:
            A dictionary with the following keys:
            - "messages": List of all messages exchanged during the agent's run.
            - "last_message": The last message exchanged during the agent's run.
            - Any additional keys defined in the `state_schema`.
        :raises RuntimeError: If the Agent component wasn't warmed up before calling `run_async()`.
        :raises BreakpointException: If an agent breakpoint is triggered.
        """
        # We pop parent_snapshot from kwargs to avoid passing it into State.
        parent_snapshot = kwargs.pop("parent_snapshot", None)
        agent_inputs = {
            "messages": messages,
            "streaming_callback": streaming_callback,
            "break_point": break_point,
            "snapshot": snapshot,
            **kwargs,
        }
        self._runtime_checks(break_point=break_point, snapshot=snapshot)

        if snapshot:
            exe_context = self._initialize_from_snapshot(
                snapshot=snapshot,
                streaming_callback=streaming_callback,
                requires_async=True,
                tools=tools,
                generation_kwargs=generation_kwargs,
            )
        else:
            exe_context = self._initialize_fresh_execution(
                messages=messages,
                streaming_callback=streaming_callback,
                requires_async=True,
                system_prompt=system_prompt,
                tools=tools,
                generation_kwargs=generation_kwargs,
                **kwargs,
            )

        with self._create_agent_span() as span:
            span.set_content_tag("haystack.agent.input", _deepcopy_with_exceptions(agent_inputs))

            while exe_context.counter < self.max_agent_steps:
                # Handle breakpoint and ChatGenerator call
                self._check_chat_generator_breakpoint(
                    execution_context=exe_context, break_point=break_point, parent_snapshot=parent_snapshot
                )
                # We skip the chat generator when restarting from a snapshot from a ToolBreakpoint
                if exe_context.skip_chat_generator:
                    llm_messages = exe_context.state.get("messages", [])[-1:]
                    # Set to False so the next iteration will call the chat generator
                    exe_context.skip_chat_generator = False
                else:
                    result = await AsyncPipeline._run_component_async(
                        component_name="chat_generator",
                        component={"instance": self.chat_generator},
                        component_inputs={
                            "messages": exe_context.state.data["messages"],
                            **exe_context.chat_generator_inputs,
                        },
                        component_visits=exe_context.component_visits,
                        parent_span=span,
                    )
                    llm_messages = result["replies"]
                    exe_context.state.set("messages", llm_messages)

                # Check if any of the LLM responses contain a tool call or if the LLM is not using tools
                if not any(msg.tool_call for msg in llm_messages) or self._tool_invoker is None:
                    exe_context.counter += 1
                    break

                # Handle breakpoint and ToolInvoker call
                self._check_tool_invoker_breakpoint(
                    execution_context=exe_context, break_point=break_point, parent_snapshot=parent_snapshot
                )
                # We only send the messages from the LLM to the tool invoker
                tool_invoker_result = await AsyncPipeline._run_component_async(
                    component_name="tool_invoker",
                    component={"instance": self._tool_invoker},
                    component_inputs={
                        "messages": llm_messages,
                        "state": exe_context.state,
                        **exe_context.tool_invoker_inputs,
                    },
                    component_visits=exe_context.component_visits,
                    parent_span=span,
                )
                tool_messages = tool_invoker_result["tool_messages"]
                exe_context.state = tool_invoker_result["state"]
                exe_context.state.set("messages", tool_messages)

                # Check if any LLM message's tool call name matches an exit condition
                if self.exit_conditions != ["text"] and self._check_exit_conditions(llm_messages, tool_messages):
                    exe_context.counter += 1
                    break

                # Increment the step counter
                exe_context.counter += 1

            if exe_context.counter >= self.max_agent_steps:
                logger.warning(
                    "Agent reached maximum agent steps of {max_agent_steps}, stopping.",
                    max_agent_steps=self.max_agent_steps,
                )
            span.set_content_tag("haystack.agent.output", exe_context.state.data)
            span.set_tag("haystack.agent.steps_taken", exe_context.counter)

        result = {**exe_context.state.data}
        if msgs := result.get("messages"):
            result["last_message"] = msgs[-1]
        return result

    def _check_exit_conditions(self, llm_messages: list[ChatMessage], tool_messages: list[ChatMessage]) -> bool:
        """
        Check if any of the LLM messages' tool calls match an exit condition and if there are no errors.

        :param llm_messages: List of messages from the LLM
        :param tool_messages: List of messages from the tool invoker
        :return: True if an exit condition is met and there are no errors, False otherwise
        """
        matched_exit_conditions = set()
        has_errors = False

        for msg in llm_messages:
            if msg.tool_call and msg.tool_call.tool_name in self.exit_conditions:
                matched_exit_conditions.add(msg.tool_call.tool_name)

                # Check if any error is specifically from the tool matching the exit condition
                tool_errors = [
                    tool_msg.tool_call_result.error
                    for tool_msg in tool_messages
                    if tool_msg.tool_call_result is not None
                    and tool_msg.tool_call_result.origin.tool_name == msg.tool_call.tool_name
                ]
                if any(tool_errors):
                    has_errors = True
                    # No need to check further if we found an error
                    break

        # Only return True if at least one exit condition was matched AND none had errors
        return bool(matched_exit_conditions) and not has_errors<|MERGE_RESOLUTION|>--- conflicted
+++ resolved
@@ -268,12 +268,8 @@
         requires_async: bool,
         *,
         system_prompt: Optional[str] = None,
-<<<<<<< HEAD
         generation_kwargs: Optional[dict[str, Any]] = None,
-        tools: Optional[Union[list[Tool], Toolset, list[str]]] = None,
-=======
         tools: Optional[Union[ToolsType, list[str]]] = None,
->>>>>>> 4ce5b683
         **kwargs,
     ) -> _ExecutionContext:
         """
@@ -363,12 +359,8 @@
         streaming_callback: Optional[StreamingCallbackT],
         requires_async: bool,
         *,
-<<<<<<< HEAD
         generation_kwargs: Optional[dict[str, Any]] = None,
-        tools: Optional[Union[list[Tool], Toolset, list[str]]] = None,
-=======
         tools: Optional[Union[ToolsType, list[str]]] = None,
->>>>>>> 4ce5b683
     ) -> _ExecutionContext:
         """
         Initialize execution context from an AgentSnapshot.
