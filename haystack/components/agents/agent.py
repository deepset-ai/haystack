# SPDX-FileCopyrightText: 2022-present deepset GmbH <info@deepset.ai>
#
# SPDX-License-Identifier: Apache-2.0

import inspect
from copy import deepcopy
from typing import Any, Dict, Iterator, List, Optional

from haystack import component, default_from_dict, default_to_dict, logging, tracing
from haystack.components.generators.chat.types import ChatGenerator
from haystack.components.tools import ToolInvoker
from haystack.core.pipeline.async_pipeline import AsyncPipeline
from haystack.core.pipeline.pipeline import Pipeline
from haystack.core.serialization import component_to_dict
from haystack.dataclasses import ChatMessage
from haystack.dataclasses.state import State, _schema_from_dict, _schema_to_dict, _validate_schema
from haystack.dataclasses.state_utils import merge_lists
from haystack.dataclasses.streaming_chunk import StreamingCallbackT
from haystack.tools import Tool, deserialize_tools_or_toolset_inplace
from haystack.utils.callable_serialization import deserialize_callable, serialize_callable
from haystack.utils.deserialization import deserialize_chatgenerator_inplace

logger = logging.getLogger(__name__)


@component
class Agent:
    """
    A Haystack component that implements a tool-using agent with provider-agnostic chat model support.

    The component processes messages and executes tools until a exit_condition condition is met.
    The exit_condition can be triggered either by a direct text response or by invoking a specific designated tool.

    When you call an Agent without any tools it acts like a ChatGenerator. It will exit after generating a text
    response.

    ### Usage example
    ```python
    from haystack.components.agents import Agent
    from haystack.components.generators.chat import OpenAIChatGenerator
    from haystack.dataclasses import ChatMessage
    from haystack.tools.tool import Tool

    tools = [Tool(name="calculator", description="..."), Tool(name="search", description="...")]

    agent = Agent(
        chat_generator=OpenAIChatGenerator(),
        tools=tools,
        exit_condition="search",
    )

    # Run the agent
    result = agent.run(
        messages=[ChatMessage.from_user("Find information about Haystack")]
    )

    assert "messages" in result  # Contains conversation history
    ```
    """

    def __init__(
        self,
        *,
        chat_generator: ChatGenerator,
        tools: Optional[List[Tool]] = None,
        system_prompt: Optional[str] = None,
        exit_conditions: Optional[List[str]] = None,
        state_schema: Optional[Dict[str, Any]] = None,
        max_agent_steps: int = 100,
        raise_on_tool_invocation_failure: bool = False,
        streaming_callback: Optional[StreamingCallbackT] = None,
    ):
        """
        Initialize the agent component.

        :param chat_generator: An instance of the chat generator that your agent should use. It must support tools.
        :param tools: List of Tool objects available to the agent
        :param system_prompt: System prompt for the agent.
        :param exit_conditions: List of conditions that will cause the agent to return.
            Can include "text" if the agent should return when it generates a message without tool calls,
            or tool names that will cause the agent to return once the tool was executed. Defaults to ["text"].
        :param state_schema: The schema for the runtime state used by the tools.
        :param max_agent_steps: Maximum number of steps the agent will run before stopping. Defaults to 100.
            If the agent exceeds this number of steps, it will stop and return the current state.
        :param raise_on_tool_invocation_failure: Should the agent raise an exception when a tool invocation fails?
            If set to False, the exception will be turned into a chat message and passed to the LLM.
        :param streaming_callback: A callback that will be invoked when a response is streamed from the LLM.
        :raises TypeError: If the chat_generator does not support tools parameter in its run method.
        """
        # Check if chat_generator supports tools parameter
        chat_generator_run_method = inspect.signature(chat_generator.run)
        if "tools" not in chat_generator_run_method.parameters:
            raise TypeError(
                f"{type(chat_generator).__name__} does not accept tools parameter in its run method. "
                "The Agent component requires a chat generator that supports tools."
            )

        valid_exits = ["text"] + [tool.name for tool in tools or []]
        if exit_conditions is None:
            exit_conditions = ["text"]
        if not all(condition in valid_exits for condition in exit_conditions):
            raise ValueError(
                f"Invalid exit conditions provided: {exit_conditions}. "
                f"Valid exit conditions must be a subset of {valid_exits}. "
                "Ensure that each exit condition corresponds to either 'text' or a valid tool name."
            )

        # Validate state schema if provided
        if state_schema is not None:
            _validate_schema(state_schema)
        self._state_schema = state_schema or {}

        # Initialize state schema
        resolved_state_schema = deepcopy(self._state_schema)
        if resolved_state_schema.get("messages") is None:
            resolved_state_schema["messages"] = {"type": List[ChatMessage], "handler": merge_lists}
        self.state_schema = resolved_state_schema

        self.chat_generator = chat_generator
        self.tools = tools or []
        self.system_prompt = system_prompt
        self.exit_conditions = exit_conditions
        self.max_agent_steps = max_agent_steps
        self.raise_on_tool_invocation_failure = raise_on_tool_invocation_failure
        self.streaming_callback = streaming_callback

        output_types = {}
        for param, config in self.state_schema.items():
            output_types[param] = config["type"]
            # Skip setting input types for parameters that are already in the run method
            if param in ["messages", "streaming_callback"]:
                continue
            component.set_input_type(self, name=param, type=config["type"], default=None)
        component.set_output_types(self, **output_types)

        if self.tools:
            self._tool_invoker = ToolInvoker(tools=self.tools, raise_on_failure=self.raise_on_tool_invocation_failure)
        else:
            logger.warning(
                "No tools provided to the Agent. The Agent will behave like a ChatGenerator and only return text "
                "responses. To enable tool usage, pass tools directly to the Agent, not to the chat_generator."
            )
            self._tool_invoker = None
        self._is_warmed_up = False

    def warm_up(self) -> None:
        """
        Warm up the Agent.
        """
        if not self._is_warmed_up:
            if hasattr(self.chat_generator, "warm_up"):
                self.chat_generator.warm_up()
            self._is_warmed_up = True

    def to_dict(self) -> Dict[str, Any]:
        """
        Serialize the component to a dictionary.

        :return: Dictionary with serialized data
        """
        if self.streaming_callback is not None:
            streaming_callback = serialize_callable(self.streaming_callback)
        else:
            streaming_callback = None

        return default_to_dict(
            self,
            chat_generator=component_to_dict(obj=self.chat_generator, name="chat_generator"),
            tools=[t.to_dict() for t in self.tools],
            system_prompt=self.system_prompt,
            exit_conditions=self.exit_conditions,
            # We serialize the original state schema, not the resolved one to reflect the original user input
            state_schema=_schema_to_dict(self._state_schema),
            max_agent_steps=self.max_agent_steps,
            raise_on_tool_invocation_failure=self.raise_on_tool_invocation_failure,
            streaming_callback=streaming_callback,
        )

    @classmethod
    def from_dict(cls, data: Dict[str, Any]) -> "Agent":
        """
        Deserialize the agent from a dictionary.

        :param data: Dictionary to deserialize from
        :return: Deserialized agent
        """
        init_params = data.get("init_parameters", {})

        deserialize_chatgenerator_inplace(init_params, key="chat_generator")

        if "state_schema" in init_params:
            init_params["state_schema"] = _schema_from_dict(init_params["state_schema"])

        if init_params.get("streaming_callback") is not None:
            init_params["streaming_callback"] = deserialize_callable(init_params["streaming_callback"])

        deserialize_tools_or_toolset_inplace(init_params, key="tools")

        return default_from_dict(cls, data)

    def _prepare_generator_inputs(self, streaming_callback: Optional[StreamingCallbackT] = None) -> Dict[str, Any]:
        """Prepare inputs for the chat generator."""
        generator_inputs = {"tools": self.tools}
        selected_callback = streaming_callback or self.streaming_callback
        if selected_callback is not None:
            generator_inputs["streaming_callback"] = selected_callback
        return generator_inputs

    def _create_agent_span(self) -> Iterator[tracing.Span]:
        """Create a span for the agent run."""
        return tracing.tracer.trace(
            "haystack.agent.run",
            tags={
                "haystack.agent.max_steps": self.max_agent_steps,
                "haystack.agent.tools": self.tools,
                "haystack.agent.exit_conditions": self.exit_conditions,
                "haystack.agent.state_schema": self.state_schema,
            },
        )

    def run(
        self,
        messages: List[ChatMessage],
        streaming_callback: Optional[StreamingCallbackT] = None,
        **kwargs: Dict[str, Any],
    ) -> Dict[str, Any]:
        """
        Process messages and execute tools until the exit condition is met.

        :param messages: List of chat messages to process
        :param streaming_callback: A callback that will be invoked when a response is streamed from the LLM.
        :param kwargs: Additional data to pass to the State schema used by the Agent.
            The keys must match the schema defined in the Agent's `state_schema`.
        :return: Dictionary containing messages and outputs matching the defined output types
        """
        if not self._is_warmed_up and hasattr(self.chat_generator, "warm_up"):
            raise RuntimeError("The component Agent wasn't warmed up. Run 'warm_up()' before calling 'run()'.")

        if self.system_prompt is not None:
            messages = [ChatMessage.from_system(self.system_prompt)] + messages

        input_data = deepcopy({"messages": messages, "streaming_callback": streaming_callback, **kwargs})

        state = State(schema=self.state_schema, data=kwargs)
        state.set("messages", messages)

        generator_inputs = self._prepare_generator_inputs(streaming_callback=streaming_callback)

        component_visits = dict.fromkeys(["chat_generator", "tool_invoker"], 0)
        with self._create_agent_span() as span:
            span.set_content_tag("haystack.agent.input", input_data)
            counter = 0
            while counter < self.max_agent_steps:
                # 1. Call the ChatGenerator
                llm_messages = Pipeline._run_component(
                    component_name="chat_generator",
                    component={"instance": self.chat_generator},
                    inputs={"messages": messages, **generator_inputs},
                    component_visits=component_visits,
                    parent_span=span,
                )["replies"]
                state.set("messages", llm_messages)

                # 2. Check if any of the LLM responses contain a tool call
                if not any(msg.tool_call for msg in llm_messages):
                    counter += 1
                    break

                # 3. Call the ToolInvoker
                # We only send the messages from the LLM to the tool invoker
                tool_invoker_result = Pipeline._run_component(
                    component_name="tool_invoker",
                    component={"instance": self._tool_invoker},
                    inputs={"messages": llm_messages, "state": state},
                    component_visits=component_visits,
                    parent_span=span,
                )
                tool_messages = tool_invoker_result["tool_messages"]
                state = tool_invoker_result["state"]
                state.set("messages", tool_messages)

<<<<<<< HEAD
        # Repeat until the exit condition is met
        counter = 0
        while counter < self.max_agent_steps:
            # 1. Call the ChatGenerator
            llm_messages = self.chat_generator.run(messages=messages, **generator_inputs)["replies"]
            state.set("messages", llm_messages)

            # 2. Check if any of the LLM responses contain a tool call or if the LLM is not using tools
            if not any(msg.tool_call for msg in llm_messages) or self._tool_invoker is None:
                return {**state.data}

            # 3. Call the ToolInvoker
            # We only send the messages from the LLM to the tool invoker
            tool_invoker_result = self._tool_invoker.run(messages=llm_messages, state=state)
            tool_messages = tool_invoker_result["tool_messages"]
            state = tool_invoker_result["state"]
            state.set("messages", tool_messages)

            # 4. Check if any LLM message's tool call name matches an exit condition
            if self.exit_conditions != ["text"] and self._check_exit_conditions(llm_messages, tool_messages):
                return {**state.data}

            # 5. Fetch the combined messages and send them back to the LLM
            messages = state.get("messages")
            counter += 1

        logger.warning(
            "Agent exceeded maximum agent steps of {max_agent_steps}, stopping.", max_agent_steps=self.max_agent_steps
        )
        return {**state.data}
=======
                # 4. Check if any LLM message's tool call name matches an exit condition
                if self.exit_conditions != ["text"] and self._check_exit_conditions(llm_messages, tool_messages):
                    counter += 1
                    break

                # 5. Fetch the combined messages and send them back to the LLM
                messages = state.get("messages")
                counter += 1

            if counter >= self.max_agent_steps:
                logger.warning(
                    "Agent reached maximum agent steps of {max_agent_steps}, stopping.",
                    max_agent_steps=self.max_agent_steps,
                )
            span.set_content_tag("haystack.agent.output", state.data)
            span.set_tag("haystack.agent.steps_taken", counter)
        return state.data
>>>>>>> 185e1c79

    async def run_async(
        self,
        messages: List[ChatMessage],
        streaming_callback: Optional[StreamingCallbackT] = None,
        **kwargs: Dict[str, Any],
    ) -> Dict[str, Any]:
        """
        Asynchronously process messages and execute tools until the exit condition is met.

        This is the asynchronous version of the `run` method. It follows the same logic but uses
        asynchronous operations where possible, such as calling the `run_async` method of the ChatGenerator
        if available.

        :param messages: List of chat messages to process
        :param streaming_callback: A callback that will be invoked when a response is streamed from the LLM.
        :param kwargs: Additional data to pass to the State schema used by the Agent.
            The keys must match the schema defined in the Agent's `state_schema`.
        :return: Dictionary containing messages and outputs matching the defined output types
        """
        if not self._is_warmed_up and hasattr(self.chat_generator, "warm_up"):
            raise RuntimeError("The component Agent wasn't warmed up. Run 'warm_up()' before calling 'run_async()'.")

        if self.system_prompt is not None:
            messages = [ChatMessage.from_system(self.system_prompt)] + messages

        input_data = deepcopy({"messages": messages, "streaming_callback": streaming_callback, **kwargs})

        state = State(schema=self.state_schema, data=kwargs)
        state.set("messages", messages)

        generator_inputs = self._prepare_generator_inputs(streaming_callback=streaming_callback)

        component_visits = dict.fromkeys(["chat_generator", "tool_invoker"], 0)
        with self._create_agent_span() as span:
            span.set_content_tag("haystack.agent.input", input_data)
            counter = 0
            while counter < self.max_agent_steps:
                # 1. Call the ChatGenerator
                result = await AsyncPipeline._run_component_async(
                    component_name="chat_generator",
                    component={"instance": self.chat_generator},
                    component_inputs={"messages": messages, **generator_inputs},
                    component_visits=component_visits,
                    max_runs_per_component=self.max_agent_steps,
                    parent_span=span,
                )
                llm_messages = result["replies"]
                state.set("messages", llm_messages)

                # 2. Check if any of the LLM responses contain a tool call
                if not any(msg.tool_call for msg in llm_messages):
                    counter += 1
                    break

<<<<<<< HEAD
            state.set("messages", llm_messages)

            # 2. Check if any of the LLM responses contain a tool call or if the LLM is not using tools
            if not any(msg.tool_call for msg in llm_messages) or self._tool_invoker is None:
                return {**state.data}

            # 3. Call the ToolInvoker
            # We only send the messages from the LLM to the tool invoker
            # Check if the ToolInvoker supports async execution. Currently, it doesn't.
            if getattr(self._tool_invoker, "__haystack_supports_async__", False):
                tool_invoker_result = await self._tool_invoker.run_async(messages=llm_messages, state=state)  # type: ignore[attr-defined]
            else:
                loop = asyncio.get_running_loop()
                tool_invoker_result = await loop.run_in_executor(
                    None, lambda: self._tool_invoker.run(messages=llm_messages, state=state)
=======
                # 3. Call the ToolInvoker
                # We only send the messages from the LLM to the tool invoker
                # Check if the ToolInvoker supports async execution. Currently, it doesn't.
                tool_invoker_result = await AsyncPipeline._run_component_async(
                    component_name="tool_invoker",
                    component={"instance": self._tool_invoker},
                    component_inputs={"messages": llm_messages, "state": state},
                    component_visits=component_visits,
                    max_runs_per_component=self.max_agent_steps,
                    parent_span=span,
>>>>>>> 185e1c79
                )
                tool_messages = tool_invoker_result["tool_messages"]
                state = tool_invoker_result["state"]
                state.set("messages", tool_messages)

                # 4. Check if any LLM message's tool call name matches an exit condition
                if self.exit_conditions != ["text"] and self._check_exit_conditions(llm_messages, tool_messages):
                    counter += 1
                    break

                # 5. Fetch the combined messages and send them back to the LLM
                messages = state.get("messages")
                counter += 1

            if counter >= self.max_agent_steps:
                logger.warning(
                    "Agent reached maximum agent steps of {max_agent_steps}, stopping.",
                    max_agent_steps=self.max_agent_steps,
                )
            span.set_content_tag("haystack.agent.output", state.data)
            span.set_tag("haystack.agent.steps_taken", counter)
        return state.data

    def _check_exit_conditions(self, llm_messages: List[ChatMessage], tool_messages: List[ChatMessage]) -> bool:
        """
        Check if any of the LLM messages' tool calls match an exit condition and if there are no errors.

        :param llm_messages: List of messages from the LLM
        :param tool_messages: List of messages from the tool invoker
        :return: True if an exit condition is met and there are no errors, False otherwise
        """
        matched_exit_conditions = set()
        has_errors = False

        for msg in llm_messages:
            if msg.tool_call and msg.tool_call.tool_name in self.exit_conditions:
                matched_exit_conditions.add(msg.tool_call.tool_name)

                # Check if any error is specifically from the tool matching the exit condition
                tool_errors = [
                    tool_msg.tool_call_result.error
                    for tool_msg in tool_messages
                    if tool_msg.tool_call_result is not None
                    and tool_msg.tool_call_result.origin.tool_name == msg.tool_call.tool_name
                ]
                if any(tool_errors):
                    has_errors = True
                    # No need to check further if we found an error
                    break

        # Only return True if at least one exit condition was matched AND none had errors
        return bool(matched_exit_conditions) and not has_errors<|MERGE_RESOLUTION|>--- conflicted
+++ resolved
@@ -261,8 +261,8 @@
                 )["replies"]
                 state.set("messages", llm_messages)
 
-                # 2. Check if any of the LLM responses contain a tool call
-                if not any(msg.tool_call for msg in llm_messages):
+                # 2. Check if any of the LLM responses contain a tool call or if the LLM is not using tools
+                if not any(msg.tool_call for msg in llm_messages) or self._tool_invoker is None:
                     counter += 1
                     break
 
@@ -279,38 +279,6 @@
                 state = tool_invoker_result["state"]
                 state.set("messages", tool_messages)
 
-<<<<<<< HEAD
-        # Repeat until the exit condition is met
-        counter = 0
-        while counter < self.max_agent_steps:
-            # 1. Call the ChatGenerator
-            llm_messages = self.chat_generator.run(messages=messages, **generator_inputs)["replies"]
-            state.set("messages", llm_messages)
-
-            # 2. Check if any of the LLM responses contain a tool call or if the LLM is not using tools
-            if not any(msg.tool_call for msg in llm_messages) or self._tool_invoker is None:
-                return {**state.data}
-
-            # 3. Call the ToolInvoker
-            # We only send the messages from the LLM to the tool invoker
-            tool_invoker_result = self._tool_invoker.run(messages=llm_messages, state=state)
-            tool_messages = tool_invoker_result["tool_messages"]
-            state = tool_invoker_result["state"]
-            state.set("messages", tool_messages)
-
-            # 4. Check if any LLM message's tool call name matches an exit condition
-            if self.exit_conditions != ["text"] and self._check_exit_conditions(llm_messages, tool_messages):
-                return {**state.data}
-
-            # 5. Fetch the combined messages and send them back to the LLM
-            messages = state.get("messages")
-            counter += 1
-
-        logger.warning(
-            "Agent exceeded maximum agent steps of {max_agent_steps}, stopping.", max_agent_steps=self.max_agent_steps
-        )
-        return {**state.data}
-=======
                 # 4. Check if any LLM message's tool call name matches an exit condition
                 if self.exit_conditions != ["text"] and self._check_exit_conditions(llm_messages, tool_messages):
                     counter += 1
@@ -328,7 +296,6 @@
             span.set_content_tag("haystack.agent.output", state.data)
             span.set_tag("haystack.agent.steps_taken", counter)
         return state.data
->>>>>>> 185e1c79
 
     async def run_async(
         self,
@@ -379,28 +346,11 @@
                 llm_messages = result["replies"]
                 state.set("messages", llm_messages)
 
-                # 2. Check if any of the LLM responses contain a tool call
-                if not any(msg.tool_call for msg in llm_messages):
+                # 2. Check if any of the LLM responses contain a tool call or if the LLM is not using tools
+                if not any(msg.tool_call for msg in llm_messages) or self._tool_invoker is None:
                     counter += 1
                     break
 
-<<<<<<< HEAD
-            state.set("messages", llm_messages)
-
-            # 2. Check if any of the LLM responses contain a tool call or if the LLM is not using tools
-            if not any(msg.tool_call for msg in llm_messages) or self._tool_invoker is None:
-                return {**state.data}
-
-            # 3. Call the ToolInvoker
-            # We only send the messages from the LLM to the tool invoker
-            # Check if the ToolInvoker supports async execution. Currently, it doesn't.
-            if getattr(self._tool_invoker, "__haystack_supports_async__", False):
-                tool_invoker_result = await self._tool_invoker.run_async(messages=llm_messages, state=state)  # type: ignore[attr-defined]
-            else:
-                loop = asyncio.get_running_loop()
-                tool_invoker_result = await loop.run_in_executor(
-                    None, lambda: self._tool_invoker.run(messages=llm_messages, state=state)
-=======
                 # 3. Call the ToolInvoker
                 # We only send the messages from the LLM to the tool invoker
                 # Check if the ToolInvoker supports async execution. Currently, it doesn't.
@@ -411,7 +361,6 @@
                     component_visits=component_visits,
                     max_runs_per_component=self.max_agent_steps,
                     parent_span=span,
->>>>>>> 185e1c79
                 )
                 tool_messages = tool_invoker_result["tool_messages"]
                 state = tool_invoker_result["state"]
