--- conflicted
+++ resolved
@@ -1024,10 +1024,7 @@
                                              `_` sign must be used to specify nested hierarchical properties.
         """
         validate_config(pipeline_config)
-<<<<<<< HEAD
-=======
-
->>>>>>> 9fe3f80b
+
         pipeline_definition = get_pipeline_definition(pipeline_config=pipeline_config, pipeline_name=pipeline_name)
         component_definitions = get_component_definitions(
             pipeline_config=pipeline_config, overwrite_with_env_variables=overwrite_with_env_variables
