{
  "$id": "https://raw.githubusercontent.com/deepset-ai/haystack/main/haystack/json-schemas/haystack-pipeline-main.schema.json",
  "$schema": "http://json-schema.org/draft-07/schema",
  "additionalProperties": false,
  "definitions": {
    "AnswerToSpeechComponent": {
      "additionalProperties": false,
      "properties": {
        "name": {
          "description": "Custom name for the component. Helpful for visualization and debugging.",
          "title": "Name",
          "type": "string"
        },
        "params": {
          "additionalProperties": false,
          "description": "Each parameter can reference other components defined in the same YAML file.",
          "properties": {
            "audio_params": {
              "anyOf": [
                {
                  "type": "object"
                },
                {
                  "type": "null"
                }
              ],
              "title": "Audio Params"
            },
            "devices": {
              "anyOf": [
                {
                  "items": {
                    "anyOf": [
                      {
                        "type": "string"
                      },
                      {
                        "type": "string"
                      }
                    ]
                  },
                  "type": "array"
                },
                {
                  "type": "null"
                }
              ],
              "title": "Devices"
            },
            "generated_audio_dir": {
              "default": "generated_audio_answers",
              "format": "path",
              "title": "Generated Audio Dir",
              "type": "string"
            },
            "model_name_or_path": {
              "anyOf": [
                {
                  "type": "string"
                },
                {
                  "format": "path",
                  "type": "string"
                }
              ],
              "default": "espnet/kan-bayashi_ljspeech_vits",
              "title": "Model Name Or Path"
            },
            "progress_bar": {
              "default": true,
              "title": "Progress Bar",
              "type": "boolean"
            },
            "transformers_params": {
              "anyOf": [
                {
                  "type": "object"
                },
                {
                  "type": "null"
                }
              ],
              "title": "Transformers Params"
            }
          },
          "title": "Parameters",
          "type": "object"
        },
        "type": {
          "const": "AnswerToSpeech",
          "description": "Haystack Class name for the component.",
          "title": "Type",
          "type": "string"
        }
      },
      "required": [
        "type",
        "name"
      ],
      "type": "object"
    },
    "AzureConverterComponent": {
      "additionalProperties": false,
      "properties": {
        "name": {
          "description": "Custom name for the component. Helpful for visualization and debugging.",
          "title": "Name",
          "type": "string"
        },
        "params": {
          "additionalProperties": false,
          "description": "Each parameter can reference other components defined in the same YAML file.",
          "properties": {
            "add_page_number": {
              "default": true,
              "title": "Add Page Number",
              "type": "boolean"
            },
            "credential_key": {
              "title": "Credential Key",
              "type": "string"
            },
            "endpoint": {
              "title": "Endpoint",
              "type": "string"
            },
            "following_context_len": {
              "default": 3,
              "title": "Following Context Len",
              "type": "integer"
            },
            "id_hash_keys": {
              "anyOf": [
                {
                  "items": {
                    "type": "string"
                  },
                  "type": "array"
                },
                {
                  "type": "null"
                }
              ],
              "title": "Id Hash Keys"
            },
            "merge_multiple_column_headers": {
              "default": true,
              "title": "Merge Multiple Column Headers",
              "type": "boolean"
            },
            "model_id": {
              "default": "prebuilt-document",
              "title": "Model Id",
              "type": "string"
            },
            "preceding_context_len": {
              "default": 3,
              "title": "Preceding Context Len",
              "type": "integer"
            },
            "save_json": {
              "default": false,
              "title": "Save Json",
              "type": "boolean"
            },
            "valid_languages": {
              "anyOf": [
                {
                  "items": {
                    "type": "string"
                  },
                  "type": "array"
                },
                {
                  "type": "null"
                }
              ],
              "title": "Valid Languages"
            }
          },
          "required": [
            "endpoint",
            "credential_key"
          ],
          "title": "Parameters",
          "type": "object"
        },
        "type": {
          "const": "AzureConverter",
          "description": "Haystack Class name for the component.",
          "title": "Type",
          "type": "string"
        }
      },
      "required": [
        "type",
        "name"
      ],
      "type": "object"
    },
    "BM25RetrieverComponent": {
      "additionalProperties": false,
      "properties": {
        "name": {
          "description": "Custom name for the component. Helpful for visualization and debugging.",
          "title": "Name",
          "type": "string"
        },
        "params": {
          "additionalProperties": false,
          "description": "Each parameter can reference other components defined in the same YAML file.",
          "properties": {
            "all_terms_must_match": {
              "default": false,
              "title": "All Terms Must Match",
              "type": "boolean"
            },
            "custom_query": {
              "anyOf": [
                {
                  "type": "string"
                },
                {
                  "type": "null"
                }
              ],
              "title": "Custom Query"
            },
            "document_store": {
              "title": "Document Store",
              "type": "string"
            },
            "scale_score": {
              "default": true,
              "title": "Scale Score",
              "type": "boolean"
            },
            "top_k": {
              "default": 10,
              "title": "Top K",
              "type": "integer"
            }
          },
          "required": [
            "document_store"
          ],
          "title": "Parameters",
          "type": "object"
        },
        "type": {
          "const": "BM25Retriever",
          "description": "Haystack Class name for the component.",
          "title": "Type",
          "type": "string"
        }
      },
      "required": [
        "type",
        "name"
      ],
      "type": "object"
    },
    "CrawlerComponent": {
      "additionalProperties": false,
      "properties": {
        "name": {
          "description": "Custom name for the component. Helpful for visualization and debugging.",
          "title": "Name",
          "type": "string"
        },
        "params": {
          "additionalProperties": false,
          "description": "Each parameter can reference other components defined in the same YAML file.",
          "properties": {
            "crawler_depth": {
              "default": 1,
              "title": "Crawler Depth",
              "type": "integer"
            },
            "crawler_naming_function": {
              "anyOf": [
                {
                  "type": "string"
                },
                {
                  "type": "null"
                }
              ],
              "default": null,
              "title": "Crawler Naming Function"
            },
            "extract_hidden_text": {
              "default": true,
              "title": "Extract Hidden Text"
            },
            "filter_urls": {
              "anyOf": [
                {
                  "items": {},
                  "type": "array"
                },
                {
                  "type": "null"
                }
              ],
              "title": "Filter Urls"
            },
            "id_hash_keys": {
              "anyOf": [
                {
                  "items": {
                    "type": "string"
                  },
                  "type": "array"
                },
                {
                  "type": "null"
                }
              ],
              "title": "Id Hash Keys"
            },
            "loading_wait_time": {
              "anyOf": [
                {
                  "type": "integer"
                },
                {
                  "type": "null"
                }
              ],
              "title": "Loading Wait Time"
            },
            "output_dir": {
              "title": "Output Dir",
              "type": "string"
            },
            "overwrite_existing_files": {
              "default": true,
              "title": "Overwrite Existing Files"
            },
            "urls": {
              "anyOf": [
                {
                  "items": {
                    "type": "string"
                  },
                  "type": "array"
                },
                {
                  "type": "null"
                }
              ],
              "title": "Urls"
            },
            "webdriver_options": {
              "anyOf": [
                {
                  "items": {
                    "type": "string"
                  },
                  "type": "array"
                },
                {
                  "type": "null"
                }
              ],
              "title": "Webdriver Options"
            }
          },
          "required": [
            "output_dir"
          ],
          "title": "Parameters",
          "type": "object"
        },
        "type": {
          "const": "Crawler",
          "description": "Haystack Class name for the component.",
          "title": "Type",
          "type": "string"
        }
      },
      "required": [
        "type",
        "name"
      ],
      "type": "object"
    },
    "DeepsetCloudDocumentStoreComponent": {
      "additionalProperties": false,
      "properties": {
        "name": {
          "description": "Custom name for the component. Helpful for visualization and debugging.",
          "title": "Name",
          "type": "string"
        },
        "params": {
          "additionalProperties": false,
          "description": "Each parameter can reference other components defined in the same YAML file.",
          "properties": {
            "api_endpoint": {
              "anyOf": [
                {
                  "type": "string"
                },
                {
                  "type": "null"
                }
              ],
              "title": "Api Endpoint"
            },
            "api_key": {
              "title": "Api Key",
              "type": "string"
            },
            "duplicate_documents": {
              "default": "overwrite",
              "title": "Duplicate Documents",
              "type": "string"
            },
            "embedding_dim": {
              "default": 768,
              "title": "Embedding Dim",
              "type": "integer"
            },
            "index": {
              "anyOf": [
                {
                  "type": "string"
                },
                {
                  "type": "null"
                }
              ],
              "title": "Index"
            },
            "label_index": {
              "default": "default",
              "title": "Label Index",
              "type": "string"
            },
            "return_embedding": {
              "default": false,
              "title": "Return Embedding",
              "type": "boolean"
            },
            "similarity": {
              "default": "dot_product",
              "title": "Similarity",
              "type": "string"
            },
            "workspace": {
              "default": "default",
              "title": "Workspace",
              "type": "string"
            }
          },
          "title": "Parameters",
          "type": "object"
        },
        "type": {
          "const": "DeepsetCloudDocumentStore",
          "description": "Haystack Class name for the component.",
          "title": "Type",
          "type": "string"
        }
      },
      "required": [
        "type",
        "name"
      ],
      "type": "object"
    },
    "DensePassageRetrieverComponent": {
      "additionalProperties": false,
      "properties": {
        "name": {
          "description": "Custom name for the component. Helpful for visualization and debugging.",
          "title": "Name",
          "type": "string"
        },
        "params": {
          "additionalProperties": false,
          "description": "Each parameter can reference other components defined in the same YAML file.",
          "properties": {
            "batch_size": {
              "default": 16,
              "title": "Batch Size",
              "type": "integer"
            },
            "devices": {
              "anyOf": [
                {
                  "items": {
                    "anyOf": [
                      {
                        "type": "string"
                      },
                      {
                        "type": "string"
                      }
                    ]
                  },
                  "type": "array"
                },
                {
                  "type": "null"
                }
              ],
              "title": "Devices"
            },
            "document_store": {
              "title": "Document Store",
              "type": "string"
            },
            "embed_title": {
              "default": true,
              "title": "Embed Title",
              "type": "boolean"
            },
            "global_loss_buffer_size": {
              "default": 150000,
              "title": "Global Loss Buffer Size",
              "type": "integer"
            },
            "max_seq_len_passage": {
              "default": 256,
              "title": "Max Seq Len Passage",
              "type": "integer"
            },
            "max_seq_len_query": {
              "default": 64,
              "title": "Max Seq Len Query",
              "type": "integer"
            },
            "model_version": {
              "anyOf": [
                {
                  "type": "string"
                },
                {
                  "type": "null"
                }
              ],
              "title": "Model Version"
            },
            "passage_embedding_model": {
              "anyOf": [
                {
                  "format": "path",
                  "type": "string"
                },
                {
                  "type": "string"
                }
              ],
              "default": "facebook/dpr-ctx_encoder-single-nq-base",
              "title": "Passage Embedding Model"
            },
            "progress_bar": {
              "default": true,
              "title": "Progress Bar",
              "type": "boolean"
            },
            "query_embedding_model": {
              "anyOf": [
                {
                  "format": "path",
                  "type": "string"
                },
                {
                  "type": "string"
                }
              ],
              "default": "facebook/dpr-question_encoder-single-nq-base",
              "title": "Query Embedding Model"
            },
            "scale_score": {
              "default": true,
              "title": "Scale Score",
              "type": "boolean"
            },
            "similarity_function": {
              "default": "dot_product",
              "title": "Similarity Function",
              "type": "string"
            },
            "top_k": {
              "default": 10,
              "title": "Top K",
              "type": "integer"
            },
            "use_auth_token": {
              "anyOf": [
                {
                  "type": "boolean"
                },
                {
                  "type": "string"
                },
                {
                  "type": "null"
                }
              ],
              "title": "Use Auth Token"
            },
            "use_fast_tokenizers": {
              "default": true,
              "title": "Use Fast Tokenizers",
              "type": "boolean"
            },
            "use_gpu": {
              "default": true,
              "title": "Use Gpu",
              "type": "boolean"
            }
          },
          "required": [
            "document_store"
          ],
          "title": "Parameters",
          "type": "object"
        },
        "type": {
          "const": "DensePassageRetriever",
          "description": "Haystack Class name for the component.",
          "title": "Type",
          "type": "string"
        }
      },
      "required": [
        "type",
        "name"
      ],
      "type": "object"
    },
    "Docs2AnswersComponent": {
      "additionalProperties": false,
      "properties": {
        "name": {
          "description": "Custom name for the component. Helpful for visualization and debugging.",
          "title": "Name",
          "type": "string"
        },
        "params": {
          "additionalProperties": false,
          "description": "Each parameter can reference other components defined in the same YAML file.",
          "properties": {
            "progress_bar": {
              "default": true,
              "title": "Progress Bar",
              "type": "boolean"
            }
          },
          "title": "Parameters",
          "type": "object"
        },
        "type": {
          "const": "Docs2Answers",
          "description": "Haystack Class name for the component.",
          "title": "Type",
          "type": "string"
        }
      },
      "required": [
        "type",
        "name"
      ],
      "type": "object"
    },
    "DocumentToSpeechComponent": {
      "additionalProperties": false,
      "properties": {
        "name": {
          "description": "Custom name for the component. Helpful for visualization and debugging.",
          "title": "Name",
          "type": "string"
        },
        "params": {
          "additionalProperties": false,
          "description": "Each parameter can reference other components defined in the same YAML file.",
          "properties": {
            "audio_params": {
              "anyOf": [
                {
                  "type": "object"
                },
                {
                  "type": "null"
                }
              ],
              "title": "Audio Params"
            },
            "generated_audio_dir": {
              "default": "generated_audio_documents",
              "format": "path",
              "title": "Generated Audio Dir",
              "type": "string"
            },
            "model_name_or_path": {
              "anyOf": [
                {
                  "type": "string"
                },
                {
                  "format": "path",
                  "type": "string"
                }
              ],
              "default": "espnet/kan-bayashi_ljspeech_vits",
              "title": "Model Name Or Path"
            },
            "transformers_params": {
              "anyOf": [
                {
                  "type": "object"
                },
                {
                  "type": "null"
                }
              ],
              "title": "Transformers Params"
            }
          },
          "title": "Parameters",
          "type": "object"
        },
        "type": {
          "const": "DocumentToSpeech",
          "description": "Haystack Class name for the component.",
          "title": "Type",
          "type": "string"
        }
      },
      "required": [
        "type",
        "name"
      ],
      "type": "object"
    },
    "DocxToTextConverterComponent": {
      "additionalProperties": false,
      "properties": {
        "name": {
          "description": "Custom name for the component. Helpful for visualization and debugging.",
          "title": "Name",
          "type": "string"
        },
        "params": {
          "additionalProperties": false,
          "description": "Each parameter can reference other components defined in the same YAML file.",
          "properties": {
            "id_hash_keys": {
              "anyOf": [
                {
                  "items": {
                    "type": "string"
                  },
                  "type": "array"
                },
                {
                  "type": "null"
                }
              ],
              "title": "Id Hash Keys"
            },
            "progress_bar": {
              "default": true,
              "title": "Progress Bar",
              "type": "boolean"
            },
            "remove_numeric_tables": {
              "default": false,
              "title": "Remove Numeric Tables",
              "type": "boolean"
            },
            "valid_languages": {
              "anyOf": [
                {
                  "items": {
                    "type": "string"
                  },
                  "type": "array"
                },
                {
                  "type": "null"
                }
              ],
              "title": "Valid Languages"
            }
          },
          "title": "Parameters",
          "type": "object"
        },
        "type": {
          "const": "DocxToTextConverter",
          "description": "Haystack Class name for the component.",
          "title": "Type",
          "type": "string"
        }
      },
      "required": [
        "type",
        "name"
      ],
      "type": "object"
    },
    "ElasticsearchDocumentStoreComponent": {
      "additionalProperties": false,
      "properties": {
        "name": {
          "description": "Custom name for the component. Helpful for visualization and debugging.",
          "title": "Name",
          "type": "string"
        },
        "params": {
          "additionalProperties": false,
          "description": "Each parameter can reference other components defined in the same YAML file.",
          "properties": {
            "analyzer": {
              "default": "standard",
              "title": "Analyzer",
              "type": "string"
            },
            "api_key": {
              "anyOf": [
                {
                  "type": "string"
                },
                {
                  "type": "null"
                }
              ],
              "title": "Api Key"
            },
            "api_key_id": {
              "anyOf": [
                {
                  "type": "string"
                },
                {
                  "type": "null"
                }
              ],
              "title": "Api Key Id"
            },
            "aws4auth": {
              "title": "Aws4Auth"
            },
            "ca_certs": {
              "anyOf": [
                {
                  "type": "string"
                },
                {
                  "type": "null"
                }
              ],
              "title": "Ca Certs"
            },
            "content_field": {
              "default": "content",
              "title": "Content Field",
              "type": "string"
            },
            "create_index": {
              "default": true,
              "title": "Create Index",
              "type": "boolean"
            },
            "custom_mapping": {
              "anyOf": [
                {
                  "type": "object"
                },
                {
                  "type": "null"
                }
              ],
              "title": "Custom Mapping"
            },
            "duplicate_documents": {
              "default": "overwrite",
              "title": "Duplicate Documents",
              "type": "string"
            },
            "embedding_dim": {
              "default": 768,
              "title": "Embedding Dim",
              "type": "integer"
            },
            "embedding_field": {
              "default": "embedding",
              "title": "Embedding Field",
              "type": "string"
            },
            "excluded_meta_data": {
              "anyOf": [
                {
                  "items": {},
                  "type": "array"
                },
                {
                  "type": "null"
                }
              ],
              "title": "Excluded Meta Data"
            },
            "host": {
              "anyOf": [
                {
                  "type": "string"
                },
                {
                  "items": {
                    "type": "string"
                  },
                  "type": "array"
                }
              ],
              "default": "localhost",
              "title": "Host"
            },
            "index": {
              "default": "document",
              "title": "Index",
              "type": "string"
            },
            "index_type": {
              "default": "flat",
              "title": "Index Type",
              "type": "string"
            },
            "label_index": {
              "default": "label",
              "title": "Label Index",
              "type": "string"
            },
            "name_field": {
              "default": "name",
              "title": "Name Field",
              "type": "string"
            },
            "password": {
              "default": "",
              "title": "Password",
              "type": "string"
            },
            "port": {
              "anyOf": [
                {
                  "type": "integer"
                },
                {
                  "items": {
                    "type": "integer"
                  },
                  "type": "array"
                }
              ],
              "default": 9200,
              "title": "Port"
            },
            "recreate_index": {
              "default": false,
              "title": "Recreate Index",
              "type": "boolean"
            },
            "refresh_type": {
              "default": "wait_for",
              "title": "Refresh Type",
              "type": "string"
            },
            "return_embedding": {
              "default": false,
              "title": "Return Embedding",
              "type": "boolean"
            },
            "scheme": {
              "default": "http",
              "title": "Scheme",
              "type": "string"
            },
            "scroll": {
              "default": "1d",
              "title": "Scroll",
              "type": "string"
            },
            "search_fields": {
              "anyOf": [
                {
                  "type": "string"
                },
                {
                  "items": {},
                  "type": "array"
                }
              ],
              "default": "content",
              "title": "Search Fields"
            },
            "similarity": {
              "default": "dot_product",
              "title": "Similarity",
              "type": "string"
            },
            "skip_missing_embeddings": {
              "default": true,
              "title": "Skip Missing Embeddings",
              "type": "boolean"
            },
            "synonym_type": {
              "default": "synonym",
              "title": "Synonym Type",
              "type": "string"
            },
            "synonyms": {
              "anyOf": [
                {
                  "items": {},
                  "type": "array"
                },
                {
                  "type": "null"
                }
              ],
              "title": "Synonyms"
            },
            "timeout": {
              "default": 30,
              "title": "Timeout",
              "type": "integer"
            },
            "use_system_proxy": {
              "default": false,
              "title": "Use System Proxy",
              "type": "boolean"
            },
            "username": {
              "default": "",
              "title": "Username",
              "type": "string"
            },
            "verify_certs": {
              "default": true,
              "title": "Verify Certs",
              "type": "boolean"
            }
          },
          "title": "Parameters",
          "type": "object"
        },
        "type": {
          "const": "ElasticsearchDocumentStore",
          "description": "Haystack Class name for the component.",
          "title": "Type",
          "type": "string"
        }
      },
      "required": [
        "type",
        "name"
      ],
      "type": "object"
    },
    "ElasticsearchFilterOnlyRetrieverComponent": {
      "additionalProperties": false,
      "properties": {
        "name": {
          "description": "Custom name for the component. Helpful for visualization and debugging.",
          "title": "Name",
          "type": "string"
        },
        "params": {
          "additionalProperties": false,
          "description": "Each parameter can reference other components defined in the same YAML file.",
          "properties": {
            "all_terms_must_match": {
              "default": false,
              "title": "All Terms Must Match",
              "type": "boolean"
            },
            "custom_query": {
              "anyOf": [
                {
                  "type": "string"
                },
                {
                  "type": "null"
                }
              ],
              "title": "Custom Query"
            },
            "document_store": {
              "title": "Document Store",
              "type": "string"
            },
            "top_k": {
              "default": 10,
              "title": "Top K",
              "type": "integer"
            }
          },
          "required": [
            "document_store"
          ],
          "title": "Parameters",
          "type": "object"
        },
        "type": {
          "const": "ElasticsearchFilterOnlyRetriever",
          "description": "Haystack Class name for the component.",
          "title": "Type",
          "type": "string"
        }
      },
      "required": [
        "type",
        "name"
      ],
      "type": "object"
    },
    "ElasticsearchRetrieverComponent": {
      "additionalProperties": false,
      "properties": {
        "name": {
          "description": "Custom name for the component. Helpful for visualization and debugging.",
          "title": "Name",
          "type": "string"
        },
        "params": {
          "additionalProperties": false,
          "description": "Each parameter can reference other components defined in the same YAML file.",
          "properties": {
            "all_terms_must_match": {
              "default": false,
              "title": "All Terms Must Match",
              "type": "boolean"
            },
            "custom_query": {
              "anyOf": [
                {
                  "type": "string"
                },
                {
                  "type": "null"
                }
              ],
              "title": "Custom Query"
            },
            "document_store": {
              "title": "Document Store",
              "type": "string"
            },
            "top_k": {
              "default": 10,
              "title": "Top K",
              "type": "integer"
            }
          },
          "required": [
            "document_store"
          ],
          "title": "Parameters",
          "type": "object"
        },
        "type": {
          "const": "ElasticsearchRetriever",
          "description": "Haystack Class name for the component.",
          "title": "Type",
          "type": "string"
        }
      },
      "required": [
        "type",
        "name"
      ],
      "type": "object"
    },
    "EmbeddingRetrieverComponent": {
      "additionalProperties": false,
      "properties": {
        "name": {
          "description": "Custom name for the component. Helpful for visualization and debugging.",
          "title": "Name",
          "type": "string"
        },
        "params": {
          "additionalProperties": false,
          "description": "Each parameter can reference other components defined in the same YAML file.",
          "properties": {
            "api_key": {
              "anyOf": [
                {
                  "type": "string"
                },
                {
                  "type": "null"
                }
              ],
              "title": "Api Key"
            },
            "batch_size": {
              "default": 32,
              "title": "Batch Size",
              "type": "integer"
            },
            "devices": {
              "anyOf": [
                {
                  "items": {
                    "anyOf": [
                      {
                        "type": "string"
                      },
                      {
                        "type": "string"
                      }
                    ]
                  },
                  "type": "array"
                },
                {
                  "type": "null"
                }
              ],
              "title": "Devices"
            },
            "document_store": {
              "title": "Document Store",
              "type": "string"
            },
            "emb_extraction_layer": {
              "default": -1,
              "title": "Emb Extraction Layer",
              "type": "integer"
            },
            "embed_meta_fields": {
              "default": [],
              "items": {
                "type": "string"
              },
              "title": "Embed Meta Fields",
              "type": "array"
            },
            "embedding_model": {
              "title": "Embedding Model",
              "type": "string"
            },
            "max_seq_len": {
              "default": 512,
              "title": "Max Seq Len",
              "type": "integer"
            },
            "model_format": {
              "anyOf": [
                {
                  "type": "string"
                },
                {
                  "type": "null"
                }
              ],
              "title": "Model Format"
            },
            "model_version": {
              "anyOf": [
                {
                  "type": "string"
                },
                {
                  "type": "null"
                }
              ],
              "title": "Model Version"
            },
            "pooling_strategy": {
              "default": "reduce_mean",
              "title": "Pooling Strategy",
              "type": "string"
            },
            "progress_bar": {
              "default": true,
              "title": "Progress Bar",
              "type": "boolean"
            },
            "scale_score": {
              "default": true,
              "title": "Scale Score",
              "type": "boolean"
            },
            "top_k": {
              "default": 10,
              "title": "Top K",
              "type": "integer"
            },
            "use_auth_token": {
              "anyOf": [
                {
                  "type": "boolean"
                },
                {
                  "type": "string"
                },
                {
                  "type": "null"
                }
              ],
              "title": "Use Auth Token"
            },
            "use_gpu": {
              "default": true,
              "title": "Use Gpu",
              "type": "boolean"
            }
          },
          "required": [
            "document_store",
            "embedding_model"
          ],
          "title": "Parameters",
          "type": "object"
        },
        "type": {
          "const": "EmbeddingRetriever",
          "description": "Haystack Class name for the component.",
          "title": "Type",
          "type": "string"
        }
      },
      "required": [
        "type",
        "name"
      ],
      "type": "object"
    },
    "EntityExtractorComponent": {
      "additionalProperties": false,
      "properties": {
        "name": {
          "description": "Custom name for the component. Helpful for visualization and debugging.",
          "title": "Name",
          "type": "string"
        },
        "params": {
          "additionalProperties": false,
          "description": "Each parameter can reference other components defined in the same YAML file.",
          "properties": {
            "add_prefix_space": {
              "anyOf": [
                {
                  "type": "boolean"
                },
                {
                  "type": "null"
                }
              ],
              "title": "Add Prefix Space"
            },
            "aggregation_strategy": {
              "default": "first",
              "enum": [
                "simple",
                "first",
                "average",
                "max"
              ],
              "title": "Aggregation Strategy",
              "type": "string"
            },
            "batch_size": {
              "default": 16,
              "title": "Batch Size",
              "type": "integer"
            },
            "devices": {
              "anyOf": [
                {
                  "items": {
                    "anyOf": [
                      {
                        "type": "string"
                      },
                      {
                        "type": "string"
                      }
                    ]
                  },
                  "type": "array"
                },
                {
                  "type": "null"
                }
              ],
              "title": "Devices"
            },
            "flatten_entities_in_meta_data": {
              "default": false,
              "title": "Flatten Entities In Meta Data",
              "type": "boolean"
            },
            "ignore_labels": {
              "anyOf": [
                {
                  "items": {
                    "type": "string"
                  },
                  "type": "array"
                },
                {
                  "type": "null"
                }
              ],
              "title": "Ignore Labels"
            },
            "max_seq_len": {
              "title": "Max Seq Len",
              "type": "integer"
            },
            "model_name_or_path": {
              "default": "elastic/distilbert-base-cased-finetuned-conll03-english",
              "title": "Model Name Or Path",
              "type": "string"
            },
            "model_version": {
              "anyOf": [
                {
                  "type": "string"
                },
                {
                  "type": "null"
                }
              ],
              "title": "Model Version"
            },
            "num_workers": {
              "default": 0,
              "title": "Num Workers",
              "type": "integer"
            },
            "pre_split_text": {
              "default": false,
              "title": "Pre Split Text",
              "type": "boolean"
            },
            "progress_bar": {
              "default": true,
              "title": "Progress Bar",
              "type": "boolean"
            },
            "use_auth_token": {
              "anyOf": [
                {
                  "type": "boolean"
                },
                {
                  "type": "string"
                },
                {
                  "type": "null"
                }
              ],
              "title": "Use Auth Token"
            },
            "use_gpu": {
              "default": true,
              "title": "Use Gpu",
              "type": "boolean"
            }
          },
          "title": "Parameters",
          "type": "object"
        },
        "type": {
          "const": "EntityExtractor",
          "description": "Haystack Class name for the component.",
          "title": "Type",
          "type": "string"
        }
      },
      "required": [
        "type",
        "name"
      ],
      "type": "object"
    },
    "EvalAnswersComponent": {
      "additionalProperties": false,
      "properties": {
        "name": {
          "description": "Custom name for the component. Helpful for visualization and debugging.",
          "title": "Name",
          "type": "string"
        },
        "params": {
          "additionalProperties": false,
          "description": "Each parameter can reference other components defined in the same YAML file.",
          "properties": {
            "debug": {
              "default": false,
              "title": "Debug",
              "type": "boolean"
            },
            "open_domain": {
              "default": true,
              "title": "Open Domain",
              "type": "boolean"
            },
            "sas_model": {
              "title": "Sas Model",
              "type": "string"
            },
            "skip_incorrect_retrieval": {
              "default": true,
              "title": "Skip Incorrect Retrieval",
              "type": "boolean"
            }
          },
          "title": "Parameters",
          "type": "object"
        },
        "type": {
          "const": "EvalAnswers",
          "description": "Haystack Class name for the component.",
          "title": "Type",
          "type": "string"
        }
      },
      "required": [
        "type",
        "name"
      ],
      "type": "object"
    },
    "EvalDocumentsComponent": {
      "additionalProperties": false,
      "properties": {
        "name": {
          "description": "Custom name for the component. Helpful for visualization and debugging.",
          "title": "Name",
          "type": "string"
        },
        "params": {
          "additionalProperties": false,
          "description": "Each parameter can reference other components defined in the same YAML file.",
          "properties": {
            "debug": {
              "default": false,
              "title": "Debug",
              "type": "boolean"
            },
            "open_domain": {
              "default": true,
              "title": "Open Domain",
              "type": "boolean"
            },
            "top_k": {
              "default": 10,
              "title": "Top K",
              "type": "integer"
            }
          },
          "title": "Parameters",
          "type": "object"
        },
        "type": {
          "const": "EvalDocuments",
          "description": "Haystack Class name for the component.",
          "title": "Type",
          "type": "string"
        }
      },
      "required": [
        "type",
        "name"
      ],
      "type": "object"
    },
    "FAISSDocumentStoreComponent": {
      "additionalProperties": false,
      "properties": {
        "name": {
          "description": "Custom name for the component. Helpful for visualization and debugging.",
          "title": "Name",
          "type": "string"
        },
        "params": {
          "additionalProperties": false,
          "description": "Each parameter can reference other components defined in the same YAML file.",
          "properties": {
            "duplicate_documents": {
              "default": "overwrite",
              "title": "Duplicate Documents",
              "type": "string"
            },
            "ef_construction": {
              "default": 80,
              "title": "Ef Construction",
              "type": "integer"
            },
            "ef_search": {
              "default": 20,
              "title": "Ef Search",
              "type": "integer"
            },
            "embedding_dim": {
              "default": 768,
              "title": "Embedding Dim",
              "type": "integer"
            },
            "embedding_field": {
              "default": "embedding",
              "title": "Embedding Field",
              "type": "string"
            },
            "faiss_config_path": {
              "anyOf": [
                {
                  "type": "string"
                },
                {
                  "format": "path",
                  "type": "string"
                }
              ],
              "title": "Faiss Config Path"
            },
            "faiss_index": {
              "anyOf": [
                {
                  "type": "string"
                },
                {
                  "type": "null"
                }
              ],
              "default": null,
              "title": "Faiss Index"
            },
            "faiss_index_factory_str": {
              "default": "Flat",
              "title": "Faiss Index Factory Str",
              "type": "string"
            },
            "faiss_index_path": {
              "anyOf": [
                {
                  "type": "string"
                },
                {
                  "format": "path",
                  "type": "string"
                }
              ],
              "title": "Faiss Index Path"
            },
            "index": {
              "default": "document",
              "title": "Index",
              "type": "string"
            },
            "isolation_level": {
              "title": "Isolation Level",
              "type": "string"
            },
            "n_links": {
              "default": 64,
              "title": "N Links",
              "type": "integer"
            },
            "progress_bar": {
              "default": true,
              "title": "Progress Bar",
              "type": "boolean"
            },
            "return_embedding": {
              "default": false,
              "title": "Return Embedding",
              "type": "boolean"
            },
            "similarity": {
              "default": "dot_product",
              "title": "Similarity",
              "type": "string"
            },
            "sql_url": {
              "default": "sqlite:///faiss_document_store.db",
              "title": "Sql Url",
              "type": "string"
            },
            "validate_index_sync": {
              "default": true,
              "title": "Validate Index Sync",
              "type": "boolean"
            },
            "vector_dim": {
              "title": "Vector Dim",
              "type": "integer"
            }
          },
          "title": "Parameters",
          "type": "object"
        },
        "type": {
          "const": "FAISSDocumentStore",
          "description": "Haystack Class name for the component.",
          "title": "Type",
          "type": "string"
        }
      },
      "required": [
        "type",
        "name"
      ],
      "type": "object"
    },
    "FARMReaderComponent": {
      "additionalProperties": false,
      "properties": {
        "name": {
          "description": "Custom name for the component. Helpful for visualization and debugging.",
          "title": "Name",
          "type": "string"
        },
        "params": {
          "additionalProperties": false,
          "description": "Each parameter can reference other components defined in the same YAML file.",
          "properties": {
            "batch_size": {
              "default": 50,
              "title": "Batch Size",
              "type": "integer"
            },
            "confidence_threshold": {
              "anyOf": [
                {
                  "type": "number"
                },
                {
                  "type": "null"
                }
              ],
              "title": "Confidence Threshold"
            },
            "context_window_size": {
              "default": 150,
              "title": "Context Window Size",
              "type": "integer"
            },
            "devices": {
              "anyOf": [
                {
                  "items": {
                    "anyOf": [
                      {
                        "type": "string"
                      },
                      {
                        "type": "string"
                      }
                    ]
                  },
                  "type": "array"
                },
                {
                  "type": "null"
                }
              ],
              "title": "Devices"
            },
            "doc_stride": {
              "default": 128,
              "title": "Doc Stride",
              "type": "integer"
            },
            "duplicate_filtering": {
              "default": 0,
              "title": "Duplicate Filtering",
              "type": "integer"
            },
            "force_download": {
              "default": false,
              "title": "Force Download"
            },
            "local_files_only": {
              "default": false,
              "title": "Local Files Only"
            },
            "max_seq_len": {
              "default": 256,
              "title": "Max Seq Len",
              "type": "integer"
            },
            "model_name_or_path": {
              "title": "Model Name Or Path",
              "type": "string"
            },
            "model_version": {
              "anyOf": [
                {
                  "type": "string"
                },
                {
                  "type": "null"
                }
              ],
              "title": "Model Version"
            },
            "no_ans_boost": {
              "default": 0.0,
              "title": "No Ans Boost",
              "type": "number"
            },
            "num_processes": {
              "anyOf": [
                {
                  "type": "integer"
                },
                {
                  "type": "null"
                }
              ],
              "title": "Num Processes"
            },
            "progress_bar": {
              "default": true,
              "title": "Progress Bar",
              "type": "boolean"
            },
            "proxies": {
              "additionalProperties": {
                "type": "string"
              },
              "anyOf": [
                {
                  "type": "object"
                },
                {
                  "type": "null"
                }
              ],
              "title": "Proxies"
            },
            "return_no_answer": {
              "default": false,
              "title": "Return No Answer",
              "type": "boolean"
            },
            "top_k": {
              "default": 10,
              "title": "Top K",
              "type": "integer"
            },
            "top_k_per_candidate": {
              "default": 3,
              "title": "Top K Per Candidate",
              "type": "integer"
            },
            "top_k_per_sample": {
              "default": 1,
              "title": "Top K Per Sample",
              "type": "integer"
            },
            "use_auth_token": {
              "anyOf": [
                {
                  "type": "boolean"
                },
                {
                  "type": "string"
                },
                {
                  "type": "null"
                }
              ],
              "title": "Use Auth Token"
            },
            "use_confidence_scores": {
              "default": true,
              "title": "Use Confidence Scores",
              "type": "boolean"
            },
            "use_gpu": {
              "default": true,
              "title": "Use Gpu",
              "type": "boolean"
            }
          },
          "required": [
            "model_name_or_path"
          ],
          "title": "Parameters",
          "type": "object"
        },
        "type": {
          "const": "FARMReader",
          "description": "Haystack Class name for the component.",
          "title": "Type",
          "type": "string"
        }
      },
      "required": [
        "type",
        "name"
      ],
      "type": "object"
    },
    "FileTypeClassifierComponent": {
      "additionalProperties": false,
      "properties": {
        "name": {
          "description": "Custom name for the component. Helpful for visualization and debugging.",
          "title": "Name",
          "type": "string"
        },
        "params": {
          "additionalProperties": false,
          "description": "Each parameter can reference other components defined in the same YAML file.",
          "properties": {
            "supported_types": {
              "default": [
                "txt",
                "pdf",
                "md",
                "docx",
                "html"
              ],
              "items": {
                "type": "string"
              },
              "title": "Supported Types",
              "type": "array"
            }
          },
          "title": "Parameters",
          "type": "object"
        },
        "type": {
          "const": "FileTypeClassifier",
          "description": "Haystack Class name for the component.",
          "title": "Type",
          "type": "string"
        }
      },
      "required": [
        "type",
        "name"
      ],
      "type": "object"
    },
    "FilterRetrieverComponent": {
      "additionalProperties": false,
      "properties": {
        "name": {
          "description": "Custom name for the component. Helpful for visualization and debugging.",
          "title": "Name",
          "type": "string"
        },
        "params": {
          "additionalProperties": false,
          "description": "Each parameter can reference other components defined in the same YAML file.",
          "properties": {
            "all_terms_must_match": {
              "default": false,
              "title": "All Terms Must Match",
              "type": "boolean"
            },
            "custom_query": {
              "anyOf": [
                {
                  "type": "string"
                },
                {
                  "type": "null"
                }
              ],
              "title": "Custom Query"
            },
            "document_store": {
              "title": "Document Store",
              "type": "string"
            },
            "scale_score": {
              "default": true,
              "title": "Scale Score",
              "type": "boolean"
            },
            "top_k": {
              "default": 10,
              "title": "Top K",
              "type": "integer"
            }
          },
          "required": [
            "document_store"
          ],
          "title": "Parameters",
          "type": "object"
        },
        "type": {
          "const": "FilterRetriever",
          "description": "Haystack Class name for the component.",
          "title": "Type",
          "type": "string"
        }
      },
      "required": [
        "type",
        "name"
      ],
      "type": "object"
    },
    "GraphDBKnowledgeGraphComponent": {
      "additionalProperties": false,
      "properties": {
        "name": {
          "description": "Custom name for the component. Helpful for visualization and debugging.",
          "title": "Name",
          "type": "string"
        },
        "params": {
          "additionalProperties": false,
          "description": "Each parameter can reference other components defined in the same YAML file.",
          "properties": {
            "host": {
              "default": "localhost",
              "title": "Host",
              "type": "string"
            },
            "index": {
              "anyOf": [
                {
                  "type": "string"
                },
                {
                  "type": "null"
                }
              ],
              "title": "Index"
            },
            "password": {
              "default": "",
              "title": "Password",
              "type": "string"
            },
            "port": {
              "default": 7200,
              "title": "Port",
              "type": "integer"
            },
            "prefixes": {
              "default": "",
              "title": "Prefixes",
              "type": "string"
            },
            "username": {
              "default": "",
              "title": "Username",
              "type": "string"
            }
          },
          "title": "Parameters",
          "type": "object"
        },
        "type": {
          "const": "GraphDBKnowledgeGraph",
          "description": "Haystack Class name for the component.",
          "title": "Type",
          "type": "string"
        }
      },
      "required": [
        "type",
        "name"
      ],
      "type": "object"
    },
    "ImageToTextConverterComponent": {
      "additionalProperties": false,
      "properties": {
        "name": {
          "description": "Custom name for the component. Helpful for visualization and debugging.",
          "title": "Name",
          "type": "string"
        },
        "params": {
          "additionalProperties": false,
          "description": "Each parameter can reference other components defined in the same YAML file.",
          "properties": {
            "id_hash_keys": {
              "anyOf": [
                {
                  "items": {
                    "type": "string"
                  },
                  "type": "array"
                },
                {
                  "type": "null"
                }
              ],
              "title": "Id Hash Keys"
            },
            "remove_numeric_tables": {
              "default": false,
              "title": "Remove Numeric Tables",
              "type": "boolean"
            },
            "valid_languages": {
              "anyOf": [
                {
                  "items": {
                    "type": "string"
                  },
                  "type": "array"
                },
                {
                  "type": "null"
                }
              ],
              "default": [
                "eng"
              ],
              "title": "Valid Languages"
            }
          },
          "title": "Parameters",
          "type": "object"
        },
        "type": {
          "const": "ImageToTextConverter",
          "description": "Haystack Class name for the component.",
          "title": "Type",
          "type": "string"
        }
      },
      "required": [
        "type",
        "name"
      ],
      "type": "object"
    },
    "InMemoryDocumentStoreComponent": {
      "additionalProperties": false,
      "properties": {
        "name": {
          "description": "Custom name for the component. Helpful for visualization and debugging.",
          "title": "Name",
          "type": "string"
        },
        "params": {
          "additionalProperties": false,
          "description": "Each parameter can reference other components defined in the same YAML file.",
          "properties": {
            "devices": {
              "anyOf": [
                {
                  "items": {
                    "anyOf": [
                      {
                        "type": "string"
                      },
                      {
                        "type": "string"
                      }
                    ]
                  },
                  "type": "array"
                },
                {
                  "type": "null"
                }
              ],
              "title": "Devices"
            },
            "duplicate_documents": {
              "default": "overwrite",
              "title": "Duplicate Documents",
              "type": "string"
            },
            "embedding_dim": {
              "default": 768,
              "title": "Embedding Dim",
              "type": "integer"
            },
            "embedding_field": {
              "anyOf": [
                {
                  "type": "string"
                },
                {
                  "type": "null"
                }
              ],
              "default": "embedding",
              "title": "Embedding Field"
            },
            "index": {
              "default": "document",
              "title": "Index",
              "type": "string"
            },
            "label_index": {
              "default": "label",
              "title": "Label Index",
              "type": "string"
            },
            "progress_bar": {
              "default": true,
              "title": "Progress Bar",
              "type": "boolean"
            },
            "return_embedding": {
              "default": false,
              "title": "Return Embedding",
              "type": "boolean"
            },
            "scoring_batch_size": {
              "default": 500000,
              "title": "Scoring Batch Size",
              "type": "integer"
            },
            "similarity": {
              "default": "dot_product",
              "title": "Similarity",
              "type": "string"
            },
            "use_gpu": {
              "default": true,
              "title": "Use Gpu",
              "type": "boolean"
            }
          },
          "title": "Parameters",
          "type": "object"
        },
        "type": {
          "const": "InMemoryDocumentStore",
          "description": "Haystack Class name for the component.",
          "title": "Type",
          "type": "string"
        }
      },
      "required": [
        "type",
        "name"
      ],
      "type": "object"
    },
    "InMemoryKnowledgeGraphComponent": {
      "additionalProperties": false,
      "properties": {
        "name": {
          "description": "Custom name for the component. Helpful for visualization and debugging.",
          "title": "Name",
          "type": "string"
        },
        "params": {
          "additionalProperties": false,
          "description": "Each parameter can reference other components defined in the same YAML file.",
          "properties": {
            "index": {
              "default": "document",
              "title": "Index",
              "type": "string"
            }
          },
          "title": "Parameters",
          "type": "object"
        },
        "type": {
          "const": "InMemoryKnowledgeGraph",
          "description": "Haystack Class name for the component.",
          "title": "Type",
          "type": "string"
        }
      },
      "required": [
        "type",
        "name"
      ],
      "type": "object"
    },
    "JoinAnswersComponent": {
      "additionalProperties": false,
      "properties": {
        "name": {
          "description": "Custom name for the component. Helpful for visualization and debugging.",
          "title": "Name",
          "type": "string"
        },
        "params": {
          "additionalProperties": false,
          "description": "Each parameter can reference other components defined in the same YAML file.",
          "properties": {
            "join_mode": {
              "default": "concatenate",
              "title": "Join Mode",
              "type": "string"
            },
            "sort_by_score": {
              "default": true,
              "title": "Sort By Score",
              "type": "boolean"
            },
            "top_k_join": {
              "anyOf": [
                {
                  "type": "integer"
                },
                {
                  "type": "null"
                }
              ],
              "title": "Top K Join"
            },
            "weights": {
              "anyOf": [
                {
                  "items": {
                    "type": "number"
                  },
                  "type": "array"
                },
                {
                  "type": "null"
                }
              ],
              "title": "Weights"
            }
          },
          "title": "Parameters",
          "type": "object"
        },
        "type": {
          "const": "JoinAnswers",
          "description": "Haystack Class name for the component.",
          "title": "Type",
          "type": "string"
        }
      },
      "required": [
        "type",
        "name"
      ],
      "type": "object"
    },
    "JoinDocumentsComponent": {
      "additionalProperties": false,
      "properties": {
        "name": {
          "description": "Custom name for the component. Helpful for visualization and debugging.",
          "title": "Name",
          "type": "string"
        },
        "params": {
          "additionalProperties": false,
          "description": "Each parameter can reference other components defined in the same YAML file.",
          "properties": {
            "join_mode": {
              "default": "concatenate",
              "title": "Join Mode",
              "type": "string"
            },
            "sort_by_score": {
              "default": true,
              "title": "Sort By Score",
              "type": "boolean"
            },
            "top_k_join": {
              "anyOf": [
                {
                  "type": "integer"
                },
                {
                  "type": "null"
                }
              ],
              "title": "Top K Join"
            },
            "weights": {
              "anyOf": [
                {
                  "items": {
                    "type": "number"
                  },
                  "type": "array"
                },
                {
                  "type": "null"
                }
              ],
              "title": "Weights"
            }
          },
          "title": "Parameters",
          "type": "object"
        },
        "type": {
          "const": "JoinDocuments",
          "description": "Haystack Class name for the component.",
          "title": "Type",
          "type": "string"
        }
      },
      "required": [
        "type",
        "name"
      ],
      "type": "object"
    },
    "MarkdownConverterComponent": {
      "additionalProperties": false,
      "properties": {
        "name": {
          "description": "Custom name for the component. Helpful for visualization and debugging.",
          "title": "Name",
          "type": "string"
        },
        "params": {
          "additionalProperties": false,
          "description": "Each parameter can reference other components defined in the same YAML file.",
          "properties": {
            "id_hash_keys": {
              "anyOf": [
                {
                  "items": {
                    "type": "string"
                  },
                  "type": "array"
                },
                {
                  "type": "null"
                }
              ],
              "title": "Id Hash Keys"
            },
            "progress_bar": {
              "default": true,
              "title": "Progress Bar",
              "type": "boolean"
            },
            "remove_numeric_tables": {
              "default": false,
              "title": "Remove Numeric Tables",
              "type": "boolean"
            },
            "valid_languages": {
              "anyOf": [
                {
                  "items": {
                    "type": "string"
                  },
                  "type": "array"
                },
                {
                  "type": "null"
                }
              ],
              "title": "Valid Languages"
            }
          },
          "title": "Parameters",
          "type": "object"
        },
        "type": {
          "const": "MarkdownConverter",
          "description": "Haystack Class name for the component.",
          "title": "Type",
          "type": "string"
        }
      },
      "required": [
        "type",
        "name"
      ],
      "type": "object"
    },
    "Milvus2DocumentStoreComponent": {
      "additionalProperties": false,
      "properties": {
        "name": {
          "description": "Custom name for the component. Helpful for visualization and debugging.",
          "title": "Name",
          "type": "string"
        },
        "params": {
          "additionalProperties": false,
          "description": "Each parameter can reference other components defined in the same YAML file.",
          "properties": {
            "connection_pool": {
              "default": "SingletonThread",
              "title": "Connection Pool",
              "type": "string"
            },
            "consistency_level": {
              "default": 0,
              "title": "Consistency Level",
              "type": "integer"
            },
            "custom_fields": {
              "anyOf": [
                {
                  "items": {},
                  "type": "array"
                },
                {
                  "type": "null"
                }
              ],
              "title": "Custom Fields"
            },
            "duplicate_documents": {
              "default": "overwrite",
              "title": "Duplicate Documents",
              "type": "string"
            },
            "embedding_dim": {
              "default": 768,
              "title": "Embedding Dim",
              "type": "integer"
            },
            "embedding_field": {
              "default": "embedding",
              "title": "Embedding Field",
              "type": "string"
            },
            "host": {
              "default": "localhost",
              "title": "Host",
              "type": "string"
            },
            "id_field": {
              "default": "id",
              "title": "Id Field",
              "type": "string"
            },
            "index": {
              "default": "document",
              "title": "Index",
              "type": "string"
            },
            "index_file_size": {
              "default": 1024,
              "title": "Index File Size",
              "type": "integer"
            },
            "index_param": {
              "anyOf": [
                {
                  "type": "object"
                },
                {
                  "type": "null"
                }
              ],
              "title": "Index Param"
            },
            "index_type": {
              "default": "IVF_FLAT",
              "title": "Index Type",
              "type": "string"
            },
            "isolation_level": {
              "title": "Isolation Level",
              "type": "string"
            },
            "port": {
              "default": "19530",
              "title": "Port",
              "type": "string"
            },
            "progress_bar": {
              "default": true,
              "title": "Progress Bar",
              "type": "boolean"
            },
            "recreate_index": {
              "default": false,
              "title": "Recreate Index",
              "type": "boolean"
            },
            "return_embedding": {
              "default": false,
              "title": "Return Embedding",
              "type": "boolean"
            },
            "search_param": {
              "anyOf": [
                {
                  "type": "object"
                },
                {
                  "type": "null"
                }
              ],
              "title": "Search Param"
            },
            "similarity": {
              "default": "dot_product",
              "title": "Similarity",
              "type": "string"
            },
            "sql_url": {
              "default": "sqlite:///",
              "title": "Sql Url",
              "type": "string"
            },
            "vector_dim": {
              "title": "Vector Dim",
              "type": "integer"
            }
          },
          "title": "Parameters",
          "type": "object"
        },
        "type": {
          "const": "Milvus2DocumentStore",
          "description": "Haystack Class name for the component.",
          "title": "Type",
          "type": "string"
        }
      },
      "required": [
        "type",
        "name"
      ],
      "type": "object"
    },
    "MultiModalRetrieverComponent": {
      "additionalProperties": false,
      "properties": {
        "name": {
          "description": "Custom name for the component. Helpful for visualization and debugging.",
          "title": "Name",
          "type": "string"
        },
        "params": {
          "additionalProperties": false,
          "description": "Each parameter can reference other components defined in the same YAML file.",
          "properties": {
            "batch_size": {
              "default": 16,
              "title": "Batch Size",
              "type": "integer"
            },
            "devices": {
              "anyOf": [
                {
                  "items": {
                    "anyOf": [
                      {
                        "type": "string"
                      },
                      {
                        "type": "string"
                      }
                    ]
                  },
                  "type": "array"
                },
                {
                  "type": "null"
                }
              ],
              "title": "Devices"
            },
            "document_embedding_models": {
              "additionalProperties": {
                "anyOf": [
                  {
                    "format": "path",
                    "type": "string"
                  },
                  {
                    "type": "string"
                  }
                ]
              },
              "title": "Document Embedding Models",
              "type": "object"
            },
            "document_feature_extractors_params": {
              "additionalProperties": {
                "type": "object"
              },
              "default": {
                "text": {
                  "max_length": 256
                }
              },
              "title": "Document Feature Extractors Params",
              "type": "object"
            },
            "document_store": {
              "title": "Document Store",
              "type": "string"
            },
            "embed_meta_fields": {
              "default": [
                "name"
              ],
              "items": {
                "type": "string"
              },
              "title": "Embed Meta Fields",
              "type": "array"
            },
            "progress_bar": {
              "default": true,
              "title": "Progress Bar",
              "type": "boolean"
            },
            "query_embedding_model": {
              "anyOf": [
                {
                  "format": "path",
                  "type": "string"
                },
                {
                  "type": "string"
                }
              ],
              "title": "Query Embedding Model"
            },
            "query_feature_extractor_params": {
              "default": {
                "max_length": 64
              },
              "title": "Query Feature Extractor Params",
              "type": "object"
            },
            "query_type": {
              "default": "text",
              "title": "Query Type",
              "type": "string"
            },
            "scale_score": {
              "default": true,
              "title": "Scale Score",
              "type": "boolean"
            },
            "similarity_function": {
              "default": "dot_product",
              "title": "Similarity Function",
              "type": "string"
            },
            "top_k": {
              "default": 10,
              "title": "Top K",
              "type": "integer"
            },
            "use_auth_token": {
              "anyOf": [
                {
                  "type": "boolean"
                },
                {
                  "type": "string"
                },
                {
                  "type": "null"
                }
              ],
              "title": "Use Auth Token"
            }
          },
          "required": [
            "document_store",
            "query_embedding_model",
            "document_embedding_models"
          ],
          "title": "Parameters",
          "type": "object"
        },
        "type": {
          "const": "MultiModalRetriever",
          "description": "Haystack Class name for the component.",
          "title": "Type",
          "type": "string"
        }
      },
      "required": [
        "type",
        "name"
      ],
      "type": "object"
    },
    "MultihopEmbeddingRetrieverComponent": {
      "additionalProperties": false,
      "properties": {
        "name": {
          "description": "Custom name for the component. Helpful for visualization and debugging.",
          "title": "Name",
          "type": "string"
        },
        "params": {
          "additionalProperties": false,
          "description": "Each parameter can reference other components defined in the same YAML file.",
          "properties": {
            "batch_size": {
              "default": 32,
              "title": "Batch Size",
              "type": "integer"
            },
            "devices": {
              "anyOf": [
                {
                  "items": {
                    "anyOf": [
                      {
                        "type": "string"
                      },
                      {
                        "type": "string"
                      }
                    ]
                  },
                  "type": "array"
                },
                {
                  "type": "null"
                }
              ],
              "title": "Devices"
            },
            "document_store": {
              "title": "Document Store",
              "type": "string"
            },
            "emb_extraction_layer": {
              "default": -1,
              "title": "Emb Extraction Layer",
              "type": "integer"
            },
            "embed_meta_fields": {
              "default": [],
              "items": {
                "type": "string"
              },
              "title": "Embed Meta Fields",
              "type": "array"
            },
            "embedding_model": {
              "title": "Embedding Model",
              "type": "string"
            },
            "max_seq_len": {
              "default": 512,
              "title": "Max Seq Len",
              "type": "integer"
            },
            "model_format": {
              "default": "farm",
              "title": "Model Format",
              "type": "string"
            },
            "model_version": {
              "anyOf": [
                {
                  "type": "string"
                },
                {
                  "type": "null"
                }
              ],
              "title": "Model Version"
            },
            "num_iterations": {
              "default": 2,
              "title": "Num Iterations",
              "type": "integer"
            },
            "pooling_strategy": {
              "default": "reduce_mean",
              "title": "Pooling Strategy",
              "type": "string"
            },
            "progress_bar": {
              "default": true,
              "title": "Progress Bar",
              "type": "boolean"
            },
            "scale_score": {
              "default": true,
              "title": "Scale Score",
              "type": "boolean"
            },
            "top_k": {
              "default": 10,
              "title": "Top K",
              "type": "integer"
            },
            "use_auth_token": {
              "anyOf": [
                {
                  "type": "boolean"
                },
                {
                  "type": "string"
                },
                {
                  "type": "null"
                }
              ],
              "title": "Use Auth Token"
            },
            "use_gpu": {
              "default": true,
              "title": "Use Gpu",
              "type": "boolean"
            }
          },
          "required": [
            "document_store",
            "embedding_model"
          ],
          "title": "Parameters",
          "type": "object"
        },
        "type": {
          "const": "MultihopEmbeddingRetriever",
          "description": "Haystack Class name for the component.",
          "title": "Type",
          "type": "string"
        }
      },
      "required": [
        "type",
        "name"
      ],
      "type": "object"
    },
    "OpenAIAnswerGeneratorComponent": {
      "additionalProperties": false,
      "properties": {
        "name": {
          "description": "Custom name for the component. Helpful for visualization and debugging.",
          "title": "Name",
          "type": "string"
        },
        "params": {
          "additionalProperties": false,
          "description": "Each parameter can reference other components defined in the same YAML file.",
          "properties": {
            "api_key": {
              "title": "Api Key",
              "type": "string"
            },
            "examples": {
              "anyOf": [
                {
                  "items": {},
                  "type": "array"
                },
                {
                  "type": "null"
                }
              ],
              "title": "Examples"
            },
            "examples_context": {
              "anyOf": [
                {
                  "type": "string"
                },
                {
                  "type": "null"
                }
              ],
              "title": "Examples Context"
            },
            "frequency_penalty": {
              "default": -2.0,
              "title": "Frequency Penalty",
              "type": "number"
            },
            "max_tokens": {
              "default": 13,
              "title": "Max Tokens",
              "type": "integer"
            },
            "model": {
              "default": "text-curie-001",
              "title": "Model",
              "type": "string"
            },
            "presence_penalty": {
              "default": -2.0,
              "title": "Presence Penalty",
              "type": "number"
            },
            "progress_bar": {
              "default": true,
              "title": "Progress Bar",
              "type": "boolean"
            },
            "stop_words": {
              "anyOf": [
                {
                  "items": {},
                  "type": "array"
                },
                {
                  "type": "null"
                }
              ],
              "title": "Stop Words"
            },
            "temperature": {
              "default": 0.2,
              "title": "Temperature",
              "type": "number"
            },
            "top_k": {
              "default": 5,
              "title": "Top K",
              "type": "integer"
            }
          },
          "required": [
            "api_key"
          ],
          "title": "Parameters",
          "type": "object"
        },
        "type": {
          "const": "OpenAIAnswerGenerator",
          "description": "Haystack Class name for the component.",
          "title": "Type",
          "type": "string"
        }
      },
      "required": [
        "type",
        "name"
      ],
      "type": "object"
    },
    "OpenDistroElasticsearchDocumentStoreComponent": {
      "additionalProperties": false,
      "properties": {
        "name": {
          "description": "Custom name for the component. Helpful for visualization and debugging.",
          "title": "Name",
          "type": "string"
        },
        "params": {
          "additionalProperties": false,
          "description": "Each parameter can reference other components defined in the same YAML file.",
          "properties": {
            "analyzer": {
              "default": "standard",
              "title": "Analyzer",
              "type": "string"
            },
            "api_key": {
              "anyOf": [
                {
                  "type": "string"
                },
                {
                  "type": "null"
                }
              ],
              "title": "Api Key"
            },
            "api_key_id": {
              "anyOf": [
                {
                  "type": "string"
                },
                {
                  "type": "null"
                }
              ],
              "title": "Api Key Id"
            },
            "aws4auth": {
              "title": "Aws4Auth"
            },
            "ca_certs": {
              "anyOf": [
                {
                  "type": "string"
                },
                {
                  "type": "null"
                }
              ],
              "title": "Ca Certs"
            },
            "content_field": {
              "default": "content",
              "title": "Content Field",
              "type": "string"
            },
            "create_index": {
              "default": true,
              "title": "Create Index",
              "type": "boolean"
            },
            "custom_mapping": {
              "anyOf": [
                {
                  "type": "object"
                },
                {
                  "type": "null"
                }
              ],
              "title": "Custom Mapping"
            },
            "duplicate_documents": {
              "default": "overwrite",
              "title": "Duplicate Documents",
              "type": "string"
            },
            "embedding_dim": {
              "default": 768,
              "title": "Embedding Dim",
              "type": "integer"
            },
            "embedding_field": {
              "default": "embedding",
              "title": "Embedding Field",
              "type": "string"
            },
            "excluded_meta_data": {
              "anyOf": [
                {
                  "items": {},
                  "type": "array"
                },
                {
                  "type": "null"
                }
              ],
              "title": "Excluded Meta Data"
            },
            "host": {
              "anyOf": [
                {
                  "type": "string"
                },
                {
                  "items": {
                    "type": "string"
                  },
                  "type": "array"
                }
              ],
              "default": "localhost",
              "title": "Host"
            },
            "index": {
              "default": "document",
              "title": "Index",
              "type": "string"
            },
            "index_type": {
              "default": "flat",
              "title": "Index Type",
              "type": "string"
            },
            "label_index": {
              "default": "label",
              "title": "Label Index",
              "type": "string"
            },
            "name_field": {
              "default": "name",
              "title": "Name Field",
              "type": "string"
            },
            "password": {
              "default": "admin",
              "title": "Password",
              "type": "string"
            },
            "port": {
              "anyOf": [
                {
                  "type": "integer"
                },
                {
                  "items": {
                    "type": "integer"
                  },
                  "type": "array"
                }
              ],
              "default": 9200,
              "title": "Port"
            },
            "recreate_index": {
              "default": false,
              "title": "Recreate Index",
              "type": "boolean"
            },
            "refresh_type": {
              "default": "wait_for",
              "title": "Refresh Type",
              "type": "string"
            },
            "return_embedding": {
              "default": false,
              "title": "Return Embedding",
              "type": "boolean"
            },
            "scheme": {
              "default": "https",
              "title": "Scheme",
              "type": "string"
            },
            "scroll": {
              "default": "1d",
              "title": "Scroll",
              "type": "string"
            },
            "search_fields": {
              "anyOf": [
                {
                  "type": "string"
                },
                {
                  "items": {},
                  "type": "array"
                }
              ],
              "default": "content",
              "title": "Search Fields"
            },
            "similarity": {
              "default": "cosine",
              "title": "Similarity",
              "type": "string"
            },
            "skip_missing_embeddings": {
              "default": true,
              "title": "Skip Missing Embeddings",
              "type": "boolean"
            },
            "synonym_type": {
              "default": "synonym",
              "title": "Synonym Type",
              "type": "string"
            },
            "synonyms": {
              "anyOf": [
                {
                  "items": {},
                  "type": "array"
                },
                {
                  "type": "null"
                }
              ],
              "title": "Synonyms"
            },
            "timeout": {
              "default": 30,
              "title": "Timeout",
              "type": "integer"
            },
            "use_system_proxy": {
              "default": false,
              "title": "Use System Proxy",
              "type": "boolean"
            },
            "username": {
              "default": "admin",
              "title": "Username",
              "type": "string"
            },
            "verify_certs": {
              "default": false,
              "title": "Verify Certs",
              "type": "boolean"
            }
          },
          "title": "Parameters",
          "type": "object"
        },
        "type": {
          "const": "OpenDistroElasticsearchDocumentStore",
          "description": "Haystack Class name for the component.",
          "title": "Type",
          "type": "string"
        }
      },
      "required": [
        "type",
        "name"
      ],
      "type": "object"
    },
    "OpenSearchDocumentStoreComponent": {
      "additionalProperties": false,
      "properties": {
        "name": {
          "description": "Custom name for the component. Helpful for visualization and debugging.",
          "title": "Name",
          "type": "string"
        },
        "params": {
          "additionalProperties": false,
          "description": "Each parameter can reference other components defined in the same YAML file.",
          "properties": {
            "analyzer": {
              "default": "standard",
              "title": "Analyzer",
              "type": "string"
            },
            "api_key": {
              "anyOf": [
                {
                  "type": "string"
                },
                {
                  "type": "null"
                }
              ],
              "title": "Api Key"
            },
            "api_key_id": {
              "anyOf": [
                {
                  "type": "string"
                },
                {
                  "type": "null"
                }
              ],
              "title": "Api Key Id"
            },
            "aws4auth": {
              "title": "Aws4Auth"
            },
            "ca_certs": {
              "anyOf": [
                {
                  "type": "string"
                },
                {
                  "type": "null"
                }
              ],
              "title": "Ca Certs"
            },
            "content_field": {
              "default": "content",
              "title": "Content Field",
              "type": "string"
            },
            "create_index": {
              "default": true,
              "title": "Create Index",
              "type": "boolean"
            },
            "custom_mapping": {
              "anyOf": [
                {
                  "type": "object"
                },
                {
                  "type": "null"
                }
              ],
              "title": "Custom Mapping"
            },
            "duplicate_documents": {
              "default": "overwrite",
              "title": "Duplicate Documents",
              "type": "string"
            },
            "embedding_dim": {
              "default": 768,
              "title": "Embedding Dim",
              "type": "integer"
            },
            "embedding_field": {
              "default": "embedding",
              "title": "Embedding Field",
              "type": "string"
            },
            "excluded_meta_data": {
              "anyOf": [
                {
                  "items": {},
                  "type": "array"
                },
                {
                  "type": "null"
                }
              ],
              "title": "Excluded Meta Data"
            },
            "host": {
              "anyOf": [
                {
                  "type": "string"
                },
                {
                  "items": {
                    "type": "string"
                  },
                  "type": "array"
                }
              ],
              "default": "localhost",
              "title": "Host"
            },
            "index": {
              "default": "document",
              "title": "Index",
              "type": "string"
            },
            "index_type": {
              "default": "flat",
              "title": "Index Type",
              "type": "string"
            },
            "knn_engine": {
              "default": "nmslib",
              "title": "Knn Engine",
              "type": "string"
            },
            "label_index": {
              "default": "label",
              "title": "Label Index",
              "type": "string"
            },
            "name_field": {
              "default": "name",
              "title": "Name Field",
              "type": "string"
            },
            "password": {
              "default": "admin",
              "title": "Password",
              "type": "string"
            },
            "port": {
              "anyOf": [
                {
                  "type": "integer"
                },
                {
                  "items": {
                    "type": "integer"
                  },
                  "type": "array"
                }
              ],
              "default": 9200,
              "title": "Port"
            },
            "recreate_index": {
              "default": false,
              "title": "Recreate Index",
              "type": "boolean"
            },
            "refresh_type": {
              "default": "wait_for",
              "title": "Refresh Type",
              "type": "string"
            },
            "return_embedding": {
              "default": false,
              "title": "Return Embedding",
              "type": "boolean"
            },
            "scheme": {
              "default": "https",
              "title": "Scheme",
              "type": "string"
            },
            "scroll": {
              "default": "1d",
              "title": "Scroll",
              "type": "string"
            },
            "search_fields": {
              "anyOf": [
                {
                  "type": "string"
                },
                {
                  "items": {},
                  "type": "array"
                }
              ],
              "default": "content",
              "title": "Search Fields"
            },
            "similarity": {
              "default": "dot_product",
              "title": "Similarity",
              "type": "string"
            },
            "skip_missing_embeddings": {
              "default": true,
              "title": "Skip Missing Embeddings",
              "type": "boolean"
            },
            "synonym_type": {
              "default": "synonym",
              "title": "Synonym Type",
              "type": "string"
            },
            "synonyms": {
              "anyOf": [
                {
                  "items": {},
                  "type": "array"
                },
                {
                  "type": "null"
                }
              ],
              "title": "Synonyms"
            },
            "timeout": {
              "default": 30,
              "title": "Timeout",
              "type": "integer"
            },
            "use_system_proxy": {
              "default": false,
              "title": "Use System Proxy",
              "type": "boolean"
            },
            "username": {
              "default": "admin",
              "title": "Username",
              "type": "string"
            },
            "verify_certs": {
              "default": false,
              "title": "Verify Certs",
              "type": "boolean"
            }
          },
          "title": "Parameters",
          "type": "object"
        },
        "type": {
          "const": "OpenSearchDocumentStore",
          "description": "Haystack Class name for the component.",
          "title": "Type",
          "type": "string"
        }
      },
      "required": [
        "type",
        "name"
      ],
      "type": "object"
    },
    "PDFToTextConverterComponent": {
      "additionalProperties": false,
      "properties": {
        "name": {
          "description": "Custom name for the component. Helpful for visualization and debugging.",
          "title": "Name",
          "type": "string"
        },
        "params": {
          "additionalProperties": false,
          "description": "Each parameter can reference other components defined in the same YAML file.",
          "properties": {
            "encoding": {
              "anyOf": [
                {
                  "type": "string"
                },
                {
                  "type": "null"
                }
              ],
              "default": "UTF-8",
              "title": "Encoding"
            },
            "id_hash_keys": {
              "anyOf": [
                {
                  "items": {
                    "type": "string"
                  },
                  "type": "array"
                },
                {
                  "type": "null"
                }
              ],
              "title": "Id Hash Keys"
            },
            "keep_physical_layout": {
              "default": false,
              "title": "Keep Physical Layout",
              "type": "boolean"
            },
            "remove_numeric_tables": {
              "default": false,
              "title": "Remove Numeric Tables",
              "type": "boolean"
            },
            "valid_languages": {
              "anyOf": [
                {
                  "items": {
                    "type": "string"
                  },
                  "type": "array"
                },
                {
                  "type": "null"
                }
              ],
              "title": "Valid Languages"
            }
          },
          "title": "Parameters",
          "type": "object"
        },
        "type": {
          "const": "PDFToTextConverter",
          "description": "Haystack Class name for the component.",
          "title": "Type",
          "type": "string"
        }
      },
      "required": [
        "type",
        "name"
      ],
      "type": "object"
    },
    "PDFToTextOCRConverterComponent": {
      "additionalProperties": false,
      "properties": {
        "name": {
          "description": "Custom name for the component. Helpful for visualization and debugging.",
          "title": "Name",
          "type": "string"
        },
        "params": {
          "additionalProperties": false,
          "description": "Each parameter can reference other components defined in the same YAML file.",
          "properties": {
            "id_hash_keys": {
              "anyOf": [
                {
                  "items": {
                    "type": "string"
                  },
                  "type": "array"
                },
                {
                  "type": "null"
                }
              ],
              "title": "Id Hash Keys"
            },
            "remove_numeric_tables": {
              "default": false,
              "title": "Remove Numeric Tables",
              "type": "boolean"
            },
            "valid_languages": {
              "anyOf": [
                {
                  "items": {
                    "type": "string"
                  },
                  "type": "array"
                },
                {
                  "type": "null"
                }
              ],
              "default": [
                "eng"
              ],
              "title": "Valid Languages"
            }
          },
          "title": "Parameters",
          "type": "object"
        },
        "type": {
          "const": "PDFToTextOCRConverter",
          "description": "Haystack Class name for the component.",
          "title": "Type",
          "type": "string"
        }
      },
      "required": [
        "type",
        "name"
      ],
      "type": "object"
    },
    "ParsrConverterComponent": {
      "additionalProperties": false,
      "properties": {
        "name": {
          "description": "Custom name for the component. Helpful for visualization and debugging.",
          "title": "Name",
          "type": "string"
        },
        "params": {
          "additionalProperties": false,
          "description": "Each parameter can reference other components defined in the same YAML file.",
          "properties": {
            "add_page_number": {
              "default": true,
              "title": "Add Page Number",
              "type": "boolean"
            },
            "extractor": {
              "default": "pdfminer",
              "enum": [
                "pdfminer",
                "pdfjs"
              ],
              "title": "Extractor",
              "type": "string"
            },
            "following_context_len": {
              "default": 3,
              "title": "Following Context Len",
              "type": "integer"
            },
            "id_hash_keys": {
              "anyOf": [
                {
                  "items": {
                    "type": "string"
                  },
                  "type": "array"
                },
                {
                  "type": "null"
                }
              ],
              "title": "Id Hash Keys"
            },
            "parsr_url": {
              "default": "http://localhost:3001",
              "title": "Parsr Url",
              "type": "string"
            },
            "preceding_context_len": {
              "default": 3,
              "title": "Preceding Context Len",
              "type": "integer"
            },
            "remove_page_footers": {
              "default": false,
              "title": "Remove Page Footers",
              "type": "boolean"
            },
            "remove_page_headers": {
              "default": false,
              "title": "Remove Page Headers",
              "type": "boolean"
            },
            "remove_table_of_contents": {
              "default": false,
              "title": "Remove Table Of Contents",
              "type": "boolean"
            },
            "table_detection_mode": {
              "default": "lattice",
              "enum": [
                "lattice",
                "stream"
              ],
              "title": "Table Detection Mode",
              "type": "string"
            },
            "valid_languages": {
              "anyOf": [
                {
                  "items": {
                    "type": "string"
                  },
                  "type": "array"
                },
                {
                  "type": "null"
                }
              ],
              "title": "Valid Languages"
            }
          },
          "title": "Parameters",
          "type": "object"
        },
        "type": {
          "const": "ParsrConverter",
          "description": "Haystack Class name for the component.",
          "title": "Type",
          "type": "string"
        }
      },
      "required": [
        "type",
        "name"
      ],
      "type": "object"
    },
    "PineconeDocumentStoreComponent": {
      "additionalProperties": false,
      "properties": {
        "name": {
          "description": "Custom name for the component. Helpful for visualization and debugging.",
          "title": "Name",
          "type": "string"
        },
        "params": {
          "additionalProperties": false,
          "description": "Each parameter can reference other components defined in the same YAML file.",
          "properties": {
            "api_key": {
              "title": "Api Key",
              "type": "string"
            },
            "duplicate_documents": {
              "default": "overwrite",
              "title": "Duplicate Documents",
              "type": "string"
            },
            "embedding_dim": {
              "default": 768,
              "title": "Embedding Dim",
              "type": "integer"
            },
            "embedding_field": {
              "default": "embedding",
              "title": "Embedding Field",
              "type": "string"
            },
            "environment": {
              "default": "us-west1-gcp",
              "title": "Environment",
              "type": "string"
            },
            "index": {
              "default": "document",
              "title": "Index",
              "type": "string"
            },
            "metadata_config": {
              "default": {
                "indexed": []
              },
              "title": "Metadata Config",
              "type": "object"
            },
            "pinecone_index": {
              "anyOf": [
                {
                  "type": "string"
                },
                {
                  "type": "null"
                }
              ],
              "default": null,
              "title": "Pinecone Index"
            },
            "progress_bar": {
              "default": true,
              "title": "Progress Bar",
              "type": "boolean"
            },
            "recreate_index": {
              "default": false,
              "title": "Recreate Index",
              "type": "boolean"
            },
            "replicas": {
              "default": 1,
              "title": "Replicas",
              "type": "integer"
            },
            "return_embedding": {
              "default": false,
              "title": "Return Embedding",
              "type": "boolean"
            },
            "shards": {
              "default": 1,
              "title": "Shards",
              "type": "integer"
            },
            "similarity": {
              "default": "cosine",
              "title": "Similarity",
              "type": "string"
            },
            "validate_index_sync": {
              "default": true,
              "title": "Validate Index Sync",
              "type": "boolean"
            }
          },
          "required": [
            "api_key"
          ],
          "title": "Parameters",
          "type": "object"
        },
        "type": {
          "const": "PineconeDocumentStore",
          "description": "Haystack Class name for the component.",
          "title": "Type",
          "type": "string"
        }
      },
      "required": [
        "type",
        "name"
      ],
      "type": "object"
    },
    "PreProcessorComponent": {
      "additionalProperties": false,
      "properties": {
        "name": {
          "description": "Custom name for the component. Helpful for visualization and debugging.",
          "title": "Name",
          "type": "string"
        },
        "params": {
          "additionalProperties": false,
          "description": "Each parameter can reference other components defined in the same YAML file.",
          "properties": {
            "add_page_number": {
              "default": false,
              "title": "Add Page Number",
              "type": "boolean"
            },
            "clean_empty_lines": {
              "default": true,
              "title": "Clean Empty Lines",
              "type": "boolean"
            },
            "clean_header_footer": {
              "default": false,
              "title": "Clean Header Footer",
              "type": "boolean"
            },
            "clean_whitespace": {
              "default": true,
              "title": "Clean Whitespace",
              "type": "boolean"
            },
            "id_hash_keys": {
              "anyOf": [
                {
                  "items": {
                    "type": "string"
                  },
                  "type": "array"
                },
                {
                  "type": "null"
                }
              ],
              "title": "Id Hash Keys"
            },
            "language": {
              "default": "en",
              "title": "Language",
              "type": "string"
            },
            "progress_bar": {
              "default": true,
              "title": "Progress Bar",
              "type": "boolean"
            },
            "remove_substrings": {
              "default": [],
              "items": {
                "type": "string"
              },
              "title": "Remove Substrings",
              "type": "array"
            },
            "split_by": {
              "default": "word",
              "title": "Split By",
              "type": "string"
            },
            "split_length": {
              "default": 200,
              "title": "Split Length",
              "type": "integer"
            },
            "split_overlap": {
              "default": 0,
              "title": "Split Overlap",
              "type": "integer"
            },
            "split_respect_sentence_boundary": {
              "default": true,
              "title": "Split Respect Sentence Boundary",
              "type": "boolean"
            },
            "tokenizer_model_folder": {
              "anyOf": [
                {
                  "type": "string"
                },
                {
                  "format": "path",
                  "type": "string"
                },
                {
                  "type": "null"
                }
              ],
              "title": "Tokenizer Model Folder"
            }
          },
          "title": "Parameters",
          "type": "object"
        },
        "type": {
          "const": "PreProcessor",
          "description": "Haystack Class name for the component.",
          "title": "Type",
          "type": "string"
        }
      },
      "required": [
        "type",
        "name"
      ],
      "type": "object"
    },
    "PseudoLabelGeneratorComponent": {
      "additionalProperties": false,
      "properties": {
        "name": {
          "description": "Custom name for the component. Helpful for visualization and debugging.",
          "title": "Name",
          "type": "string"
        },
        "params": {
          "additionalProperties": false,
          "description": "Each parameter can reference other components defined in the same YAML file.",
          "properties": {
            "batch_size": {
              "default": 16,
              "title": "Batch Size",
              "type": "integer"
            },
            "cross_encoder_model_name_or_path": {
              "default": "cross-encoder/ms-marco-MiniLM-L-6-v2",
              "title": "Cross Encoder Model Name Or Path",
              "type": "string"
            },
            "devices": {
              "anyOf": [
                {
                  "items": {
                    "anyOf": [
                      {
                        "type": "string"
                      },
                      {
                        "type": "string"
                      }
                    ]
                  },
                  "type": "array"
                },
                {
                  "type": "null"
                }
              ],
              "title": "Devices"
            },
            "max_questions_per_document": {
              "default": 3,
              "title": "Max Questions Per Document",
              "type": "integer"
            },
            "progress_bar": {
              "default": true,
              "title": "Progress Bar",
              "type": "boolean"
            },
            "question_producer": {
              "anyOf": [
                {
                  "type": "string"
                },
                {
                  "items": {
                    "additionalProperties": {
                      "type": "string"
                    },
                    "type": "object"
                  },
                  "type": "array"
                }
              ],
              "title": "Question Producer"
            },
            "retriever": {
              "title": "Retriever",
              "type": "string"
            },
            "top_k": {
              "default": 50,
              "title": "Top K",
              "type": "integer"
            },
            "use_auth_token": {
              "anyOf": [
                {
                  "type": "boolean"
                },
                {
                  "type": "string"
                },
                {
                  "type": "null"
                }
              ],
              "title": "Use Auth Token"
            },
            "use_gpu": {
              "default": true,
              "title": "Use Gpu",
              "type": "boolean"
            }
          },
          "required": [
            "question_producer",
            "retriever"
          ],
          "title": "Parameters",
          "type": "object"
        },
        "type": {
          "const": "PseudoLabelGenerator",
          "description": "Haystack Class name for the component.",
          "title": "Type",
          "type": "string"
        }
      },
      "required": [
        "type",
        "name"
      ],
      "type": "object"
    },
    "QuestionGeneratorComponent": {
      "additionalProperties": false,
      "properties": {
        "name": {
          "description": "Custom name for the component. Helpful for visualization and debugging.",
          "title": "Name",
          "type": "string"
        },
        "params": {
          "additionalProperties": false,
          "description": "Each parameter can reference other components defined in the same YAML file.",
          "properties": {
            "batch_size": {
              "default": 16,
              "title": "Batch Size",
              "type": "integer"
            },
            "devices": {
              "anyOf": [
                {
                  "items": {
                    "anyOf": [
                      {
                        "type": "string"
                      },
                      {
                        "type": "string"
                      }
                    ]
                  },
                  "type": "array"
                },
                {
                  "type": "null"
                }
              ],
              "title": "Devices"
            },
            "early_stopping": {
              "default": true,
              "title": "Early Stopping",
              "type": "boolean"
            },
            "length_penalty": {
              "default": 1.5,
              "title": "Length Penalty",
              "type": "number"
            },
            "max_length": {
              "default": 256,
              "title": "Max Length",
              "type": "integer"
            },
            "model_name_or_path": {
              "default": "valhalla/t5-base-e2e-qg",
              "title": "Model Name Or Path",
              "type": "string"
            },
            "model_version": {
              "anyOf": [
                {
                  "type": "string"
                },
                {
                  "type": "null"
                }
              ],
              "title": "Model Version"
            },
            "no_repeat_ngram_size": {
              "default": 3,
              "title": "No Repeat Ngram Size",
              "type": "integer"
            },
            "num_beams": {
              "default": 4,
              "title": "Num Beams",
              "type": "integer"
            },
            "num_queries_per_doc": {
              "default": 1,
              "title": "Num Queries Per Doc",
              "type": "integer"
            },
            "progress_bar": {
              "default": true,
              "title": "Progress Bar",
              "type": "boolean"
            },
            "prompt": {
              "default": "generate questions:",
              "title": "Prompt",
              "type": "string"
            },
            "sep_token": {
              "default": "<sep>",
              "title": "Sep Token",
              "type": "string"
            },
            "split_length": {
              "default": 50,
              "title": "Split Length",
              "type": "integer"
            },
            "split_overlap": {
              "default": 10,
              "title": "Split Overlap",
              "type": "integer"
            },
            "use_auth_token": {
              "anyOf": [
                {
                  "type": "boolean"
                },
                {
                  "type": "string"
                },
                {
                  "type": "null"
                }
              ],
              "title": "Use Auth Token"
            },
            "use_gpu": {
              "default": true,
              "title": "Use Gpu",
              "type": "boolean"
            }
          },
          "title": "Parameters",
          "type": "object"
        },
        "type": {
          "const": "QuestionGenerator",
          "description": "Haystack Class name for the component.",
          "title": "Type",
          "type": "string"
        }
      },
      "required": [
        "type",
        "name"
      ],
      "type": "object"
    },
    "RAGeneratorComponent": {
      "additionalProperties": false,
      "properties": {
        "name": {
          "description": "Custom name for the component. Helpful for visualization and debugging.",
          "title": "Name",
          "type": "string"
        },
        "params": {
          "additionalProperties": false,
          "description": "Each parameter can reference other components defined in the same YAML file.",
          "properties": {
            "devices": {
              "anyOf": [
                {
                  "items": {
                    "anyOf": [
                      {
                        "type": "string"
                      },
                      {
                        "type": "string"
                      }
                    ]
                  },
                  "type": "array"
                },
                {
                  "type": "null"
                }
              ],
              "title": "Devices"
            },
            "embed_title": {
              "default": true,
              "title": "Embed Title",
              "type": "boolean"
            },
<<<<<<< HEAD
            "remove_substrings": {
              "title": "Remove Substrings",
              "default": [],
              "type": "array",
              "items": {
                "type": "string"
              }
            },
            "split_by": {
              "title": "Split By",
              "default": "word",
              "enum": [
                "word",
                "sentence",
                "passage"
              ],
=======
            "generator_type": {
              "default": "token",
              "title": "Generator Type",
>>>>>>> 15a59fd0
              "type": "string"
            },
            "max_length": {
              "default": 200,
              "title": "Max Length",
              "type": "integer"
            },
            "min_length": {
              "default": 2,
              "title": "Min Length",
              "type": "integer"
            },
            "model_name_or_path": {
              "default": "facebook/rag-token-nq",
              "title": "Model Name Or Path",
              "type": "string"
            },
            "model_version": {
              "anyOf": [
                {
                  "type": "string"
                },
                {
                  "type": "null"
                }
              ],
              "title": "Model Version"
            },
            "num_beams": {
              "default": 2,
              "title": "Num Beams",
              "type": "integer"
            },
            "prefix": {
              "anyOf": [
                {
                  "type": "string"
                },
                {
                  "type": "null"
                }
              ],
              "title": "Prefix"
            },
            "progress_bar": {
              "default": true,
              "title": "Progress Bar",
              "type": "boolean"
            },
            "retriever": {
              "anyOf": [
                {
                  "type": "string"
                },
                {
                  "type": "null"
                }
              ],
              "default": null,
              "title": "Retriever"
            },
            "top_k": {
              "default": 2,
              "title": "Top K",
              "type": "integer"
            },
            "use_auth_token": {
              "anyOf": [
                {
                  "type": "boolean"
                },
                {
                  "type": "string"
                },
                {
                  "type": "null"
                }
              ],
              "title": "Use Auth Token"
            },
            "use_gpu": {
              "default": true,
              "title": "Use Gpu",
              "type": "boolean"
            }
          },
          "title": "Parameters",
          "type": "object"
        },
        "type": {
          "const": "RAGenerator",
          "description": "Haystack Class name for the component.",
          "title": "Type",
          "type": "string"
        }
      },
      "required": [
        "type",
        "name"
      ],
      "type": "object"
    },
    "RCIReaderComponent": {
      "additionalProperties": false,
      "properties": {
        "name": {
          "description": "Custom name for the component. Helpful for visualization and debugging.",
          "title": "Name",
          "type": "string"
        },
        "params": {
          "additionalProperties": false,
          "description": "Each parameter can reference other components defined in the same YAML file.",
          "properties": {
            "column_model_name_or_path": {
              "default": "michaelrglass/albert-base-rci-wikisql-col",
              "title": "Column Model Name Or Path",
              "type": "string"
            },
            "column_model_version": {
              "anyOf": [
                {
                  "type": "string"
                },
                {
                  "type": "null"
                }
              ],
              "title": "Column Model Version"
            },
            "column_tokenizer": {
              "anyOf": [
                {
                  "type": "string"
                },
                {
                  "type": "null"
                }
              ],
              "title": "Column Tokenizer"
            },
            "max_seq_len": {
              "default": 256,
              "title": "Max Seq Len",
              "type": "integer"
            },
            "row_model_name_or_path": {
              "default": "michaelrglass/albert-base-rci-wikisql-row",
              "title": "Row Model Name Or Path",
              "type": "string"
            },
            "row_model_version": {
              "anyOf": [
                {
                  "type": "string"
                },
                {
                  "type": "null"
                }
              ],
              "title": "Row Model Version"
            },
            "row_tokenizer": {
              "anyOf": [
                {
                  "type": "string"
                },
                {
                  "type": "null"
                }
              ],
              "title": "Row Tokenizer"
            },
            "top_k": {
              "default": 10,
              "title": "Top K",
              "type": "integer"
            },
            "use_auth_token": {
              "anyOf": [
                {
                  "type": "boolean"
                },
                {
                  "type": "string"
                },
                {
                  "type": "null"
                }
              ],
              "title": "Use Auth Token"
            },
            "use_gpu": {
              "default": true,
              "title": "Use Gpu",
              "type": "boolean"
            }
          },
          "title": "Parameters",
          "type": "object"
        },
        "type": {
          "const": "RCIReader",
          "description": "Haystack Class name for the component.",
          "title": "Type",
          "type": "string"
        }
      },
      "required": [
        "type",
        "name"
      ],
      "type": "object"
    },
    "RouteDocumentsComponent": {
      "additionalProperties": false,
      "properties": {
        "name": {
          "description": "Custom name for the component. Helpful for visualization and debugging.",
          "title": "Name",
          "type": "string"
        },
        "params": {
          "additionalProperties": false,
          "description": "Each parameter can reference other components defined in the same YAML file.",
          "properties": {
            "metadata_values": {
              "anyOf": [
                {
                  "items": {
                    "type": "string"
                  },
                  "type": "array"
                },
                {
                  "type": "null"
                }
              ],
              "title": "Metadata Values"
            },
            "split_by": {
              "default": "content_type",
              "title": "Split By",
              "type": "string"
            }
          },
          "title": "Parameters",
          "type": "object"
        },
        "type": {
          "const": "RouteDocuments",
          "description": "Haystack Class name for the component.",
          "title": "Type",
          "type": "string"
        }
      },
      "required": [
        "type",
        "name"
      ],
      "type": "object"
    },
    "SQLDocumentStoreComponent": {
      "additionalProperties": false,
      "properties": {
        "name": {
          "description": "Custom name for the component. Helpful for visualization and debugging.",
          "title": "Name",
          "type": "string"
        },
        "params": {
          "additionalProperties": false,
          "description": "Each parameter can reference other components defined in the same YAML file.",
          "properties": {
            "check_same_thread": {
              "default": false,
              "title": "Check Same Thread",
              "type": "boolean"
            },
            "duplicate_documents": {
              "default": "overwrite",
              "title": "Duplicate Documents",
              "type": "string"
            },
            "index": {
              "default": "document",
              "title": "Index",
              "type": "string"
            },
            "isolation_level": {
              "title": "Isolation Level",
              "type": "string"
            },
            "label_index": {
              "default": "label",
              "title": "Label Index",
              "type": "string"
            },
            "url": {
              "default": "sqlite://",
              "title": "Url",
              "type": "string"
            }
          },
          "title": "Parameters",
          "type": "object"
        },
        "type": {
          "const": "SQLDocumentStore",
          "description": "Haystack Class name for the component.",
          "title": "Type",
          "type": "string"
        }
      },
      "required": [
        "type",
        "name"
      ],
      "type": "object"
    },
    "SentenceTransformersRankerComponent": {
      "additionalProperties": false,
      "properties": {
        "name": {
          "description": "Custom name for the component. Helpful for visualization and debugging.",
          "title": "Name",
          "type": "string"
        },
        "params": {
          "additionalProperties": false,
          "description": "Each parameter can reference other components defined in the same YAML file.",
          "properties": {
            "batch_size": {
              "default": 16,
              "title": "Batch Size",
              "type": "integer"
            },
            "devices": {
              "anyOf": [
                {
                  "items": {
                    "anyOf": [
                      {
                        "type": "string"
                      },
                      {
                        "type": "string"
                      }
                    ]
                  },
                  "type": "array"
                },
                {
                  "type": "null"
                }
              ],
              "title": "Devices"
            },
            "model_name_or_path": {
              "anyOf": [
                {
                  "type": "string"
                },
                {
                  "format": "path",
                  "type": "string"
                }
              ],
              "title": "Model Name Or Path"
            },
            "model_version": {
              "anyOf": [
                {
                  "type": "string"
                },
                {
                  "type": "null"
                }
              ],
              "title": "Model Version"
            },
            "progress_bar": {
              "default": true,
              "title": "Progress Bar",
              "type": "boolean"
            },
            "scale_score": {
              "default": true,
              "title": "Scale Score",
              "type": "boolean"
            },
            "top_k": {
              "default": 10,
              "title": "Top K",
              "type": "integer"
            },
            "use_auth_token": {
              "anyOf": [
                {
                  "type": "boolean"
                },
                {
                  "type": "string"
                },
                {
                  "type": "null"
                }
              ],
              "title": "Use Auth Token"
            },
            "use_gpu": {
              "default": true,
              "title": "Use Gpu",
              "type": "boolean"
            }
          },
          "required": [
            "model_name_or_path"
          ],
          "title": "Parameters",
          "type": "object"
        },
        "type": {
          "const": "SentenceTransformersRanker",
          "description": "Haystack Class name for the component.",
          "title": "Type",
          "type": "string"
        }
      },
      "required": [
        "type",
        "name"
      ],
      "type": "object"
    },
    "Seq2SeqGeneratorComponent": {
      "additionalProperties": false,
      "properties": {
        "name": {
          "description": "Custom name for the component. Helpful for visualization and debugging.",
          "title": "Name",
          "type": "string"
        },
        "params": {
          "additionalProperties": false,
          "description": "Each parameter can reference other components defined in the same YAML file.",
          "properties": {
            "devices": {
              "anyOf": [
                {
                  "items": {
                    "anyOf": [
                      {
                        "type": "string"
                      },
                      {
                        "type": "string"
                      }
                    ]
                  },
                  "type": "array"
                },
                {
                  "type": "null"
                }
              ],
              "title": "Devices"
            },
            "input_converter": {
              "anyOf": [
                {
                  "type": "string"
                },
                {
                  "type": "null"
                }
              ],
              "default": null,
              "title": "Input Converter"
            },
            "max_length": {
              "default": 200,
              "title": "Max Length",
              "type": "integer"
            },
            "min_length": {
              "default": 2,
              "title": "Min Length",
              "type": "integer"
            },
            "model_name_or_path": {
              "title": "Model Name Or Path",
              "type": "string"
            },
            "num_beams": {
              "default": 8,
              "title": "Num Beams",
              "type": "integer"
            },
            "progress_bar": {
              "default": true,
              "title": "Progress Bar",
              "type": "boolean"
            },
            "top_k": {
              "default": 1,
              "title": "Top K",
              "type": "integer"
            },
            "use_auth_token": {
              "anyOf": [
                {
                  "type": "boolean"
                },
                {
                  "type": "string"
                },
                {
                  "type": "null"
                }
              ],
              "title": "Use Auth Token"
            },
            "use_gpu": {
              "default": true,
              "title": "Use Gpu",
              "type": "boolean"
            }
          },
          "required": [
            "model_name_or_path"
          ],
          "title": "Parameters",
          "type": "object"
        },
        "type": {
          "const": "Seq2SeqGenerator",
          "description": "Haystack Class name for the component.",
          "title": "Type",
          "type": "string"
        }
      },
      "required": [
        "type",
        "name"
      ],
      "type": "object"
    },
    "SklearnQueryClassifierComponent": {
      "additionalProperties": false,
      "properties": {
        "name": {
          "description": "Custom name for the component. Helpful for visualization and debugging.",
          "title": "Name",
          "type": "string"
        },
        "params": {
          "additionalProperties": false,
          "description": "Each parameter can reference other components defined in the same YAML file.",
          "properties": {
            "batch_size": {
              "anyOf": [
                {
                  "type": "integer"
                },
                {
                  "type": "null"
                }
              ],
              "title": "Batch Size"
            },
            "model_name_or_path": {
              "anyOf": [
                {
                  "type": "string"
                },
                {}
              ],
              "default": "https://ext-models-haystack.s3.eu-central-1.amazonaws.com/gradboost_query_classifier/model.pickle",
              "title": "Model Name Or Path"
            },
            "progress_bar": {
              "default": true,
              "title": "Progress Bar",
              "type": "boolean"
            },
            "vectorizer_name_or_path": {
              "anyOf": [
                {
                  "type": "string"
                },
                {}
              ],
              "default": "https://ext-models-haystack.s3.eu-central-1.amazonaws.com/gradboost_query_classifier/vectorizer.pickle",
              "title": "Vectorizer Name Or Path"
            }
          },
          "title": "Parameters",
          "type": "object"
        },
        "type": {
          "const": "SklearnQueryClassifier",
          "description": "Haystack Class name for the component.",
          "title": "Type",
          "type": "string"
        }
      },
      "required": [
        "type",
        "name"
      ],
      "type": "object"
    },
    "TableReaderComponent": {
      "additionalProperties": false,
      "properties": {
        "name": {
          "description": "Custom name for the component. Helpful for visualization and debugging.",
          "title": "Name",
          "type": "string"
        },
        "params": {
          "additionalProperties": false,
          "description": "Each parameter can reference other components defined in the same YAML file.",
          "properties": {
            "devices": {
              "anyOf": [
                {
                  "items": {
                    "anyOf": [
                      {
                        "type": "string"
                      },
                      {
                        "type": "string"
                      }
                    ]
                  },
                  "type": "array"
                },
                {
                  "type": "null"
                }
              ],
              "title": "Devices"
            },
            "max_seq_len": {
              "default": 256,
              "title": "Max Seq Len",
              "type": "integer"
            },
            "model_name_or_path": {
              "default": "google/tapas-base-finetuned-wtq",
              "title": "Model Name Or Path",
              "type": "string"
            },
            "model_version": {
              "anyOf": [
                {
                  "type": "string"
                },
                {
                  "type": "null"
                }
              ],
              "title": "Model Version"
            },
            "return_no_answer": {
              "default": false,
              "title": "Return No Answer",
              "type": "boolean"
            },
            "tokenizer": {
              "anyOf": [
                {
                  "type": "string"
                },
                {
                  "type": "null"
                }
              ],
              "title": "Tokenizer"
            },
            "top_k": {
              "default": 10,
              "title": "Top K",
              "type": "integer"
            },
            "top_k_per_candidate": {
              "default": 3,
              "title": "Top K Per Candidate",
              "type": "integer"
            },
            "use_auth_token": {
              "anyOf": [
                {
                  "type": "boolean"
                },
                {
                  "type": "string"
                },
                {
                  "type": "null"
                }
              ],
              "title": "Use Auth Token"
            },
            "use_gpu": {
              "default": true,
              "title": "Use Gpu",
              "type": "boolean"
            }
          },
          "title": "Parameters",
          "type": "object"
        },
        "type": {
          "const": "TableReader",
          "description": "Haystack Class name for the component.",
          "title": "Type",
          "type": "string"
        }
      },
      "required": [
        "type",
        "name"
      ],
      "type": "object"
    },
    "TableTextRetrieverComponent": {
      "additionalProperties": false,
      "properties": {
        "name": {
          "description": "Custom name for the component. Helpful for visualization and debugging.",
          "title": "Name",
          "type": "string"
        },
        "params": {
          "additionalProperties": false,
          "description": "Each parameter can reference other components defined in the same YAML file.",
          "properties": {
            "batch_size": {
              "default": 16,
              "title": "Batch Size",
              "type": "integer"
            },
            "devices": {
              "anyOf": [
                {
                  "items": {
                    "anyOf": [
                      {
                        "type": "string"
                      },
                      {
                        "type": "string"
                      }
                    ]
                  },
                  "type": "array"
                },
                {
                  "type": "null"
                }
              ],
              "title": "Devices"
            },
            "document_store": {
              "title": "Document Store",
              "type": "string"
            },
            "embed_meta_fields": {
              "default": [
                "name",
                "section_title",
                "caption"
              ],
              "items": {
                "type": "string"
              },
              "title": "Embed Meta Fields",
              "type": "array"
            },
            "global_loss_buffer_size": {
              "default": 150000,
              "title": "Global Loss Buffer Size",
              "type": "integer"
            },
            "max_seq_len_passage": {
              "default": 256,
              "title": "Max Seq Len Passage",
              "type": "integer"
            },
            "max_seq_len_query": {
              "default": 64,
              "title": "Max Seq Len Query",
              "type": "integer"
            },
            "max_seq_len_table": {
              "default": 256,
              "title": "Max Seq Len Table",
              "type": "integer"
            },
            "model_version": {
              "anyOf": [
                {
                  "type": "string"
                },
                {
                  "type": "null"
                }
              ],
              "title": "Model Version"
            },
            "passage_embedding_model": {
              "anyOf": [
                {
                  "format": "path",
                  "type": "string"
                },
                {
                  "type": "string"
                }
              ],
              "default": "deepset/bert-small-mm_retrieval-passage_encoder",
              "title": "Passage Embedding Model"
            },
            "progress_bar": {
              "default": true,
              "title": "Progress Bar",
              "type": "boolean"
            },
            "query_embedding_model": {
              "anyOf": [
                {
                  "format": "path",
                  "type": "string"
                },
                {
                  "type": "string"
                }
              ],
              "default": "deepset/bert-small-mm_retrieval-question_encoder",
              "title": "Query Embedding Model"
            },
            "scale_score": {
              "default": true,
              "title": "Scale Score",
              "type": "boolean"
            },
            "similarity_function": {
              "default": "dot_product",
              "title": "Similarity Function",
              "type": "string"
            },
            "table_embedding_model": {
              "anyOf": [
                {
                  "format": "path",
                  "type": "string"
                },
                {
                  "type": "string"
                }
              ],
              "default": "deepset/bert-small-mm_retrieval-table_encoder",
              "title": "Table Embedding Model"
            },
            "top_k": {
              "default": 10,
              "title": "Top K",
              "type": "integer"
            },
            "use_auth_token": {
              "anyOf": [
                {
                  "type": "boolean"
                },
                {
                  "type": "string"
                },
                {
                  "type": "null"
                }
              ],
              "title": "Use Auth Token"
            },
            "use_fast": {
              "default": true,
              "title": "Use Fast",
              "type": "boolean"
            },
            "use_fast_tokenizers": {
              "default": true,
              "title": "Use Fast Tokenizers",
              "type": "boolean"
            },
            "use_gpu": {
              "default": true,
              "title": "Use Gpu",
              "type": "boolean"
            }
          },
          "required": [
            "document_store"
          ],
          "title": "Parameters",
          "type": "object"
        },
        "type": {
          "const": "TableTextRetriever",
          "description": "Haystack Class name for the component.",
          "title": "Type",
          "type": "string"
        }
      },
      "required": [
        "type",
        "name"
      ],
      "type": "object"
    },
    "Text2SparqlRetrieverComponent": {
      "additionalProperties": false,
      "properties": {
        "name": {
          "description": "Custom name for the component. Helpful for visualization and debugging.",
          "title": "Name",
          "type": "string"
        },
        "params": {
          "additionalProperties": false,
          "description": "Each parameter can reference other components defined in the same YAML file.",
          "properties": {
            "knowledge_graph": {
              "title": "Knowledge Graph",
              "type": "string"
            },
            "model_name_or_path": {
              "title": "Model Name Or Path",
              "type": "string"
            },
            "model_version": {
              "anyOf": [
                {
                  "type": "string"
                },
                {
                  "type": "null"
                }
              ],
              "title": "Model Version"
            },
            "top_k": {
              "default": 1,
              "title": "Top K",
              "type": "integer"
            },
            "use_auth_token": {
              "anyOf": [
                {
                  "type": "boolean"
                },
                {
                  "type": "string"
                },
                {
                  "type": "null"
                }
              ],
              "title": "Use Auth Token"
            }
          },
          "required": [
            "knowledge_graph"
          ],
          "title": "Parameters",
          "type": "object"
        },
        "type": {
          "const": "Text2SparqlRetriever",
          "description": "Haystack Class name for the component.",
          "title": "Type",
          "type": "string"
        }
      },
      "required": [
        "type",
        "name"
      ],
      "type": "object"
    },
    "TextConverterComponent": {
      "additionalProperties": false,
      "properties": {
        "name": {
          "description": "Custom name for the component. Helpful for visualization and debugging.",
          "title": "Name",
          "type": "string"
        },
        "params": {
          "additionalProperties": false,
          "description": "Each parameter can reference other components defined in the same YAML file.",
          "properties": {
            "id_hash_keys": {
              "anyOf": [
                {
                  "items": {
                    "type": "string"
                  },
                  "type": "array"
                },
                {
                  "type": "null"
                }
              ],
              "title": "Id Hash Keys"
            },
            "progress_bar": {
              "default": true,
              "title": "Progress Bar",
              "type": "boolean"
            },
            "remove_numeric_tables": {
              "default": false,
              "title": "Remove Numeric Tables",
              "type": "boolean"
            },
            "valid_languages": {
              "anyOf": [
                {
                  "items": {
                    "type": "string"
                  },
                  "type": "array"
                },
                {
                  "type": "null"
                }
              ],
              "title": "Valid Languages"
            }
          },
          "title": "Parameters",
          "type": "object"
        },
        "type": {
          "const": "TextConverter",
          "description": "Haystack Class name for the component.",
          "title": "Type",
          "type": "string"
        }
      },
      "required": [
        "type",
        "name"
      ],
      "type": "object"
    },
    "TfidfRetrieverComponent": {
      "additionalProperties": false,
      "properties": {
        "name": {
          "description": "Custom name for the component. Helpful for visualization and debugging.",
          "title": "Name",
          "type": "string"
        },
        "params": {
          "additionalProperties": false,
          "description": "Each parameter can reference other components defined in the same YAML file.",
          "properties": {
            "auto_fit": {
              "default": true,
              "title": "Auto Fit"
            },
            "document_store": {
              "title": "Document Store",
              "type": "string"
            },
            "top_k": {
              "default": 10,
              "title": "Top K",
              "type": "integer"
            }
          },
          "required": [
            "document_store"
          ],
          "title": "Parameters",
          "type": "object"
        },
        "type": {
          "const": "TfidfRetriever",
          "description": "Haystack Class name for the component.",
          "title": "Type",
          "type": "string"
        }
      },
      "required": [
        "type",
        "name"
      ],
      "type": "object"
    },
    "TikaConverterComponent": {
      "additionalProperties": false,
      "properties": {
        "name": {
          "description": "Custom name for the component. Helpful for visualization and debugging.",
          "title": "Name",
          "type": "string"
        },
        "params": {
          "additionalProperties": false,
          "description": "Each parameter can reference other components defined in the same YAML file.",
          "properties": {
            "id_hash_keys": {
              "anyOf": [
                {
                  "items": {
                    "type": "string"
                  },
                  "type": "array"
                },
                {
                  "type": "null"
                }
              ],
              "title": "Id Hash Keys"
            },
            "remove_numeric_tables": {
              "default": false,
              "title": "Remove Numeric Tables",
              "type": "boolean"
            },
            "tika_url": {
              "default": "http://localhost:9998/tika",
              "title": "Tika Url",
              "type": "string"
            },
            "valid_languages": {
              "anyOf": [
                {
                  "items": {
                    "type": "string"
                  },
                  "type": "array"
                },
                {
                  "type": "null"
                }
              ],
              "title": "Valid Languages"
            }
          },
          "title": "Parameters",
          "type": "object"
        },
        "type": {
          "const": "TikaConverter",
          "description": "Haystack Class name for the component.",
          "title": "Type",
          "type": "string"
        }
      },
      "required": [
        "type",
        "name"
      ],
      "type": "object"
    },
    "TransformersDocumentClassifierComponent": {
      "additionalProperties": false,
      "properties": {
        "name": {
          "description": "Custom name for the component. Helpful for visualization and debugging.",
          "title": "Name",
          "type": "string"
        },
        "params": {
          "additionalProperties": false,
          "description": "Each parameter can reference other components defined in the same YAML file.",
          "properties": {
            "batch_size": {
              "default": 16,
              "title": "Batch Size",
              "type": "integer"
            },
            "classification_field": {
              "title": "Classification Field",
              "type": "string"
            },
            "devices": {
              "anyOf": [
                {
                  "items": {
                    "anyOf": [
                      {
                        "type": "string"
                      },
                      {
                        "type": "string"
                      }
                    ]
                  },
                  "type": "array"
                },
                {
                  "type": "null"
                }
              ],
              "title": "Devices"
            },
            "labels": {
              "anyOf": [
                {
                  "items": {
                    "type": "string"
                  },
                  "type": "array"
                },
                {
                  "type": "null"
                }
              ],
              "title": "Labels"
            },
            "model_name_or_path": {
              "default": "bhadresh-savani/distilbert-base-uncased-emotion",
              "title": "Model Name Or Path",
              "type": "string"
            },
            "model_version": {
              "anyOf": [
                {
                  "type": "string"
                },
                {
                  "type": "null"
                }
              ],
              "title": "Model Version"
            },
            "progress_bar": {
              "default": true,
              "title": "Progress Bar",
              "type": "boolean"
            },
            "task": {
              "default": "text-classification",
              "title": "Task",
              "type": "string"
            },
            "tokenizer": {
              "anyOf": [
                {
                  "type": "string"
                },
                {
                  "type": "null"
                }
              ],
              "title": "Tokenizer"
            },
            "top_k": {
              "anyOf": [
                {
                  "type": "integer"
                },
                {
                  "type": "null"
                }
              ],
              "default": 1,
              "title": "Top K"
            },
            "use_auth_token": {
              "anyOf": [
                {
                  "type": "boolean"
                },
                {
                  "type": "string"
                },
                {
                  "type": "null"
                }
              ],
              "title": "Use Auth Token"
            },
            "use_gpu": {
              "default": true,
              "title": "Use Gpu",
              "type": "boolean"
            }
          },
          "title": "Parameters",
          "type": "object"
        },
        "type": {
          "const": "TransformersDocumentClassifier",
          "description": "Haystack Class name for the component.",
          "title": "Type",
          "type": "string"
        }
      },
      "required": [
        "type",
        "name"
      ],
      "type": "object"
    },
    "TransformersQueryClassifierComponent": {
      "additionalProperties": false,
      "properties": {
        "name": {
          "description": "Custom name for the component. Helpful for visualization and debugging.",
          "title": "Name",
          "type": "string"
        },
        "params": {
          "additionalProperties": false,
          "description": "Each parameter can reference other components defined in the same YAML file.",
          "properties": {
            "batch_size": {
              "default": 16,
              "title": "Batch Size",
              "type": "integer"
            },
            "devices": {
              "anyOf": [
                {
                  "items": {
                    "anyOf": [
                      {
                        "type": "string"
                      },
                      {
                        "type": "string"
                      }
                    ]
                  },
                  "type": "array"
                },
                {
                  "type": "null"
                }
              ],
              "title": "Devices"
            },
            "labels": {
              "default": [
                "LABEL_1",
                "LABEL_0"
              ],
              "items": {
                "type": "string"
              },
              "title": "Labels",
              "type": "array"
            },
            "model_name_or_path": {
              "anyOf": [
                {
                  "format": "path",
                  "type": "string"
                },
                {
                  "type": "string"
                }
              ],
              "default": "shahrukhx01/bert-mini-finetune-question-detection",
              "title": "Model Name Or Path"
            },
            "model_version": {
              "anyOf": [
                {
                  "type": "string"
                },
                {
                  "type": "null"
                }
              ],
              "title": "Model Version"
            },
            "progress_bar": {
              "default": true,
              "title": "Progress Bar",
              "type": "boolean"
            },
            "task": {
              "default": "text-classification",
              "title": "Task",
              "type": "string"
            },
            "tokenizer": {
              "anyOf": [
                {
                  "type": "string"
                },
                {
                  "type": "null"
                }
              ],
              "title": "Tokenizer"
            },
            "use_auth_token": {
              "anyOf": [
                {
                  "type": "boolean"
                },
                {
                  "type": "string"
                },
                {
                  "type": "null"
                }
              ],
              "title": "Use Auth Token"
            },
            "use_gpu": {
              "default": true,
              "title": "Use Gpu",
              "type": "boolean"
            }
          },
          "title": "Parameters",
          "type": "object"
        },
        "type": {
          "const": "TransformersQueryClassifier",
          "description": "Haystack Class name for the component.",
          "title": "Type",
          "type": "string"
        }
      },
      "required": [
        "type",
        "name"
      ],
      "type": "object"
    },
    "TransformersReaderComponent": {
      "additionalProperties": false,
      "properties": {
        "name": {
          "description": "Custom name for the component. Helpful for visualization and debugging.",
          "title": "Name",
          "type": "string"
        },
        "params": {
          "additionalProperties": false,
          "description": "Each parameter can reference other components defined in the same YAML file.",
          "properties": {
            "batch_size": {
              "default": 16,
              "title": "Batch Size",
              "type": "integer"
            },
            "context_window_size": {
              "default": 70,
              "title": "Context Window Size",
              "type": "integer"
            },
            "devices": {
              "anyOf": [
                {
                  "items": {
                    "anyOf": [
                      {
                        "type": "string"
                      },
                      {
                        "type": "string"
                      }
                    ]
                  },
                  "type": "array"
                },
                {
                  "type": "null"
                }
              ],
              "title": "Devices"
            },
            "doc_stride": {
              "default": 128,
              "title": "Doc Stride",
              "type": "integer"
            },
            "max_seq_len": {
              "default": 256,
              "title": "Max Seq Len",
              "type": "integer"
            },
            "model_name_or_path": {
              "default": "distilbert-base-uncased-distilled-squad",
              "title": "Model Name Or Path",
              "type": "string"
            },
            "model_version": {
              "anyOf": [
                {
                  "type": "string"
                },
                {
                  "type": "null"
                }
              ],
              "title": "Model Version"
            },
            "return_no_answers": {
              "default": false,
              "title": "Return No Answers",
              "type": "boolean"
            },
            "tokenizer": {
              "anyOf": [
                {
                  "type": "string"
                },
                {
                  "type": "null"
                }
              ],
              "title": "Tokenizer"
            },
            "top_k": {
              "default": 10,
              "title": "Top K",
              "type": "integer"
            },
            "top_k_per_candidate": {
              "default": 3,
              "title": "Top K Per Candidate",
              "type": "integer"
            },
            "use_auth_token": {
              "anyOf": [
                {
                  "type": "boolean"
                },
                {
                  "type": "string"
                },
                {
                  "type": "null"
                }
              ],
              "title": "Use Auth Token"
            },
            "use_gpu": {
              "default": true,
              "title": "Use Gpu",
              "type": "boolean"
            }
          },
          "title": "Parameters",
          "type": "object"
        },
        "type": {
          "const": "TransformersReader",
          "description": "Haystack Class name for the component.",
          "title": "Type",
          "type": "string"
        }
      },
      "required": [
        "type",
        "name"
      ],
      "type": "object"
    },
    "TransformersSummarizerComponent": {
      "additionalProperties": false,
      "properties": {
        "name": {
          "description": "Custom name for the component. Helpful for visualization and debugging.",
          "title": "Name",
          "type": "string"
        },
        "params": {
          "additionalProperties": false,
          "description": "Each parameter can reference other components defined in the same YAML file.",
          "properties": {
            "batch_size": {
              "default": 16,
              "title": "Batch Size",
              "type": "integer"
            },
            "clean_up_tokenization_spaces": {
              "default": true,
              "title": "Clean Up Tokenization Spaces",
              "type": "boolean"
            },
            "devices": {
              "anyOf": [
                {
                  "items": {
                    "anyOf": [
                      {
                        "type": "string"
                      },
                      {
                        "type": "string"
                      }
                    ]
                  },
                  "type": "array"
                },
                {
                  "type": "null"
                }
              ],
              "title": "Devices"
            },
            "generate_single_summary": {
              "default": false,
              "title": "Generate Single Summary",
              "type": "boolean"
            },
            "max_length": {
              "default": 200,
              "title": "Max Length",
              "type": "integer"
            },
            "min_length": {
              "default": 5,
              "title": "Min Length",
              "type": "integer"
            },
            "model_name_or_path": {
              "default": "google/pegasus-xsum",
              "title": "Model Name Or Path",
              "type": "string"
            },
            "model_version": {
              "anyOf": [
                {
                  "type": "string"
                },
                {
                  "type": "null"
                }
              ],
              "title": "Model Version"
            },
            "progress_bar": {
              "default": true,
              "title": "Progress Bar",
              "type": "boolean"
            },
            "separator_for_single_summary": {
              "default": " ",
              "title": "Separator For Single Summary",
              "type": "string"
            },
            "tokenizer": {
              "anyOf": [
                {
                  "type": "string"
                },
                {
                  "type": "null"
                }
              ],
              "title": "Tokenizer"
            },
            "use_auth_token": {
              "anyOf": [
                {
                  "type": "boolean"
                },
                {
                  "type": "string"
                },
                {
                  "type": "null"
                }
              ],
              "title": "Use Auth Token"
            },
            "use_gpu": {
              "default": true,
              "title": "Use Gpu",
              "type": "boolean"
            }
          },
          "title": "Parameters",
          "type": "object"
        },
        "type": {
          "const": "TransformersSummarizer",
          "description": "Haystack Class name for the component.",
          "title": "Type",
          "type": "string"
        }
      },
      "required": [
        "type",
        "name"
      ],
      "type": "object"
    },
    "TransformersTranslatorComponent": {
      "additionalProperties": false,
      "properties": {
        "name": {
          "description": "Custom name for the component. Helpful for visualization and debugging.",
          "title": "Name",
          "type": "string"
        },
        "params": {
          "additionalProperties": false,
          "description": "Each parameter can reference other components defined in the same YAML file.",
          "properties": {
            "clean_up_tokenization_spaces": {
              "anyOf": [
                {
                  "type": "boolean"
                },
                {
                  "type": "null"
                }
              ],
              "default": true,
              "title": "Clean Up Tokenization Spaces"
            },
            "devices": {
              "anyOf": [
                {
                  "items": {
                    "anyOf": [
                      {
                        "type": "string"
                      },
                      {
                        "type": "string"
                      }
                    ]
                  },
                  "type": "array"
                },
                {
                  "type": "null"
                }
              ],
              "title": "Devices"
            },
            "max_seq_len": {
              "anyOf": [
                {
                  "type": "integer"
                },
                {
                  "type": "null"
                }
              ],
              "title": "Max Seq Len"
            },
            "model_name_or_path": {
              "title": "Model Name Or Path",
              "type": "string"
            },
            "progress_bar": {
              "default": true,
              "title": "Progress Bar",
              "type": "boolean"
            },
            "tokenizer_name": {
              "anyOf": [
                {
                  "type": "string"
                },
                {
                  "type": "null"
                }
              ],
              "title": "Tokenizer Name"
            },
            "use_auth_token": {
              "anyOf": [
                {
                  "type": "boolean"
                },
                {
                  "type": "string"
                },
                {
                  "type": "null"
                }
              ],
              "title": "Use Auth Token"
            },
            "use_gpu": {
              "default": true,
              "title": "Use Gpu",
              "type": "boolean"
            }
          },
          "required": [
            "model_name_or_path"
          ],
          "title": "Parameters",
          "type": "object"
        },
        "type": {
          "const": "TransformersTranslator",
          "description": "Haystack Class name for the component.",
          "title": "Type",
          "type": "string"
        }
      },
      "required": [
        "type",
        "name"
      ],
      "type": "object"
    },
    "WeaviateDocumentStoreComponent": {
      "additionalProperties": false,
      "properties": {
        "name": {
          "description": "Custom name for the component. Helpful for visualization and debugging.",
          "title": "Name",
          "type": "string"
        },
        "params": {
          "additionalProperties": false,
          "description": "Each parameter can reference other components defined in the same YAML file.",
          "properties": {
            "content_field": {
              "default": "content",
              "title": "Content Field",
              "type": "string"
            },
            "custom_schema": {
              "anyOf": [
                {
                  "type": "object"
                },
                {
                  "type": "null"
                }
              ],
              "title": "Custom Schema"
            },
            "duplicate_documents": {
              "default": "overwrite",
              "title": "Duplicate Documents",
              "type": "string"
            },
            "embedding_dim": {
              "default": 768,
              "title": "Embedding Dim",
              "type": "integer"
            },
            "embedding_field": {
              "default": "embedding",
              "title": "Embedding Field",
              "type": "string"
            },
            "host": {
              "anyOf": [
                {
                  "type": "string"
                },
                {
                  "items": {
                    "type": "string"
                  },
                  "type": "array"
                }
              ],
              "default": "http://localhost",
              "title": "Host"
            },
            "index": {
              "default": "Document",
              "title": "Index",
              "type": "string"
            },
            "index_type": {
              "default": "hnsw",
              "title": "Index Type",
              "type": "string"
            },
            "name_field": {
              "default": "name",
              "title": "Name Field",
              "type": "string"
            },
            "password": {
              "title": "Password",
              "type": "string"
            },
            "port": {
              "anyOf": [
                {
                  "type": "integer"
                },
                {
                  "items": {
                    "type": "integer"
                  },
                  "type": "array"
                }
              ],
              "default": 8080,
              "title": "Port"
            },
            "progress_bar": {
              "default": true,
              "title": "Progress Bar",
              "type": "boolean"
            },
            "recreate_index": {
              "default": false,
              "title": "Recreate Index",
              "type": "boolean"
            },
            "return_embedding": {
              "default": false,
              "title": "Return Embedding",
              "type": "boolean"
            },
            "similarity": {
              "default": "cosine",
              "title": "Similarity",
              "type": "string"
            },
            "timeout_config": {
              "default": [
                5,
                15
              ],
              "items": {},
              "title": "Timeout Config",
              "type": "array"
            },
            "username": {
              "title": "Username",
              "type": "string"
            }
          },
          "title": "Parameters",
          "type": "object"
        },
        "type": {
          "const": "WeaviateDocumentStore",
          "description": "Haystack Class name for the component.",
          "title": "Type",
          "type": "string"
        }
      },
      "required": [
        "type",
        "name"
      ],
      "type": "object"
    }
  },
  "description": "Haystack Pipeline YAML file describing the nodes of the pipelines. For more info read the docs at: https://haystack.deepset.ai/components/pipelines#yaml-file-definitions",
  "oneOf": [
    {
      "not": {
        "required": [
          "extras"
        ]
      },
      "properties": {
        "pipelines": {
          "items": {
            "properties": {
              "nodes": {
                "items": {
                  "not": {
                    "required": [
                      "serve_deployment_kwargs"
                    ]
                  }
                }
              }
            }
          },
          "title": "Pipelines"
        }
      }
    },
    {
      "properties": {
        "extras": {
          "enum": [
            "ray"
          ]
        }
      },
      "required": [
        "extras"
      ]
    }
  ],
  "properties": {
    "components": {
      "additionalProperties": true,
      "description": "Component nodes and their configurations, to later be used in the pipelines section. Define here all the building blocks for the pipelines.",
      "items": {
        "anyOf": [
          {
            "$ref": "#/definitions/DeepsetCloudDocumentStoreComponent"
          },
          {
            "$ref": "#/definitions/ElasticsearchDocumentStoreComponent"
          },
          {
            "$ref": "#/definitions/FAISSDocumentStoreComponent"
          },
          {
            "$ref": "#/definitions/GraphDBKnowledgeGraphComponent"
          },
          {
            "$ref": "#/definitions/InMemoryDocumentStoreComponent"
          },
          {
            "$ref": "#/definitions/InMemoryKnowledgeGraphComponent"
          },
          {
            "$ref": "#/definitions/Milvus2DocumentStoreComponent"
          },
          {
            "$ref": "#/definitions/OpenDistroElasticsearchDocumentStoreComponent"
          },
          {
            "$ref": "#/definitions/OpenSearchDocumentStoreComponent"
          },
          {
            "$ref": "#/definitions/PineconeDocumentStoreComponent"
          },
          {
            "$ref": "#/definitions/SQLDocumentStoreComponent"
          },
          {
            "$ref": "#/definitions/WeaviateDocumentStoreComponent"
          },
          {
            "$ref": "#/definitions/AnswerToSpeechComponent"
          },
          {
            "$ref": "#/definitions/AzureConverterComponent"
          },
          {
            "$ref": "#/definitions/BM25RetrieverComponent"
          },
          {
            "$ref": "#/definitions/CrawlerComponent"
          },
          {
            "$ref": "#/definitions/DensePassageRetrieverComponent"
          },
          {
            "$ref": "#/definitions/Docs2AnswersComponent"
          },
          {
            "$ref": "#/definitions/DocumentToSpeechComponent"
          },
          {
            "$ref": "#/definitions/DocxToTextConverterComponent"
          },
          {
            "$ref": "#/definitions/ElasticsearchFilterOnlyRetrieverComponent"
          },
          {
            "$ref": "#/definitions/ElasticsearchRetrieverComponent"
          },
          {
            "$ref": "#/definitions/EmbeddingRetrieverComponent"
          },
          {
            "$ref": "#/definitions/EntityExtractorComponent"
          },
          {
            "$ref": "#/definitions/EvalAnswersComponent"
          },
          {
            "$ref": "#/definitions/EvalDocumentsComponent"
          },
          {
            "$ref": "#/definitions/FARMReaderComponent"
          },
          {
            "$ref": "#/definitions/FileTypeClassifierComponent"
          },
          {
            "$ref": "#/definitions/FilterRetrieverComponent"
          },
          {
            "$ref": "#/definitions/ImageToTextConverterComponent"
          },
          {
            "$ref": "#/definitions/JoinAnswersComponent"
          },
          {
            "$ref": "#/definitions/JoinDocumentsComponent"
          },
          {
            "$ref": "#/definitions/MarkdownConverterComponent"
          },
          {
            "$ref": "#/definitions/MultiModalRetrieverComponent"
          },
          {
            "$ref": "#/definitions/MultihopEmbeddingRetrieverComponent"
          },
          {
            "$ref": "#/definitions/OpenAIAnswerGeneratorComponent"
          },
          {
            "$ref": "#/definitions/PDFToTextConverterComponent"
          },
          {
            "$ref": "#/definitions/PDFToTextOCRConverterComponent"
          },
          {
            "$ref": "#/definitions/ParsrConverterComponent"
          },
          {
            "$ref": "#/definitions/PreProcessorComponent"
          },
          {
            "$ref": "#/definitions/PseudoLabelGeneratorComponent"
          },
          {
            "$ref": "#/definitions/QuestionGeneratorComponent"
          },
          {
            "$ref": "#/definitions/RAGeneratorComponent"
          },
          {
            "$ref": "#/definitions/RCIReaderComponent"
          },
          {
            "$ref": "#/definitions/RouteDocumentsComponent"
          },
          {
            "$ref": "#/definitions/SentenceTransformersRankerComponent"
          },
          {
            "$ref": "#/definitions/Seq2SeqGeneratorComponent"
          },
          {
            "$ref": "#/definitions/SklearnQueryClassifierComponent"
          },
          {
            "$ref": "#/definitions/TableReaderComponent"
          },
          {
            "$ref": "#/definitions/TableTextRetrieverComponent"
          },
          {
            "$ref": "#/definitions/Text2SparqlRetrieverComponent"
          },
          {
            "$ref": "#/definitions/TextConverterComponent"
          },
          {
            "$ref": "#/definitions/TfidfRetrieverComponent"
          },
          {
            "$ref": "#/definitions/TikaConverterComponent"
          },
          {
            "$ref": "#/definitions/TransformersDocumentClassifierComponent"
          },
          {
            "$ref": "#/definitions/TransformersQueryClassifierComponent"
          },
          {
            "$ref": "#/definitions/TransformersReaderComponent"
          },
          {
            "$ref": "#/definitions/TransformersSummarizerComponent"
          },
          {
            "$ref": "#/definitions/TransformersTranslatorComponent"
          }
        ]
      },
      "required": [
        "type",
        "name"
      ],
      "title": "Components",
      "type": "array"
    },
    "extras": {
      "description": "To be specified only if contains special pipelines (for example, if this is a Ray pipeline)",
      "enum": [
        "ray"
      ],
      "title": "Additional properties group",
      "type": "string"
    },
    "pipelines": {
      "description": "Multiple pipelines can be defined using the components from the same YAML file.",
      "items": {
        "additionalProperties": false,
        "properties": {
          "additionalProperties": false,
          "name": {
            "description": "Name of the pipeline.",
            "title": "Name",
            "type": "string"
          },
          "nodes": {
            "additionalProperties": false,
            "description": "Nodes to be used by this particular pipeline",
            "items": {
              "additionalProperties": false,
              "properties": {
                "inputs": {
                  "description": "Input parameters for this node.",
                  "items": {
                    "type": "string"
                  },
                  "title": "Inputs",
                  "type": "array"
                },
                "name": {
                  "description": "The name of this particular node in the pipeline. This should be one of the names from the components defined in the same file.",
                  "title": "Name",
                  "type": "string"
                },
                "serve_deployment_kwargs": {
                  "additionalProperties": true,
                  "description": "Arguments to be passed to the Ray Serve `deployment()` method (only for Ray pipelines)",
                  "properties": {
                    "init_args": {
                      "type": "array"
                    },
                    "init_kwargs": {
                      "type": "object"
                    },
                    "max_concurrent_queries": {
                      "type": "integer"
                    },
                    "num_replicas": {
                      "description": "How many replicas Ray should create for this node (only for Ray pipelines)",
                      "type": "integer"
                    },
                    "prev_version": {
                      "type": "string"
                    },
                    "ray_actor_options": {
                      "type": "object"
                    },
                    "router_prefix": {
                      "type": "string"
                    },
                    "user_config": {
                      "type": {}
                    },
                    "version": {
                      "type": "string"
                    }
                  },
                  "title": "serve_deployment_kwargs",
                  "type": "object"
                }
              },
              "required": [
                "name",
                "inputs"
              ],
              "type": "object"
            },
            "required": [
              "name",
              "nodes"
            ],
            "title": "Nodes",
            "type": "array"
          }
        },
        "type": "object"
      },
      "title": "Pipelines",
      "type": "array"
    },
    "version": {
      "const": "ignore",
      "description": "Version of the Haystack Pipeline file.",
      "title": "Version",
      "type": "string"
    }
  },
  "required": [
    "version",
    "components",
    "pipelines"
  ],
  "title": "Haystack Pipeline",
  "type": "object"
}<|MERGE_RESOLUTION|>--- conflicted
+++ resolved
@@ -3993,6 +3993,11 @@
             },
             "split_by": {
               "default": "word",
+              "enum": [
+                "word",
+                "sentence",
+                "passage"
+              ],
               "title": "Split By",
               "type": "string"
             },
@@ -4345,28 +4350,9 @@
               "title": "Embed Title",
               "type": "boolean"
             },
-<<<<<<< HEAD
-            "remove_substrings": {
-              "title": "Remove Substrings",
-              "default": [],
-              "type": "array",
-              "items": {
-                "type": "string"
-              }
-            },
-            "split_by": {
-              "title": "Split By",
-              "default": "word",
-              "enum": [
-                "word",
-                "sentence",
-                "passage"
-              ],
-=======
             "generator_type": {
               "default": "token",
               "title": "Generator Type",
->>>>>>> 15a59fd0
               "type": "string"
             },
             "max_length": {
