--- conflicted
+++ resolved
@@ -3113,12 +3113,6 @@
               "anyOf": [
                 {
                   "type": "string"
-<<<<<<< HEAD
-                },
-                {
-                  "type": "boolean"
-=======
->>>>>>> ca2a1e17
                 },
                 {
                   "type": "null"
@@ -3304,15 +3298,8 @@
             "synonyms": {
               "anyOf": [
                 {
-<<<<<<< HEAD
-                  "type": "string"
-                },
-                {
-                  "type": "boolean"
-=======
                   "items": {},
                   "type": "array"
->>>>>>> ca2a1e17
                 },
                 {
                   "type": "null"
@@ -4216,10 +4203,10 @@
             "use_auth_token": {
               "anyOf": [
                 {
-                  "type": "string"
-                },
-                {
                   "type": "boolean"
+                },
+                {
+                  "type": "string"
                 },
                 {
                   "type": "null"
@@ -4328,10 +4315,10 @@
             "use_auth_token": {
               "anyOf": [
                 {
-                  "type": "string"
-                },
-                {
                   "type": "boolean"
+                },
+                {
+                  "type": "string"
                 },
                 {
                   "type": "null"
@@ -4546,10 +4533,10 @@
             "use_auth_token": {
               "anyOf": [
                 {
-                  "type": "string"
-                },
-                {
                   "type": "boolean"
+                },
+                {
+                  "type": "string"
                 },
                 {
                   "type": "null"
@@ -4659,10 +4646,10 @@
             "use_auth_token": {
               "anyOf": [
                 {
-                  "type": "string"
-                },
-                {
                   "type": "boolean"
+                },
+                {
+                  "type": "string"
                 },
                 {
                   "type": "null"
@@ -4843,10 +4830,10 @@
             "use_auth_token": {
               "anyOf": [
                 {
-                  "type": "string"
-                },
-                {
                   "type": "boolean"
+                },
+                {
+                  "type": "string"
                 },
                 {
                   "type": "null"
@@ -4954,12 +4941,6 @@
               "anyOf": [
                 {
                   "type": "string"
-<<<<<<< HEAD
-                },
-                {
-                  "type": "boolean"
-=======
->>>>>>> ca2a1e17
                 },
                 {
                   "type": "null"
@@ -5114,10 +5095,10 @@
             "use_auth_token": {
               "anyOf": [
                 {
-                  "type": "string"
-                },
-                {
                   "type": "boolean"
+                },
+                {
+                  "type": "string"
                 },
                 {
                   "type": "null"
@@ -5814,12 +5795,6 @@
               "anyOf": [
                 {
                   "type": "string"
-<<<<<<< HEAD
-                },
-                {
-                  "type": "boolean"
-=======
->>>>>>> ca2a1e17
                 },
                 {
                   "type": "null"
@@ -5932,12 +5907,6 @@
               "anyOf": [
                 {
                   "type": "string"
-<<<<<<< HEAD
-                },
-                {
-                  "type": "boolean"
-=======
->>>>>>> ca2a1e17
                 },
                 {
                   "type": "null"
@@ -6031,12 +6000,6 @@
               "anyOf": [
                 {
                   "type": "string"
-<<<<<<< HEAD
-                },
-                {
-                  "type": "boolean"
-=======
->>>>>>> ca2a1e17
                 },
                 {
                   "items": {
@@ -6102,21 +6065,6 @@
               "title": "Similarity",
               "type": "string"
             },
-<<<<<<< HEAD
-            "use_auth_token": {
-              "title": "Use Auth Token",
-              "anyOf": [
-                {
-                  "type": "string"
-                },
-                {
-                  "type": "boolean"
-                },
-                {
-                  "type": "null"
-                }
-              ]
-=======
             "timeout_config": {
               "default": [
                 5,
@@ -6125,7 +6073,6 @@
               "items": {},
               "title": "Timeout Config",
               "type": "array"
->>>>>>> ca2a1e17
             },
             "username": {
               "title": "Username",
@@ -6378,82 +6325,6 @@
       "title": "Components",
       "type": "array"
     },
-<<<<<<< HEAD
-    "TransformersTranslatorComponent": {
-      "type": "object",
-      "properties": {
-        "name": {
-          "title": "Name",
-          "description": "Custom name for the component. Helpful for visualization and debugging.",
-          "type": "string"
-        },
-        "type": {
-          "title": "Type",
-          "description": "Haystack Class name for the component.",
-          "type": "string",
-          "const": "TransformersTranslator"
-        },
-        "params": {
-          "title": "Parameters",
-          "type": "object",
-          "properties": {
-            "model_name_or_path": {
-              "title": "Model Name Or Path",
-              "type": "string"
-            },
-            "tokenizer_name": {
-              "title": "Tokenizer Name",
-              "anyOf": [
-                {
-                  "type": "string"
-                },
-                {
-                  "type": "null"
-                }
-              ]
-            },
-            "max_seq_len": {
-              "title": "Max Seq Len",
-              "anyOf": [
-                {
-                  "type": "integer"
-                },
-                {
-                  "type": "null"
-                }
-              ]
-            },
-            "clean_up_tokenization_spaces": {
-              "title": "Clean Up Tokenization Spaces",
-              "default": true,
-              "anyOf": [
-                {
-                  "type": "boolean"
-                },
-                {
-                  "type": "null"
-                }
-              ]
-            },
-            "use_gpu": {
-              "title": "Use Gpu",
-              "default": true,
-              "type": "boolean"
-            },
-            "progress_bar": {
-              "title": "Progress Bar",
-              "default": true,
-              "type": "boolean"
-            },
-            "use_auth_token": {
-              "title": "Use Auth Token",
-              "anyOf": [
-                {
-                  "type": "string"
-                },
-                {
-                  "type": "boolean"
-=======
     "extras": {
       "description": "To be specified only if contains special pipelines (for example, if this is a Ray pipeline)",
       "enum": [
@@ -6491,7 +6362,6 @@
                   "description": "The name of this particular node in the pipeline. This should be one of the names from the components defined in the same file.",
                   "title": "Name",
                   "type": "string"
->>>>>>> ca2a1e17
                 },
                 "serve_deployment_kwargs": {
                   "additionalProperties": true,
