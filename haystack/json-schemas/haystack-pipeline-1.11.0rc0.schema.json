--- conflicted
+++ resolved
@@ -6144,17 +6144,7 @@
                 {
                   "type": "null"
                 }
-<<<<<<< HEAD
-              ],
-              "title": "Devices"
-            },
-            "max_length": {
-              "default": 200,
-              "title": "Max Length",
-              "type": "integer"
-=======
-              ]
->>>>>>> b52ed52c
+              ]
             },
             "batch_size": {
               "title": "Batch Size",
@@ -6170,12 +6160,8 @@
               "default": true,
               "type": "boolean"
             },
-<<<<<<< HEAD
-            "tokenizer": {
-=======
             "use_auth_token": {
               "title": "Use Auth Token",
->>>>>>> b52ed52c
               "anyOf": [
                 {
                   "type": "boolean"
