# SPDX-FileCopyrightText: 2022-present deepset GmbH <info@deepset.ai>
#
# SPDX-License-Identifier: Apache-2.0

import json
<<<<<<< HEAD
from typing import Any, Callable, Optional, Union, get_args
=======
from typing import Any, Callable, List, Optional, Union
>>>>>>> f8a71ecf

from jinja2 import TemplateSyntaxError, nodes
from jinja2.ext import Extension

from haystack import logging
from haystack.dataclasses.chat_message import (
    ChatMessage,
    ChatMessageContentT,
    ChatRole,
    ImageContent,
    TextContent,
    ToolCall,
    ToolCallResult,
    _deserialize_content_part,
    _serialize_content_part,
)

logger = logging.getLogger(__name__)

START_TAG = "<haystack_content_part>"
END_TAG = "</haystack_content_part>"


class ChatMessageExtension(Extension):
    """
    A Jinja2 extension for creating structured chat messages with mixed content types.

    This extension provides a custom `{% message %}` tag that allows creating chat messages
    with different attributes (role, name, meta) and mixed content types (text, images, etc.).

    Inspired by [Banks](https://github.com/masci/banks).

    Example:
    ```
    {% message role="system" %}
    You are a helpful assistant. You like to talk with {{user_name}}.
    {% endmessage %}

    {% message role="user" %}
    Hello! I am {{user_name}}. Please describe the images.
    {% for image in images %}
    {{ image | templatize_part }}
    {% endfor %}
    {% endmessage %}
    ```

    ### How it works
    1. The `{% message %}` tag is used to define a chat message.
    2. The message can contain text and other structured content parts.
    3. To include a structured content part in the message, the `| templatize_part` filter is used.
       The filter serializes the content part into a JSON string and wraps it in a `<haystack_content_part>` tag.
    4. The `_build_chat_message_json` method of the extension parses the message content parts,
       converts them into a ChatMessage object and serializes it to a JSON string.
    5. The obtained JSON string is usable in the ChatPromptBuilder component, where templates are rendered to actual
       ChatMessage objects.
    """

    SUPPORTED_ROLES = [role.value for role in ChatRole]

    tags = {"message"}

    def parse(self, parser: Any) -> Union[nodes.Node, list[nodes.Node]]:
        """
        Parse the message tag and its attributes in the Jinja2 template.

        This method handles the parsing of role (mandatory), name (optional), meta (optional) and message body content.

        :param parser: The Jinja2 parser instance
        :return: A CallBlock node containing the parsed message configuration
        :raises TemplateSyntaxError: If an invalid role is provided
        """
        lineno = next(parser.stream).lineno

        # Parse role attribute (mandatory)
        parser.stream.expect("name:role")
        parser.stream.expect("assign")
        role_expr = parser.parse_expression()

        if isinstance(role_expr, nodes.Const):
            role = role_expr.value
            if role not in self.SUPPORTED_ROLES:
                raise TemplateSyntaxError(f"Role must be one of: {', '.join(self.SUPPORTED_ROLES)}", lineno)

        # Parse optional name attribute
        name_expr = None
        if parser.stream.current.test("name:name"):
            parser.stream.skip()
            parser.stream.expect("assign")
            name_expr = parser.parse_expression()
            if not isinstance(name_expr.value, str):
                raise TemplateSyntaxError("name must be a string", lineno)

        # Parse optional meta attribute
        meta_expr = None
        if parser.stream.current.test("name:meta"):
            parser.stream.skip()
            parser.stream.expect("assign")
            meta_expr = parser.parse_expression()
            if not isinstance(meta_expr, nodes.Dict):
                raise TemplateSyntaxError("meta must be a dictionary", lineno)

        # Parse message body
        body = parser.parse_statements(("name:endmessage",), drop_needle=True)

        # Build message node with all parameters
        return nodes.CallBlock(
            self.call_method(
                name="_build_chat_message_json",
                args=[role_expr, name_expr or nodes.Const(None), meta_expr or nodes.Dict([])],
            ),
            [],
            [],
            body,
        ).set_lineno(lineno)

    def _build_chat_message_json(self, role: str, name: Optional[str], meta: dict, caller: Callable[[], str]) -> str:
        """
        Build a ChatMessage object from template content and serialize it to a JSON string.

        This method is called by Jinja2 when processing a `{% message %}` tag.
        It takes the rendered content from the template, converts XML blocks into ChatMessageContentT objects,
        creates a ChatMessage object and serializes it to a JSON string.

        :param role: The role of the message
        :param name: Optional name for the message sender
        :param meta: Optional metadata dictionary
        :param caller: Callable that returns the rendered content
        :return: A JSON string representation of the ChatMessage object
        """

        content = caller()
        parts = self._parse_content_parts(content)
        if not parts:
            raise ValueError(
                f"Message template produced content that couldn't be parsed into any message parts. "
                f"Content: '{content!r}'"
            )

        chat_message = self._validate_build_chat_message(parts=parts, role=role, meta=meta, name=name)

        return json.dumps(chat_message.to_dict()) + "\n"

    @staticmethod
    def _parse_content_parts(content: str) -> list[ChatMessageContentT]:
        """
        Parse a string into a sequence of ChatMessageContentT objects.

        This method handles:
        - Plain text content, converted to TextContent objects
        - Structured content parts wrapped in `<haystack_content_part>` tags, converted to ChatMessageContentT objects

        :param content: Input string containing mixed text and content parts
        :return: A list of ChatMessageContentT objects
        :raises ValueError: If the content is empty or contains only whitespace characters or if a
                            `<haystack_content_part>` tag is found without a matching closing tag.
        """
        if not content.strip():
            raise ValueError(
                f"Message content in template is empty or contains only whitespace characters. Content: {content!r}"
            )

        parts: list[ChatMessageContentT] = []
        cursor = 0
        total_length = len(content)

        while cursor < total_length:
            tag_start = content.find(START_TAG, cursor)

            if tag_start == -1:
                # No more tags, add remaining text if any
                remaining_text = content[cursor:].strip()
                if remaining_text:
                    parts.append(TextContent(text=remaining_text))
                break

            # Add text before tag if any
            if tag_start > cursor:
                plain_text = content[cursor:tag_start].strip()
                if plain_text:
                    parts.append(TextContent(text=plain_text))

            content_start = tag_start + len(START_TAG)
            tag_end = content.find(END_TAG, content_start)

            if tag_end == -1:
                raise ValueError(
                    f"Found unclosed <haystack_content_part> tag at position {tag_start}. "
                    f"Content: '{content[tag_start : tag_start + 50]}...'"
                )

            json_content = content[content_start:tag_end]
            data = json.loads(json_content)
            parts.append(_deserialize_content_part(data))

            cursor = tag_end + len(END_TAG)

        return parts

    @staticmethod
    def _validate_build_chat_message(
        parts: list[ChatMessageContentT], role: str, meta: dict, name: Optional[str] = None
    ) -> ChatMessage:
        """
        Validate the parts of a chat message and build a ChatMessage object.

        :param parts: Content parts of the message
        :param role: The role of the message
        :param meta: The metadata of the message
        :param name: The optional name of the message
        :return: A ChatMessage object

        :raises ValueError: If content parts don't allow to build a valid ChatMessage object or the role is not
                            supported
        """

        if role == "user":
            valid_parts = [part for part in parts if isinstance(part, (TextContent, str, ImageContent))]
            if len(parts) != len(valid_parts):
                raise ValueError("User message must contain only TextContent, string or ImageContent parts.")
            return ChatMessage.from_user(meta=meta, name=name, content_parts=valid_parts)

        if role == "system":
            if not isinstance(parts[0], TextContent):
                raise ValueError("System message must contain a text part.")
            text = parts[0].text
            if len(parts) > 1:
                raise ValueError("System message must contain only one text part.")
            return ChatMessage.from_system(meta=meta, name=name, text=text)

        if role == "assistant":
            texts = [part.text for part in parts if isinstance(part, TextContent)]
            tool_calls = [part for part in parts if isinstance(part, ToolCall)]
            if len(texts) > 1:
                raise ValueError("Assistant message must contain one text part at most.")
            if len(texts) == 0 and len(tool_calls) == 0:
                raise ValueError("Assistant message must contain at least one text or tool call part.")
            if len(parts) > len(texts) + len(tool_calls):
                raise ValueError("Assistant message must contain only text or tool call parts.")
            return ChatMessage.from_assistant(
                meta=meta, name=name, text=texts[0] if texts else None, tool_calls=tool_calls or None
            )

        if role == "tool":
            tool_call_results = [part for part in parts if isinstance(part, ToolCallResult)]
            if len(tool_call_results) == 0 or len(tool_call_results) > 1 or len(parts) > len(tool_call_results):
                raise ValueError("Tool message must contain only one tool call result.")

            tool_result = tool_call_results[0].result
            origin = tool_call_results[0].origin
            error = tool_call_results[0].error

            return ChatMessage.from_tool(meta=meta, tool_result=tool_result, origin=origin, error=error)

        raise ValueError(f"Unsupported role: {role}")


def templatize_part(value: ChatMessageContentT) -> str:
    """
    Jinja filter to convert an ChatMessageContentT object into JSON string wrapped in special XML content tags.

    :param value: The ChatMessageContentT object to convert
    :return: A JSON string wrapped in special XML content tags
    :raises ValueError: If the value is not an instance of ChatMessageContentT
    """
    return f"{START_TAG}{json.dumps(_serialize_content_part(value))}{END_TAG}"<|MERGE_RESOLUTION|>--- conflicted
+++ resolved
@@ -3,11 +3,7 @@
 # SPDX-License-Identifier: Apache-2.0
 
 import json
-<<<<<<< HEAD
-from typing import Any, Callable, Optional, Union, get_args
-=======
-from typing import Any, Callable, List, Optional, Union
->>>>>>> f8a71ecf
+from typing import Any, Callable, Optional, Union
 
 from jinja2 import TemplateSyntaxError, nodes
 from jinja2.ext import Extension
