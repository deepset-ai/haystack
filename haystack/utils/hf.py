# SPDX-FileCopyrightText: 2022-present deepset GmbH <info@deepset.ai>
#
# SPDX-License-Identifier: Apache-2.0

import asyncio
import copy
from enum import Enum
from typing import Any, Dict, List, Optional, Union

from haystack import logging
<<<<<<< HEAD
from haystack.dataclasses import AsyncStreamingCallbackT, ChatMessage, ComponentInfo, StreamingCallbackT, StreamingChunk
=======
from haystack.dataclasses import (
    AsyncStreamingCallbackT,
    ChatMessage,
    ComponentInfo,
    StreamingChunk,
    SyncStreamingCallbackT,
)
>>>>>>> 580683b7
from haystack.lazy_imports import LazyImport
from haystack.utils.auth import Secret
from haystack.utils.device import ComponentDevice

with LazyImport(message="Run 'pip install \"transformers[torch]\"'") as torch_import:
    import torch

with LazyImport(message="Run 'pip install \"huggingface_hub>=0.27.0\"'") as huggingface_hub_import:
    from huggingface_hub import HfApi, model_info
    from huggingface_hub.utils import RepositoryNotFoundError

logger = logging.getLogger(__name__)


class HFGenerationAPIType(Enum):
    """
    API type to use for Hugging Face API Generators.
    """

    # HF [Text Generation Inference (TGI)](https://github.com/huggingface/text-generation-inference).
    TEXT_GENERATION_INFERENCE = "text_generation_inference"

    # HF [Inference Endpoints](https://huggingface.co/inference-endpoints).
    INFERENCE_ENDPOINTS = "inference_endpoints"

    # HF [Serverless Inference API](https://huggingface.co/inference-api).
    SERVERLESS_INFERENCE_API = "serverless_inference_api"

    def __str__(self):
        return self.value

    @staticmethod
    def from_str(string: str) -> "HFGenerationAPIType":
        """
        Convert a string to a HFGenerationAPIType enum.

        :param string: The string to convert.
        :return: The corresponding HFGenerationAPIType enum.

        """
        enum_map = {e.value: e for e in HFGenerationAPIType}
        mode = enum_map.get(string)
        if mode is None:
            msg = f"Unknown Hugging Face API type '{string}'. Supported types are: {list(enum_map.keys())}"
            raise ValueError(msg)
        return mode


class HFEmbeddingAPIType(Enum):
    """
    API type to use for Hugging Face API Embedders.
    """

    # HF [Text Embeddings Inference (TEI)](https://github.com/huggingface/text-embeddings-inference).
    TEXT_EMBEDDINGS_INFERENCE = "text_embeddings_inference"

    # HF [Inference Endpoints](https://huggingface.co/inference-endpoints).
    INFERENCE_ENDPOINTS = "inference_endpoints"

    # HF [Serverless Inference API](https://huggingface.co/inference-api).
    SERVERLESS_INFERENCE_API = "serverless_inference_api"

    def __str__(self):
        return self.value

    @staticmethod
    def from_str(string: str) -> "HFEmbeddingAPIType":
        """
        Convert a string to a HFEmbeddingAPIType enum.

        :param string:
        :return: The corresponding HFEmbeddingAPIType enum.
        """
        enum_map = {e.value: e for e in HFEmbeddingAPIType}
        mode = enum_map.get(string)
        if mode is None:
            msg = f"Unknown Hugging Face API type '{string}'. Supported types are: {list(enum_map.keys())}"
            raise ValueError(msg)
        return mode


class HFModelType(Enum):
    EMBEDDING = 1
    GENERATION = 2


def serialize_hf_model_kwargs(kwargs: Dict[str, Any]) -> None:
    """
    Recursively serialize HuggingFace specific model keyword arguments in-place to make them JSON serializable.

    :param kwargs: The keyword arguments to serialize
    """
    torch_import.check()

    for k, v in kwargs.items():
        # torch.dtype
        if isinstance(v, torch.dtype):
            kwargs[k] = str(v)

        if isinstance(v, dict):
            serialize_hf_model_kwargs(v)


def deserialize_hf_model_kwargs(kwargs: Dict[str, Any]) -> None:
    """
    Recursively deserialize HuggingFace specific model keyword arguments in-place to make them JSON serializable.

    :param kwargs: The keyword arguments to deserialize
    """
    torch_import.check()

    for k, v in kwargs.items():
        # torch.dtype
        if isinstance(v, str) and v.startswith("torch."):
            dtype_str = v.split(".")[1]
            dtype = getattr(torch, dtype_str, None)
            if dtype is not None and isinstance(dtype, torch.dtype):
                kwargs[k] = dtype

        if isinstance(v, dict):
            deserialize_hf_model_kwargs(v)


def resolve_hf_device_map(device: Optional[ComponentDevice], model_kwargs: Optional[Dict[str, Any]]) -> Dict[str, Any]:
    """
    Update `model_kwargs` to include the keyword argument `device_map`.

    This method is useful you want to force loading a transformers model when using `AutoModel.from_pretrained` to
    use `device_map`.

    We handle the edge case where `device` and `device_map` is specified by ignoring the `device` parameter and printing
    a warning.

    :param device: The device on which the model is loaded. If `None`, the default device is automatically
        selected.
    :param model_kwargs: Additional HF keyword arguments passed to `AutoModel.from_pretrained`.
        For details on what kwargs you can pass, see the model's documentation.
    """
    model_kwargs = copy.copy(model_kwargs) or {}
    if model_kwargs.get("device_map"):
        if device is not None:
            logger.warning(
                "The parameters `device` and `device_map` from `model_kwargs` are both provided. "
                "Ignoring `device` and using `device_map`."
            )
        # Resolve device if device_map is provided in model_kwargs
        device_map = model_kwargs["device_map"]
    else:
        device_map = ComponentDevice.resolve_device(device).to_hf()

    # Set up device_map which allows quantized loading and multi device inference
    # requires accelerate which is always installed when using `pip install transformers[torch]`
    model_kwargs["device_map"] = device_map

    return model_kwargs


def resolve_hf_pipeline_kwargs(  # pylint: disable=too-many-positional-arguments
    huggingface_pipeline_kwargs: Dict[str, Any],
    model: str,
    task: Optional[str],
    supported_tasks: List[str],
    device: Optional[ComponentDevice],
    token: Optional[Secret],
) -> Dict[str, Any]:
    """
    Resolve the HuggingFace pipeline keyword arguments based on explicit user inputs.

    :param huggingface_pipeline_kwargs: Dictionary containing keyword arguments used to initialize a
        Hugging Face pipeline.
    :param model: The name or path of a Hugging Face model for on the HuggingFace Hub.
    :param task: The task for the Hugging Face pipeline.
    :param supported_tasks: The list of supported tasks to check the task of the model against. If the task of the model
        is not present within this list then a ValueError is thrown.
    :param device: The device on which the model is loaded. If `None`, the default device is automatically
        selected. If a device/device map is specified in `huggingface_pipeline_kwargs`, it overrides this parameter.
    :param token: The token to use as HTTP bearer authorization for remote files.
        If the token is also specified in the `huggingface_pipeline_kwargs`, this parameter will be ignored.
    """
    huggingface_hub_import.check()

    token = token.resolve_value() if token else None
    # check if the huggingface_pipeline_kwargs contain the essential parameters
    # otherwise, populate them with values from other init parameters
    huggingface_pipeline_kwargs.setdefault("model", model)
    huggingface_pipeline_kwargs.setdefault("token", token)

    device = ComponentDevice.resolve_device(device)
    device.update_hf_kwargs(huggingface_pipeline_kwargs, overwrite=False)

    # task identification and validation
    task = task or huggingface_pipeline_kwargs.get("task")
    if task is None and isinstance(huggingface_pipeline_kwargs["model"], str):
        task = model_info(huggingface_pipeline_kwargs["model"], token=huggingface_pipeline_kwargs["token"]).pipeline_tag

    if task not in supported_tasks:
        raise ValueError(f"Task '{task}' is not supported. The supported tasks are: {', '.join(supported_tasks)}.")
    huggingface_pipeline_kwargs["task"] = task
    return huggingface_pipeline_kwargs


def check_valid_model(model_id: str, model_type: HFModelType, token: Optional[Secret]) -> None:
    """
    Check if the provided model ID corresponds to a valid model on HuggingFace Hub.

    Also check if the model is an embedding or generation model.

    :param model_id: A string representing the HuggingFace model ID.
    :param model_type: the model type, HFModelType.EMBEDDING or HFModelType.GENERATION
    :param token: The optional authentication token.
    :raises ValueError: If the model is not found or is not a embedding model.
    """
    huggingface_hub_import.check()

    api = HfApi()
    try:
        model_info = api.model_info(model_id, token=token.resolve_value() if token else None)
    except RepositoryNotFoundError as e:
        raise ValueError(
            f"Model {model_id} not found on HuggingFace Hub. Please provide a valid HuggingFace model_id."
        ) from e

    if model_type == HFModelType.EMBEDDING:
        allowed_model = model_info.pipeline_tag in ["sentence-similarity", "feature-extraction"]
        error_msg = f"Model {model_id} is not a embedding model. Please provide a embedding model."
    elif model_type == HFModelType.GENERATION:
        allowed_model = model_info.pipeline_tag in ["text-generation", "text2text-generation"]
        error_msg = f"Model {model_id} is not a text generation model. Please provide a text generation model."
    else:
        allowed_model = False
        error_msg = f"Unknown model type for {model_id}"

    if not allowed_model:
        raise ValueError(error_msg)


def convert_message_to_hf_format(message: ChatMessage) -> Dict[str, Any]:
    """
    Convert a message to the format expected by Hugging Face.
    """
    text_contents = message.texts
    tool_calls = message.tool_calls
    tool_call_results = message.tool_call_results

    if not text_contents and not tool_calls and not tool_call_results:
        raise ValueError("A `ChatMessage` must contain at least one `TextContent`, `ToolCall`, or `ToolCallResult`.")
    if len(text_contents) + len(tool_call_results) > 1:
        raise ValueError("A `ChatMessage` can only contain one `TextContent` or one `ToolCallResult`.")

    # HF always expects a content field, even if it is empty
    hf_msg: Dict[str, Any] = {"role": message._role.value, "content": ""}

    if tool_call_results:
        result = tool_call_results[0]
        hf_msg["content"] = result.result
        if tc_id := result.origin.id:
            hf_msg["tool_call_id"] = tc_id
        # HF does not provide a way to communicate errors in tool invocations, so we ignore the error field
        return hf_msg

    if text_contents:
        hf_msg["content"] = text_contents[0]
    if tool_calls:
        hf_tool_calls = []
        for tc in tool_calls:
            hf_tool_call = {"type": "function", "function": {"name": tc.tool_name, "arguments": tc.arguments}}
            if tc.id is not None:
                hf_tool_call["id"] = tc.id
            hf_tool_calls.append(hf_tool_call)
        hf_msg["tool_calls"] = hf_tool_calls

    return hf_msg


with LazyImport(message="Run 'pip install \"transformers[torch]\"'") as transformers_import:
    from transformers import StoppingCriteria, TextStreamer
    from transformers.tokenization_utils import PreTrainedTokenizer
    from transformers.tokenization_utils_fast import PreTrainedTokenizerFast

    torch_import.check()
    transformers_import.check()

    class StopWordsCriteria(StoppingCriteria):
        """
        Stops text generation in HuggingFace generators if any one of the stop words is generated.

        Note: When a stop word is encountered, the generation of new text is stopped.
        However, if the stop word is in the prompt itself, it can stop generating new text
        prematurely after the first token. This is particularly important for LLMs designed
        for dialogue generation. For these models, like for example mosaicml/mpt-7b-chat,
        the output includes both the new text and the original prompt. Therefore, it's important
        to make sure your prompt has no stop words.
        """

        def __init__(
            self,
            tokenizer: Union[PreTrainedTokenizer, PreTrainedTokenizerFast],
            stop_words: List[str],
            device: Union[str, torch.device] = "cpu",
        ):
            super().__init__()
            # check if tokenizer is a valid tokenizer
            if not isinstance(tokenizer, (PreTrainedTokenizer, PreTrainedTokenizerFast)):
                raise ValueError(
                    f"Invalid tokenizer provided for StopWordsCriteria - {tokenizer}. "
                    f"Please provide a valid tokenizer from the HuggingFace Transformers library."
                )
            if not tokenizer.pad_token:
                if tokenizer.eos_token:
                    tokenizer.pad_token = tokenizer.eos_token
                else:
                    tokenizer.add_special_tokens({"pad_token": "[PAD]"})
            encoded_stop_words = tokenizer(stop_words, add_special_tokens=False, padding=True, return_tensors="pt")
            self.stop_ids = encoded_stop_words.input_ids.to(device)

        def __call__(self, input_ids: torch.LongTensor, scores: torch.FloatTensor, **kwargs: Any) -> bool:
            """Check if any of the stop words are generated in the current text generation step."""
            for stop_id in self.stop_ids:
                found_stop_word = self.is_stop_word_found(input_ids, stop_id)
                if found_stop_word:
                    return True
            return False

        @staticmethod
        def is_stop_word_found(generated_text_ids: torch.Tensor, stop_id: torch.Tensor) -> bool:
            """
            Performs phrase matching.

            Checks if a sequence of stop tokens appears in a continuous or sequential order within the generated text.
            """
            generated_text_ids = generated_text_ids[-1]
            len_generated_text_ids = generated_text_ids.size(0)
            len_stop_id = stop_id.size(0)
            result = all(generated_text_ids[len_generated_text_ids - len_stop_id :].eq(stop_id))
            return result

    class HFTokenStreamingHandler(TextStreamer):
        """
        Streaming handler for HuggingFaceLocalGenerator and HuggingFaceLocalChatGenerator.

        Note: This is a helper class for HuggingFaceLocalGenerator & HuggingFaceLocalChatGenerator enabling streaming
        of generated text via Haystack SyncStreamingCallbackT callbacks.

        Do not use this class directly.
        """

        def __init__(
            self,
            tokenizer: Union[PreTrainedTokenizer, PreTrainedTokenizerFast],
            stream_handler: SyncStreamingCallbackT,
            stop_words: Optional[List[str]] = None,
            component_info: Optional[ComponentInfo] = None,
        ):
            super().__init__(tokenizer=tokenizer, skip_prompt=True)  # type: ignore
            self.token_handler = stream_handler
            self.stop_words = stop_words or []
            self.component_info = component_info
            self._call_counter = 0

        def on_finalized_text(self, word: str, stream_end: bool = False) -> None:
            """Callback function for handling the generated text."""
            self._call_counter += 1
            word_to_send = word + "\n" if stream_end else word
            if word_to_send.strip() not in self.stop_words:
                self.token_handler(
                    StreamingChunk(
                        content=word_to_send, index=0, start=self._call_counter == 1, component_info=self.component_info
                    )
                )

    class AsyncHFTokenStreamingHandler(TextStreamer):
        """
        Async streaming handler for HuggingFaceLocalGenerator and HuggingFaceLocalChatGenerator.

        Note: This is a helper class for HuggingFaceLocalGenerator & HuggingFaceLocalChatGenerator enabling
        async streaming of generated text via Haystack Callable[StreamingChunk, Awaitable[None]] callbacks.

        Do not use this class directly.
        """

        def __init__(
            self,
            tokenizer: Union[PreTrainedTokenizer, PreTrainedTokenizerFast],
            stream_handler: AsyncStreamingCallbackT,
            stop_words: Optional[List[str]] = None,
            component_info: Optional[ComponentInfo] = None,
        ):
            super().__init__(tokenizer=tokenizer, skip_prompt=True)  # type: ignore
            self.token_handler = stream_handler
            self.stop_words = stop_words or []
            self.component_info = component_info
            self._queue: asyncio.Queue[StreamingChunk] = asyncio.Queue()

        def on_finalized_text(self, word: str, stream_end: bool = False) -> None:
            """Synchronous callback that puts chunks in a queue."""
            word_to_send = word + "\n" if stream_end else word
            if word_to_send.strip() not in self.stop_words:
                self._queue.put_nowait(StreamingChunk(content=word_to_send, component_info=self.component_info))

        async def process_queue(self) -> None:
            """Process the queue of streaming chunks."""
            while True:
                try:
                    chunk = await self._queue.get()
                    await self.token_handler(chunk)
                    self._queue.task_done()
                except asyncio.CancelledError:
                    break<|MERGE_RESOLUTION|>--- conflicted
+++ resolved
@@ -8,9 +8,6 @@
 from typing import Any, Dict, List, Optional, Union
 
 from haystack import logging
-<<<<<<< HEAD
-from haystack.dataclasses import AsyncStreamingCallbackT, ChatMessage, ComponentInfo, StreamingCallbackT, StreamingChunk
-=======
 from haystack.dataclasses import (
     AsyncStreamingCallbackT,
     ChatMessage,
@@ -18,7 +15,6 @@
     StreamingChunk,
     SyncStreamingCallbackT,
 )
->>>>>>> 580683b7
 from haystack.lazy_imports import LazyImport
 from haystack.utils.auth import Secret
 from haystack.utils.device import ComponentDevice
