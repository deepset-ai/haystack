# SPDX-FileCopyrightText: 2022-present deepset GmbH <info@deepset.ai>
#
# SPDX-License-Identifier: Apache-2.0

import asyncio
import copy
from enum import Enum
from typing import Any, Awaitable, Callable, Dict, List, Optional, Union

from haystack import logging
from haystack.dataclasses import ChatMessage, ComponentInfo, StreamingCallbackT, StreamingChunk
from haystack.lazy_imports import LazyImport
from haystack.utils.auth import Secret
from haystack.utils.device import ComponentDevice

with LazyImport(message="Run 'pip install \"transformers[torch]\"'") as torch_import:
    import torch

with LazyImport(message="Run 'pip install \"huggingface_hub>=0.27.0\"'") as huggingface_hub_import:
    from huggingface_hub import HfApi, model_info
    from huggingface_hub.utils import RepositoryNotFoundError

logger = logging.getLogger(__name__)


class HFGenerationAPIType(Enum):
    """
    API type to use for Hugging Face API Generators.
    """

    # HF [Text Generation Inference (TGI)](https://github.com/huggingface/text-generation-inference).
    TEXT_GENERATION_INFERENCE = "text_generation_inference"

    # HF [Inference Endpoints](https://huggingface.co/inference-endpoints).
    INFERENCE_ENDPOINTS = "inference_endpoints"

    # HF [Serverless Inference API](https://huggingface.co/inference-api).
    SERVERLESS_INFERENCE_API = "serverless_inference_api"

    def __str__(self):
        return self.value

    @staticmethod
    def from_str(string: str) -> "HFGenerationAPIType":
        """
        Convert a string to a HFGenerationAPIType enum.

        :param string: The string to convert.
        :return: The corresponding HFGenerationAPIType enum.

        """
        enum_map = {e.value: e for e in HFGenerationAPIType}
        mode = enum_map.get(string)
        if mode is None:
            msg = f"Unknown Hugging Face API type '{string}'. Supported types are: {list(enum_map.keys())}"
            raise ValueError(msg)
        return mode


class HFEmbeddingAPIType(Enum):
    """
    API type to use for Hugging Face API Embedders.
    """

    # HF [Text Embeddings Inference (TEI)](https://github.com/huggingface/text-embeddings-inference).
    TEXT_EMBEDDINGS_INFERENCE = "text_embeddings_inference"

    # HF [Inference Endpoints](https://huggingface.co/inference-endpoints).
    INFERENCE_ENDPOINTS = "inference_endpoints"

    # HF [Serverless Inference API](https://huggingface.co/inference-api).
    SERVERLESS_INFERENCE_API = "serverless_inference_api"

    def __str__(self):
        return self.value

    @staticmethod
    def from_str(string: str) -> "HFEmbeddingAPIType":
        """
        Convert a string to a HFEmbeddingAPIType enum.

        :param string:
        :return: The corresponding HFEmbeddingAPIType enum.
        """
        enum_map = {e.value: e for e in HFEmbeddingAPIType}
        mode = enum_map.get(string)
        if mode is None:
            msg = f"Unknown Hugging Face API type '{string}'. Supported types are: {list(enum_map.keys())}"
            raise ValueError(msg)
        return mode


class HFModelType(Enum):
    EMBEDDING = 1
    GENERATION = 2


def serialize_hf_model_kwargs(kwargs: Dict[str, Any]) -> None:
    """
    Recursively serialize HuggingFace specific model keyword arguments in-place to make them JSON serializable.

    :param kwargs: The keyword arguments to serialize
    """
    torch_import.check()

    for k, v in kwargs.items():
        # torch.dtype
        if isinstance(v, torch.dtype):
            kwargs[k] = str(v)

        if isinstance(v, dict):
            serialize_hf_model_kwargs(v)


def deserialize_hf_model_kwargs(kwargs: Dict[str, Any]) -> None:
    """
    Recursively deserialize HuggingFace specific model keyword arguments in-place to make them JSON serializable.

    :param kwargs: The keyword arguments to deserialize
    """
    torch_import.check()

    for k, v in kwargs.items():
        # torch.dtype
        if isinstance(v, str) and v.startswith("torch."):
            dtype_str = v.split(".")[1]
            dtype = getattr(torch, dtype_str, None)
            if dtype is not None and isinstance(dtype, torch.dtype):
                kwargs[k] = dtype

        if isinstance(v, dict):
            deserialize_hf_model_kwargs(v)


def resolve_hf_device_map(device: Optional[ComponentDevice], model_kwargs: Optional[Dict[str, Any]]) -> Dict[str, Any]:
    """
    Update `model_kwargs` to include the keyword argument `device_map`.

    This method is useful you want to force loading a transformers model when using `AutoModel.from_pretrained` to
    use `device_map`.

    We handle the edge case where `device` and `device_map` is specified by ignoring the `device` parameter and printing
    a warning.

    :param device: The device on which the model is loaded. If `None`, the default device is automatically
        selected.
    :param model_kwargs: Additional HF keyword arguments passed to `AutoModel.from_pretrained`.
        For details on what kwargs you can pass, see the model's documentation.
    """
    model_kwargs = copy.copy(model_kwargs) or {}
    if model_kwargs.get("device_map"):
        if device is not None:
            logger.warning(
                "The parameters `device` and `device_map` from `model_kwargs` are both provided. "
                "Ignoring `device` and using `device_map`."
            )
        # Resolve device if device_map is provided in model_kwargs
        device_map = model_kwargs["device_map"]
    else:
        device_map = ComponentDevice.resolve_device(device).to_hf()

    # Set up device_map which allows quantized loading and multi device inference
    # requires accelerate which is always installed when using `pip install transformers[torch]`
    model_kwargs["device_map"] = device_map

    return model_kwargs


def resolve_hf_pipeline_kwargs(  # pylint: disable=too-many-positional-arguments
    huggingface_pipeline_kwargs: Dict[str, Any],
    model: str,
    task: Optional[str],
    supported_tasks: List[str],
    device: Optional[ComponentDevice],
    token: Optional[Secret],
) -> Dict[str, Any]:
    """
    Resolve the HuggingFace pipeline keyword arguments based on explicit user inputs.

    :param huggingface_pipeline_kwargs: Dictionary containing keyword arguments used to initialize a
        Hugging Face pipeline.
    :param model: The name or path of a Hugging Face model for on the HuggingFace Hub.
    :param task: The task for the Hugging Face pipeline.
    :param supported_tasks: The list of supported tasks to check the task of the model against. If the task of the model
        is not present within this list then a ValueError is thrown.
    :param device: The device on which the model is loaded. If `None`, the default device is automatically
        selected. If a device/device map is specified in `huggingface_pipeline_kwargs`, it overrides this parameter.
    :param token: The token to use as HTTP bearer authorization for remote files.
        If the token is also specified in the `huggingface_pipeline_kwargs`, this parameter will be ignored.
    """
    huggingface_hub_import.check()

    token = token.resolve_value() if token else None
    # check if the huggingface_pipeline_kwargs contain the essential parameters
    # otherwise, populate them with values from other init parameters
    huggingface_pipeline_kwargs.setdefault("model", model)
    huggingface_pipeline_kwargs.setdefault("token", token)

    device = ComponentDevice.resolve_device(device)
    device.update_hf_kwargs(huggingface_pipeline_kwargs, overwrite=False)

    # task identification and validation
    task = task or huggingface_pipeline_kwargs.get("task")
    if task is None and isinstance(huggingface_pipeline_kwargs["model"], str):
        task = model_info(huggingface_pipeline_kwargs["model"], token=huggingface_pipeline_kwargs["token"]).pipeline_tag

    if task not in supported_tasks:
        raise ValueError(f"Task '{task}' is not supported. The supported tasks are: {', '.join(supported_tasks)}.")
    huggingface_pipeline_kwargs["task"] = task
    return huggingface_pipeline_kwargs


def check_valid_model(model_id: str, model_type: HFModelType, token: Optional[Secret]) -> None:
    """
    Check if the provided model ID corresponds to a valid model on HuggingFace Hub.

    Also check if the model is an embedding or generation model.

    :param model_id: A string representing the HuggingFace model ID.
    :param model_type: the model type, HFModelType.EMBEDDING or HFModelType.GENERATION
    :param token: The optional authentication token.
    :raises ValueError: If the model is not found or is not a embedding model.
    """
    huggingface_hub_import.check()

    api = HfApi()
    try:
        model_info = api.model_info(model_id, token=token.resolve_value() if token else None)
    except RepositoryNotFoundError as e:
        raise ValueError(
            f"Model {model_id} not found on HuggingFace Hub. Please provide a valid HuggingFace model_id."
        ) from e

    if model_type == HFModelType.EMBEDDING:
        allowed_model = model_info.pipeline_tag in ["sentence-similarity", "feature-extraction"]
        error_msg = f"Model {model_id} is not a embedding model. Please provide a embedding model."
    elif model_type == HFModelType.GENERATION:
        allowed_model = model_info.pipeline_tag in ["text-generation", "text2text-generation"]
        error_msg = f"Model {model_id} is not a text generation model. Please provide a text generation model."
    else:
        allowed_model = False
        error_msg = f"Unknown model type for {model_id}"

    if not allowed_model:
        raise ValueError(error_msg)


def convert_message_to_hf_format(message: ChatMessage) -> Dict[str, Any]:
    """
    Convert a message to the format expected by Hugging Face.
    """
    text_contents = message.texts
    tool_calls = message.tool_calls
    tool_call_results = message.tool_call_results

    if not text_contents and not tool_calls and not tool_call_results:
        raise ValueError("A `ChatMessage` must contain at least one `TextContent`, `ToolCall`, or `ToolCallResult`.")
    if len(text_contents) + len(tool_call_results) > 1:
        raise ValueError("A `ChatMessage` can only contain one `TextContent` or one `ToolCallResult`.")

    # HF always expects a content field, even if it is empty
    hf_msg: Dict[str, Any] = {"role": message._role.value, "content": ""}

    if tool_call_results:
        result = tool_call_results[0]
        hf_msg["content"] = result.result
        if tc_id := result.origin.id:
            hf_msg["tool_call_id"] = tc_id
        # HF does not provide a way to communicate errors in tool invocations, so we ignore the error field
        return hf_msg

    if text_contents:
        hf_msg["content"] = text_contents[0]
    if tool_calls:
        hf_tool_calls = []
        for tc in tool_calls:
            hf_tool_call = {"type": "function", "function": {"name": tc.tool_name, "arguments": tc.arguments}}
            if tc.id is not None:
                hf_tool_call["id"] = tc.id
            hf_tool_calls.append(hf_tool_call)
        hf_msg["tool_calls"] = hf_tool_calls

    return hf_msg


with LazyImport(message="Run 'pip install \"transformers[torch]\"'") as transformers_import:
    from transformers import StoppingCriteria, TextStreamer
    from transformers.tokenization_utils import PreTrainedTokenizer
    from transformers.tokenization_utils_fast import PreTrainedTokenizerFast

    torch_import.check()
    transformers_import.check()

    class StopWordsCriteria(StoppingCriteria):
        """
        Stops text generation in HuggingFace generators if any one of the stop words is generated.

        Note: When a stop word is encountered, the generation of new text is stopped.
        However, if the stop word is in the prompt itself, it can stop generating new text
        prematurely after the first token. This is particularly important for LLMs designed
        for dialogue generation. For these models, like for example mosaicml/mpt-7b-chat,
        the output includes both the new text and the original prompt. Therefore, it's important
        to make sure your prompt has no stop words.
        """

        def __init__(
            self,
            tokenizer: Union[PreTrainedTokenizer, PreTrainedTokenizerFast],
            stop_words: List[str],
            device: Union[str, torch.device] = "cpu",
        ):
            super().__init__()
            # check if tokenizer is a valid tokenizer
            if not isinstance(tokenizer, (PreTrainedTokenizer, PreTrainedTokenizerFast)):
                raise ValueError(
                    f"Invalid tokenizer provided for StopWordsCriteria - {tokenizer}. "
                    f"Please provide a valid tokenizer from the HuggingFace Transformers library."
                )
            if not tokenizer.pad_token:
                if tokenizer.eos_token:
                    tokenizer.pad_token = tokenizer.eos_token
                else:
                    tokenizer.add_special_tokens({"pad_token": "[PAD]"})
            encoded_stop_words = tokenizer(stop_words, add_special_tokens=False, padding=True, return_tensors="pt")
            self.stop_ids = encoded_stop_words.input_ids.to(device)

        def __call__(self, input_ids: torch.LongTensor, scores: torch.FloatTensor, **kwargs: Any) -> bool:
            """Check if any of the stop words are generated in the current text generation step."""
            for stop_id in self.stop_ids:
                found_stop_word = self.is_stop_word_found(input_ids, stop_id)
                if found_stop_word:
                    return True
            return False

        @staticmethod
        def is_stop_word_found(generated_text_ids: torch.Tensor, stop_id: torch.Tensor) -> bool:
            """
            Performs phrase matching.

            Checks if a sequence of stop tokens appears in a continuous or sequential order within the generated text.
            """
            generated_text_ids = generated_text_ids[-1]
            len_generated_text_ids = generated_text_ids.size(0)
            len_stop_id = stop_id.size(0)
            result = all(generated_text_ids[len_generated_text_ids - len_stop_id :].eq(stop_id))
            return result

    class HFTokenStreamingHandler(TextStreamer):
        """
        Streaming handler for HuggingFaceLocalGenerator and HuggingFaceLocalChatGenerator.

        Note: This is a helper class for HuggingFaceLocalGenerator & HuggingFaceLocalChatGenerator enabling streaming
        of generated text via Haystack StreamingCallbackT callbacks.

        Do not use this class directly.
        """

        def __init__(
            self,
            tokenizer: Union[PreTrainedTokenizer, PreTrainedTokenizerFast],
            stream_handler: StreamingCallbackT,
            stop_words: Optional[List[str]] = None,
            component_info: Optional[ComponentInfo] = None,
        ):
            super().__init__(tokenizer=tokenizer, skip_prompt=True)  # type: ignore
            self.token_handler = stream_handler
            self.stop_words = stop_words or []
            self.component_info = component_info
            self._call_counter = 0

        def on_finalized_text(self, word: str, stream_end: bool = False) -> None:
            """Callback function for handling the generated text."""
            self._call_counter += 1
            word_to_send = word + "\n" if stream_end else word
            if word_to_send.strip() not in self.stop_words:
<<<<<<< HEAD
                self.token_handler(StreamingChunk(content=word_to_send, component_info=self.component_info))

    class AsyncHFTokenStreamingHandler(TextStreamer):
        """
        Async streaming handler for HuggingFaceLocalGenerator and HuggingFaceLocalChatGenerator.

        Note: This is a helper class for HuggingFaceLocalGenerator & HuggingFaceLocalChatGenerator enabling
        async streaming of generated text via Haystack Callable[StreamingChunk, Awaitable[None]] callbacks.

        Do not use this class directly.
        """

        def __init__(
            self,
            tokenizer: Union[PreTrainedTokenizer, PreTrainedTokenizerFast],
            stream_handler: Callable[[StreamingChunk], Awaitable[None]],
            stop_words: Optional[List[str]] = None,
            component_info: Optional[ComponentInfo] = None,
        ):
            super().__init__(tokenizer=tokenizer, skip_prompt=True)  # type: ignore
            self.token_handler = stream_handler
            self.stop_words = stop_words or []
            self.component_info = component_info
            self._queue: asyncio.Queue[StreamingChunk] = asyncio.Queue()

        def on_finalized_text(self, word: str, stream_end: bool = False) -> None:
            """Synchronous callback that puts chunks in a queue."""
            word_to_send = word + "\n" if stream_end else word
            if word_to_send.strip() not in self.stop_words:
                self._queue.put_nowait(StreamingChunk(content=word_to_send, component_info=self.component_info))

        async def process_queue(self) -> None:
            """Process the queue of streaming chunks."""
            while True:
                try:
                    chunk = await self._queue.get()
                    await self.token_handler(chunk)
                    self._queue.task_done()
                except asyncio.CancelledError:
                    break
=======
                self.token_handler(
                    StreamingChunk(
                        content=word_to_send, index=0, start=self._call_counter == 1, component_info=self.component_info
                    )
                )
>>>>>>> 54c5057e
<|MERGE_RESOLUTION|>--- conflicted
+++ resolved
@@ -373,8 +373,11 @@
             self._call_counter += 1
             word_to_send = word + "\n" if stream_end else word
             if word_to_send.strip() not in self.stop_words:
-<<<<<<< HEAD
-                self.token_handler(StreamingChunk(content=word_to_send, component_info=self.component_info))
+                self.token_handler(
+                    StreamingChunk(
+                        content=word_to_send, index=0, start=self._call_counter == 1, component_info=self.component_info
+                    )
+                )
 
     class AsyncHFTokenStreamingHandler(TextStreamer):
         """
@@ -413,11 +416,4 @@
                     await self.token_handler(chunk)
                     self._queue.task_done()
                 except asyncio.CancelledError:
-                    break
-=======
-                self.token_handler(
-                    StreamingChunk(
-                        content=word_to_send, index=0, start=self._call_counter == 1, component_info=self.component_info
-                    )
-                )
->>>>>>> 54c5057e
+                    break