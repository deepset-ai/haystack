# SPDX-FileCopyrightText: 2022-present deepset GmbH <info@deepset.ai>
#
# SPDX-License-Identifier: Apache-2.0

import copy
from enum import Enum
from typing import Any, Dict, List, Optional, Union

from haystack import logging
from haystack.dataclasses import ChatMessage, ComponentInfo, StreamingCallbackT, StreamingChunk
from haystack.lazy_imports import LazyImport
from haystack.utils.auth import Secret
from haystack.utils.device import ComponentDevice

with LazyImport(message="Run 'pip install \"transformers[torch]\"'") as torch_import:
    import torch

with LazyImport(message="Run 'pip install \"huggingface_hub>=0.27.0\"'") as huggingface_hub_import:
    from huggingface_hub import HfApi, model_info
    from huggingface_hub.utils import RepositoryNotFoundError

logger = logging.getLogger(__name__)


class HFGenerationAPIType(Enum):
    """
    API type to use for Hugging Face API Generators.
    """

    # HF [Text Generation Inference (TGI)](https://github.com/huggingface/text-generation-inference).
    TEXT_GENERATION_INFERENCE = "text_generation_inference"

    # HF [Inference Endpoints](https://huggingface.co/inference-endpoints).
    INFERENCE_ENDPOINTS = "inference_endpoints"

    # HF [Serverless Inference API](https://huggingface.co/inference-api).
    SERVERLESS_INFERENCE_API = "serverless_inference_api"

    def __str__(self):
        return self.value

    @staticmethod
    def from_str(string: str) -> "HFGenerationAPIType":
        """
        Convert a string to a HFGenerationAPIType enum.

        :param string: The string to convert.
        :return: The corresponding HFGenerationAPIType enum.

        """
        enum_map = {e.value: e for e in HFGenerationAPIType}
        mode = enum_map.get(string)
        if mode is None:
            msg = f"Unknown Hugging Face API type '{string}'. Supported types are: {list(enum_map.keys())}"
            raise ValueError(msg)
        return mode


class HFEmbeddingAPIType(Enum):
    """
    API type to use for Hugging Face API Embedders.
    """

    # HF [Text Embeddings Inference (TEI)](https://github.com/huggingface/text-embeddings-inference).
    TEXT_EMBEDDINGS_INFERENCE = "text_embeddings_inference"

    # HF [Inference Endpoints](https://huggingface.co/inference-endpoints).
    INFERENCE_ENDPOINTS = "inference_endpoints"

    # HF [Serverless Inference API](https://huggingface.co/inference-api).
    SERVERLESS_INFERENCE_API = "serverless_inference_api"

    def __str__(self):
        return self.value

    @staticmethod
    def from_str(string: str) -> "HFEmbeddingAPIType":
        """
        Convert a string to a HFEmbeddingAPIType enum.

        :param string:
        :return: The corresponding HFEmbeddingAPIType enum.
        """
        enum_map = {e.value: e for e in HFEmbeddingAPIType}
        mode = enum_map.get(string)
        if mode is None:
            msg = f"Unknown Hugging Face API type '{string}'. Supported types are: {list(enum_map.keys())}"
            raise ValueError(msg)
        return mode


class HFModelType(Enum):
    EMBEDDING = 1
    GENERATION = 2


def serialize_hf_model_kwargs(kwargs: Dict[str, Any]) -> None:
    """
    Recursively serialize HuggingFace specific model keyword arguments in-place to make them JSON serializable.

    :param kwargs: The keyword arguments to serialize
    """
    torch_import.check()

    for k, v in kwargs.items():
        # torch.dtype
        if isinstance(v, torch.dtype):
            kwargs[k] = str(v)

        if isinstance(v, dict):
            serialize_hf_model_kwargs(v)


def deserialize_hf_model_kwargs(kwargs: Dict[str, Any]) -> None:
    """
    Recursively deserialize HuggingFace specific model keyword arguments in-place to make them JSON serializable.

    :param kwargs: The keyword arguments to deserialize
    """
    torch_import.check()

    for k, v in kwargs.items():
        # torch.dtype
        if isinstance(v, str) and v.startswith("torch."):
            dtype_str = v.split(".")[1]
            dtype = getattr(torch, dtype_str, None)
            if dtype is not None and isinstance(dtype, torch.dtype):
                kwargs[k] = dtype

        if isinstance(v, dict):
            deserialize_hf_model_kwargs(v)


def resolve_hf_device_map(device: Optional[ComponentDevice], model_kwargs: Optional[Dict[str, Any]]) -> Dict[str, Any]:
    """
    Update `model_kwargs` to include the keyword argument `device_map`.

    This method is useful you want to force loading a transformers model when using `AutoModel.from_pretrained` to
    use `device_map`.

    We handle the edge case where `device` and `device_map` is specified by ignoring the `device` parameter and printing
    a warning.

    :param device: The device on which the model is loaded. If `None`, the default device is automatically
        selected.
    :param model_kwargs: Additional HF keyword arguments passed to `AutoModel.from_pretrained`.
        For details on what kwargs you can pass, see the model's documentation.
    """
    model_kwargs = copy.copy(model_kwargs) or {}
    if model_kwargs.get("device_map"):
        if device is not None:
            logger.warning(
                "The parameters `device` and `device_map` from `model_kwargs` are both provided. "
                "Ignoring `device` and using `device_map`."
            )
        # Resolve device if device_map is provided in model_kwargs
        device_map = model_kwargs["device_map"]
    else:
        device_map = ComponentDevice.resolve_device(device).to_hf()

    # Set up device_map which allows quantized loading and multi device inference
    # requires accelerate which is always installed when using `pip install transformers[torch]`
    model_kwargs["device_map"] = device_map

    return model_kwargs


def resolve_hf_pipeline_kwargs(  # pylint: disable=too-many-positional-arguments
    huggingface_pipeline_kwargs: Dict[str, Any],
    model: str,
    task: Optional[str],
    supported_tasks: List[str],
    device: Optional[ComponentDevice],
    token: Optional[Secret],
) -> Dict[str, Any]:
    """
    Resolve the HuggingFace pipeline keyword arguments based on explicit user inputs.

    :param huggingface_pipeline_kwargs: Dictionary containing keyword arguments used to initialize a
        Hugging Face pipeline.
    :param model: The name or path of a Hugging Face model for on the HuggingFace Hub.
    :param task: The task for the Hugging Face pipeline.
    :param supported_tasks: The list of supported tasks to check the task of the model against. If the task of the model
        is not present within this list then a ValueError is thrown.
    :param device: The device on which the model is loaded. If `None`, the default device is automatically
        selected. If a device/device map is specified in `huggingface_pipeline_kwargs`, it overrides this parameter.
    :param token: The token to use as HTTP bearer authorization for remote files.
        If the token is also specified in the `huggingface_pipeline_kwargs`, this parameter will be ignored.
    """
    huggingface_hub_import.check()

    token = token.resolve_value() if token else None
    # check if the huggingface_pipeline_kwargs contain the essential parameters
    # otherwise, populate them with values from other init parameters
    huggingface_pipeline_kwargs.setdefault("model", model)
    huggingface_pipeline_kwargs.setdefault("token", token)

    device = ComponentDevice.resolve_device(device)
    device.update_hf_kwargs(huggingface_pipeline_kwargs, overwrite=False)

    # task identification and validation
    task = task or huggingface_pipeline_kwargs.get("task")
    if task is None and isinstance(huggingface_pipeline_kwargs["model"], str):
        task = model_info(huggingface_pipeline_kwargs["model"], token=huggingface_pipeline_kwargs["token"]).pipeline_tag

    if task not in supported_tasks:
        raise ValueError(f"Task '{task}' is not supported. The supported tasks are: {', '.join(supported_tasks)}.")
    huggingface_pipeline_kwargs["task"] = task
    return huggingface_pipeline_kwargs


def check_valid_model(model_id: str, model_type: HFModelType, token: Optional[Secret]) -> None:
    """
    Check if the provided model ID corresponds to a valid model on HuggingFace Hub.

    Also check if the model is an embedding or generation model.

    :param model_id: A string representing the HuggingFace model ID.
    :param model_type: the model type, HFModelType.EMBEDDING or HFModelType.GENERATION
    :param token: The optional authentication token.
    :raises ValueError: If the model is not found or is not a embedding model.
    """
    huggingface_hub_import.check()

    api = HfApi()
    try:
        model_info = api.model_info(model_id, token=token.resolve_value() if token else None)
    except RepositoryNotFoundError as e:
        raise ValueError(
            f"Model {model_id} not found on HuggingFace Hub. Please provide a valid HuggingFace model_id."
        ) from e

    if model_type == HFModelType.EMBEDDING:
        allowed_model = model_info.pipeline_tag in ["sentence-similarity", "feature-extraction"]
        error_msg = f"Model {model_id} is not a embedding model. Please provide a embedding model."
    elif model_type == HFModelType.GENERATION:
        allowed_model = model_info.pipeline_tag in ["text-generation", "text2text-generation"]
        error_msg = f"Model {model_id} is not a text generation model. Please provide a text generation model."
    else:
        allowed_model = False
        error_msg = f"Unknown model type for {model_id}"

    if not allowed_model:
        raise ValueError(error_msg)


def convert_message_to_hf_format(message: ChatMessage) -> Dict[str, Any]:
    """
    Convert a message to the format expected by Hugging Face.
    """
    text_contents = message.texts
    tool_calls = message.tool_calls
    tool_call_results = message.tool_call_results

    if not text_contents and not tool_calls and not tool_call_results:
        raise ValueError("A `ChatMessage` must contain at least one `TextContent`, `ToolCall`, or `ToolCallResult`.")
    if len(text_contents) + len(tool_call_results) > 1:
        raise ValueError("A `ChatMessage` can only contain one `TextContent` or one `ToolCallResult`.")

    # HF always expects a content field, even if it is empty
    hf_msg: Dict[str, Any] = {"role": message._role.value, "content": ""}

    if tool_call_results:
        result = tool_call_results[0]
        hf_msg["content"] = result.result
        if tc_id := result.origin.id:
            hf_msg["tool_call_id"] = tc_id
        # HF does not provide a way to communicate errors in tool invocations, so we ignore the error field
        return hf_msg

    if text_contents:
        hf_msg["content"] = text_contents[0]
    if tool_calls:
        hf_tool_calls = []
        for tc in tool_calls:
            hf_tool_call = {"type": "function", "function": {"name": tc.tool_name, "arguments": tc.arguments}}
            if tc.id is not None:
                hf_tool_call["id"] = tc.id
            hf_tool_calls.append(hf_tool_call)
        hf_msg["tool_calls"] = hf_tool_calls

    return hf_msg


with LazyImport(message="Run 'pip install \"transformers[torch]\"'") as transformers_import:
    from transformers import StoppingCriteria, TextStreamer
    from transformers.tokenization_utils import PreTrainedTokenizer
    from transformers.tokenization_utils_fast import PreTrainedTokenizerFast

    torch_import.check()
    transformers_import.check()

    class StopWordsCriteria(StoppingCriteria):
        """
        Stops text generation in HuggingFace generators if any one of the stop words is generated.

        Note: When a stop word is encountered, the generation of new text is stopped.
        However, if the stop word is in the prompt itself, it can stop generating new text
        prematurely after the first token. This is particularly important for LLMs designed
        for dialogue generation. For these models, like for example mosaicml/mpt-7b-chat,
        the output includes both the new text and the original prompt. Therefore, it's important
        to make sure your prompt has no stop words.
        """

        def __init__(
            self,
            tokenizer: Union[PreTrainedTokenizer, PreTrainedTokenizerFast],
            stop_words: List[str],
            device: Union[str, torch.device] = "cpu",
        ):
            super().__init__()
            # check if tokenizer is a valid tokenizer
            if not isinstance(tokenizer, (PreTrainedTokenizer, PreTrainedTokenizerFast)):
                raise ValueError(
                    f"Invalid tokenizer provided for StopWordsCriteria - {tokenizer}. "
                    f"Please provide a valid tokenizer from the HuggingFace Transformers library."
                )
            if not tokenizer.pad_token:
                if tokenizer.eos_token:
                    tokenizer.pad_token = tokenizer.eos_token
                else:
                    tokenizer.add_special_tokens({"pad_token": "[PAD]"})
            encoded_stop_words = tokenizer(stop_words, add_special_tokens=False, padding=True, return_tensors="pt")
            self.stop_ids = encoded_stop_words.input_ids.to(device)

        def __call__(self, input_ids: torch.LongTensor, scores: torch.FloatTensor, **kwargs: Any) -> bool:
            """Check if any of the stop words are generated in the current text generation step."""
            for stop_id in self.stop_ids:
                found_stop_word = self.is_stop_word_found(input_ids, stop_id)
                if found_stop_word:
                    return True
            return False

        @staticmethod
        def is_stop_word_found(generated_text_ids: torch.Tensor, stop_id: torch.Tensor) -> bool:
            """
            Performs phrase matching.

            Checks if a sequence of stop tokens appears in a continuous or sequential order within the generated text.
            """
            generated_text_ids = generated_text_ids[-1]
            len_generated_text_ids = generated_text_ids.size(0)
            len_stop_id = stop_id.size(0)
            result = all(generated_text_ids[len_generated_text_ids - len_stop_id :].eq(stop_id))
            return result

    class HFTokenStreamingHandler(TextStreamer):
        """
        Streaming handler for HuggingFaceLocalGenerator and HuggingFaceLocalChatGenerator.

        Note: This is a helper class for HuggingFaceLocalGenerator & HuggingFaceLocalChatGenerator enabling streaming
        of generated text via Haystack StreamingCallbackT callbacks.

        Do not use this class directly.
        """

        def __init__(
            self,
            tokenizer: Union[PreTrainedTokenizer, PreTrainedTokenizerFast],
            stream_handler: StreamingCallbackT,
            stop_words: Optional[List[str]] = None,
            component_info: Optional[ComponentInfo] = None,
        ):
            super().__init__(tokenizer=tokenizer, skip_prompt=True)  # type: ignore
            self.token_handler = stream_handler
            self.stop_words = stop_words or []
<<<<<<< HEAD
            self._call_counter = 0
=======
            self.component_info = component_info
>>>>>>> 3deaa20c

        def on_finalized_text(self, word: str, stream_end: bool = False) -> None:
            """Callback function for handling the generated text."""
            self._call_counter += 1
            word_to_send = word + "\n" if stream_end else word
            if word_to_send.strip() not in self.stop_words:
<<<<<<< HEAD
                self.token_handler(
                    StreamingChunk(content=word_to_send, index=0, start=True if self._call_counter == 1 else None)
                )
=======
                self.token_handler(StreamingChunk(content=word_to_send, component_info=self.component_info))
>>>>>>> 3deaa20c
<|MERGE_RESOLUTION|>--- conflicted
+++ resolved
@@ -364,21 +364,19 @@
             super().__init__(tokenizer=tokenizer, skip_prompt=True)  # type: ignore
             self.token_handler = stream_handler
             self.stop_words = stop_words or []
-<<<<<<< HEAD
+            self.component_info = component_info
             self._call_counter = 0
-=======
-            self.component_info = component_info
->>>>>>> 3deaa20c
 
         def on_finalized_text(self, word: str, stream_end: bool = False) -> None:
             """Callback function for handling the generated text."""
             self._call_counter += 1
             word_to_send = word + "\n" if stream_end else word
             if word_to_send.strip() not in self.stop_words:
-<<<<<<< HEAD
                 self.token_handler(
-                    StreamingChunk(content=word_to_send, index=0, start=True if self._call_counter == 1 else None)
-                )
-=======
-                self.token_handler(StreamingChunk(content=word_to_send, component_info=self.component_info))
->>>>>>> 3deaa20c
+                    StreamingChunk(
+                        content=word_to_send,
+                        index=0,
+                        start=True if self._call_counter == 1 else None,
+                        component_info=self.component_info,
+                    )
+                )