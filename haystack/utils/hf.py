--- conflicted
+++ resolved
@@ -5,11 +5,7 @@
 import asyncio
 import copy
 from enum import Enum
-<<<<<<< HEAD
 from typing import Any, Awaitable, Callable, Dict, List, Optional, Union
-=======
-from typing import Any, Dict, List, Optional, Union
->>>>>>> 2616d4d5
 
 from haystack import logging
 from haystack.dataclasses import ChatMessage, ComponentInfo, StreamingCallbackT, StreamingChunk
@@ -375,8 +371,7 @@
             """Callback function for handling the generated text."""
             word_to_send = word + "\n" if stream_end else word
             if word_to_send.strip() not in self.stop_words:
-<<<<<<< HEAD
-                self.token_handler(StreamingChunk(content=word_to_send))
+                self.token_handler(StreamingChunk(content=word_to_send, component_info=self.component_info))
 
     class AsyncHFTokenStreamingHandler(TextStreamer):
         """
@@ -402,7 +397,4 @@
             """Synchronous callback that schedules the async handler."""
             word_to_send = word + "\n" if stream_end else word
             if word_to_send.strip() not in self.stop_words:
-                asyncio.create_task(self.token_handler(StreamingChunk(content=word_to_send)))  # type: ignore  # token_handler returns Awaitable[None] which is compatible with create_task at runtime
-=======
-                self.token_handler(StreamingChunk(content=word_to_send, component_info=self.component_info))
->>>>>>> 2616d4d5
+                asyncio.create_task(self.token_handler(StreamingChunk(content=word_to_send)))  # type: ignore  # token_handler returns Awaitable[None] which is compatible with create_task at runtime