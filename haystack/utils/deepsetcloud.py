--- conflicted
+++ resolved
@@ -1,16 +1,12 @@
 import logging
 import os
-<<<<<<< HEAD
-from typing import Any, Dict, List, Optional
-=======
-from typing import Dict, Generator, List, Optional
+from typing import Any, Dict, Generator, List, Optional
 
 try:
     from typing import Literal
 except ImportError:
     from typing_extensions import Literal  # type: ignore
 
->>>>>>> 1e3edef8
 import requests
 import yaml
 
@@ -49,33 +45,6 @@
             )
 
         self.api_endpoint = api_endpoint or os.getenv("DEEPSET_CLOUD_API_ENDPOINT", DEFAULT_API_ENDPOINT)
-<<<<<<< HEAD
-   
-    def get(self, url: str, headers: dict = None, query_params: dict = None, raise_on_error: bool = True):
-        response = requests.get(url=url, auth=BearerAuth(self.api_key), headers=headers, params=query_params)
-        if raise_on_error and response.status_code > 299:
-            raise Exception(f"GET {url} failed: HTTP {response.status_code} - {response.reason}\n{response.content.decode()}")
-        return response
-
-    def get_paginated(self, url: str, headers: dict = None, query_params: dict = {}, raise_on_error: bool = True, items_per_page: int = 100):
-        query_params["limit"] = items_per_page
-        page_number = 1
-        has_more = True
-        data = []
-        while has_more:
-            query_params["page_number"] = page_number
-            payload = self.get(url=url, headers=headers, query_params=query_params, raise_on_error=raise_on_error).json()
-            data += payload["data"]
-            has_more = payload["has_more"]
-            page_number += 1
-        
-        return data
-
-    def post(self, url: str, json: dict = None, data: Any = None, stream: bool = False, headers: dict = None, raise_on_error: bool = True):
-        if json is not None:
-            json = self._remove_null_values(json)
-        response = requests.post(url=url, json=json, data=data, stream=stream, headers=headers, auth=BearerAuth(self.api_key))
-=======
 
     def get(
         self,
@@ -117,6 +86,7 @@
         self,
         url: str,
         json: dict = {},
+        data: Any = None,
         query_params: dict = None,
         headers: dict = None,
         stream: bool = False,
@@ -127,6 +97,7 @@
             url=url,
             query_params=query_params,
             json=json,
+            data=data,
             stream=stream,
             headers=headers,
             raise_on_error=raise_on_error,
@@ -136,6 +107,7 @@
         self,
         url: str,
         json: dict = {},
+        data: Any = None,
         query_params: dict = None,
         headers: dict = None,
         stream: bool = False,
@@ -147,17 +119,63 @@
             url=url,
             query_params=query_params,
             json=json,
+            data=data,
             stream=stream,
             headers=headers,
             raise_on_error=raise_on_error,
             auto_paging_page_size=auto_paging_page_size,
         )
 
+    def put(
+        self,
+        url: str,
+        json: dict = None,
+        data: Any = None,
+        query_params: dict = None,
+        stream: bool = False,
+        headers: dict = None,
+        raise_on_error: bool = True,
+    ):
+        return self._execute_request(
+            method="PUT",
+            url=url,
+            query_params=query_params,
+            json=json,
+            data=data,
+            stream=stream,
+            headers=headers,
+            raise_on_error=raise_on_error,
+        )
+
+    def put_with_auto_paging(
+        self,
+        url: str,
+        json: dict = {},
+        data: Any = None,
+        query_params: dict = None,
+        headers: dict = None,
+        stream: bool = False,
+        raise_on_error: bool = True,
+        auto_paging_page_size: Optional[int] = None,
+    ):
+        return self._execute_auto_paging_request(
+            method="PUT",
+            url=url,
+            query_params=query_params,
+            json=json,
+            data=data,
+            stream=stream,
+            headers=headers,
+            raise_on_error=raise_on_error,
+            auto_paging_page_size=auto_paging_page_size,
+        )
+
     def _execute_auto_paging_request(
         self,
         method: Literal["GET", "POST", "PUT", "HEAD"],
         url: str,
         json: dict = None,
+        data: Any = None,
         query_params: dict = None,
         headers: dict = None,
         stream: bool = False,
@@ -175,6 +193,7 @@
                 method=method,
                 url=url,
                 json=json,
+                data=data,
                 query_params=query_params,
                 headers=headers,
                 stream=stream,
@@ -189,6 +208,7 @@
         method: Literal["GET", "POST", "PUT", "HEAD"],
         url: str,
         json: dict = None,
+        data: Any = None,
         query_params: dict = None,
         headers: dict = None,
         stream: bool = False,
@@ -200,31 +220,19 @@
             method=method,
             url=url,
             json=json,
+            data=data,
             params=query_params,
             headers=headers,
             auth=BearerAuth(self.api_key),
             stream=stream,
         )
->>>>>>> 1e3edef8
         if raise_on_error and response.status_code > 299:
             raise DeepsetCloudError(
                 f"{method} {url} failed: HTTP {response.status_code} - {response.reason}\n{response.content.decode()}"
             )
         return response
 
-<<<<<<< HEAD
-    def put(self, url: str, json: dict = None, data: Any = None, stream: bool = False, headers: dict = None, raise_on_error: bool = True):
-        if json is not None:
-            json = self._remove_null_values(json)
-        response = requests.put(url=url, json=json, data=data, stream=stream, headers=headers, auth=BearerAuth(self.api_key))
-        if raise_on_error and response.status_code > 299:
-            raise Exception(f"PUT {url} failed: HTTP {response.status_code} - {response.reason}\n{response.content.decode()}")
-        return response
-
-    def build_workspace_url(self, workspace: str = None):        
-=======
     def build_workspace_url(self, workspace: str = None):
->>>>>>> 1e3edef8
         api_endpoint = f"{self.api_endpoint}".rstrip("/")
         url = f"{api_endpoint}/workspaces/{workspace}"
         return url
@@ -370,20 +378,18 @@
         generator = self.client.get_with_auto_paging(url=pipelines_url, headers=headers)
         return generator
 
-    def list_pipeline_configs(self, workspace: Optional[str] = None, headers: dict = None) -> List[dict]:
-        workspace_url = self._build_workspace_url(workspace=workspace)
-        pipelines_url = f"{workspace_url}/pipelines"
-        data = self.client.get_paginated(url=pipelines_url, headers=headers)
-        return data
-
-    def save_pipeline_config(self, config: dict, pipeline_config_name: str, workspace: Optional[str] = None, headers: dict = None):
+    def save_pipeline_config(
+        self, config: dict, pipeline_config_name: str, workspace: Optional[str] = None, headers: dict = None
+    ):
         config["name"] = pipeline_config_name
         workspace_url = self._build_workspace_url(workspace=workspace)
         pipelines_url = f"{workspace_url}/pipelines"
         response = self.client.post(url=pipelines_url, data=yaml.dump(config), headers=headers)
         assert response.json()["name"] == pipeline_config_name
 
-    def update_pipeline_config(self, config: dict, pipeline_config_name: str, workspace: Optional[str] = None, headers: dict = None):
+    def update_pipeline_config(
+        self, config: dict, pipeline_config_name: str, workspace: Optional[str] = None, headers: dict = None
+    ):
         config["name"] = pipeline_config_name
         pipeline_url = self._build_pipeline_url(workspace=workspace, pipeline_config_name=pipeline_config_name)
         yaml_url = f"{pipeline_url}/yaml"
