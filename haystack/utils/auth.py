--- conflicted
+++ resolved
@@ -20,13 +20,8 @@
         :param string: The string to convert.
         """
         mapping = {e.value: e for e in SecretType}
-<<<<<<< HEAD
-        type = mapping.get(string)
-        if type is None:
-=======
         _type = mapping.get(string)
         if _type is None:
->>>>>>> d7638cfd
             raise ValueError(f"Unknown secret type '{string}'")
         return _type
 
