# SPDX-FileCopyrightText: 2022-present deepset GmbH <info@deepset.ai>
#
# SPDX-License-Identifier: Apache-2.0

from dataclasses import fields
from datetime import datetime
<<<<<<< HEAD
from typing import Any, Dict, List, Optional, Tuple, Union
=======
from typing import Any, Optional
>>>>>>> 5f3c37d2

import dateutil.parser

from haystack.dataclasses import ByteStream, Document
from haystack.errors import FilterError


def raise_on_invalid_filter_syntax(filters: Optional[dict[str, Any]] = None) -> None:
    """
    Raise an error if the filter syntax is invalid.
    """
    if filters and ("operator" not in filters or "conditions" not in filters):
        msg = "Invalid filter syntax. See https://docs.haystack.deepset.ai/docs/metadata-filtering for details."
        raise FilterError(msg)


<<<<<<< HEAD
def document_matches_filter(filters: Dict[str, Any], document: Union[Document, ByteStream]) -> bool:
=======
def document_matches_filter(filters: dict[str, Any], document: Document) -> bool:
>>>>>>> 5f3c37d2
    """
    Return whether `filters` match the Document.

    For a detailed specification of the filters, refer to the
    `DocumentStore.filter_documents()` protocol documentation.
    """
    if "field" in filters:
        return _comparison_condition(condition=filters, document_or_bytestream=document)
    return _logic_condition(condition=filters, document_or_bytestream=document)


<<<<<<< HEAD
def _and(document_or_bytestream: Union[Document, ByteStream], conditions: List[Dict[str, Any]]) -> bool:
    return all(
        _comparison_condition(condition=condition, document_or_bytestream=document_or_bytestream)
        for condition in conditions
    )


def _or(document_or_bytestream: Union[Document, ByteStream], conditions: List[Dict[str, Any]]) -> bool:
    return any(
        _comparison_condition(condition=condition, document_or_bytestream=document_or_bytestream)
        for condition in conditions
    )


def _not(document_or_bytestream: Union[Document, ByteStream], conditions: List[Dict[str, Any]]) -> bool:
    return not _and(document_or_bytestream=document_or_bytestream, conditions=conditions)
=======
def _and(document: Document, conditions: list[dict[str, Any]]) -> bool:
    return all(_comparison_condition(condition, document) for condition in conditions)


def _or(document: Document, conditions: list[dict[str, Any]]) -> bool:
    return any(_comparison_condition(condition, document) for condition in conditions)


def _not(document: Document, conditions: list[dict[str, Any]]) -> bool:
    return not _and(document, conditions)
>>>>>>> 5f3c37d2


LOGICAL_OPERATORS = {"NOT": _not, "OR": _or, "AND": _and}


def _equal(document_value: Any, filter_value: Any) -> bool:
    return document_value == filter_value


def _not_equal(document_value: Any, filter_value: Any) -> bool:
    return not _equal(document_value=document_value, filter_value=filter_value)


def _greater_than(document_value: Any, filter_value: Any) -> bool:
    if document_value is None or filter_value is None:
        # We can't compare None values reliably using operators '>', '>=', '<', '<='
        return False

    if isinstance(document_value, str) or isinstance(filter_value, str):
        try:
            document_value = _parse_date(document_value)
            filter_value = _parse_date(filter_value)
            document_value, filter_value = _ensure_both_dates_naive_or_aware(document_value, filter_value)
        except FilterError as exc:
            raise exc
    if isinstance(filter_value, list):
        msg = f"Filter value can't be of type {type(filter_value)} using operators '>', '>=', '<', '<='"
        raise FilterError(msg)
    return document_value > filter_value


def _parse_date(value):
    """Try parsing the value as an ISO format date, then fall back to dateutil.parser."""
    try:
        return datetime.fromisoformat(value)
    except (ValueError, TypeError):
        try:
            return dateutil.parser.parse(value)
        except (ValueError, TypeError) as exc:
            msg = (
                "Can't compare strings using operators '>', '>=', '<', '<='. "
                "Strings are only comparable if they are ISO formatted dates."
            )
            raise FilterError(msg) from exc


def _ensure_both_dates_naive_or_aware(date1: datetime, date2: datetime) -> tuple[datetime, datetime]:
    """Ensure that both dates are either naive or aware."""
    # Both naive
    if date1.tzinfo is None and date2.tzinfo is None:
        return date1, date2

    # Both aware
    if date1.tzinfo is not None and date2.tzinfo is not None:
        return date1, date2

    # One naive, one aware
    if date1.tzinfo is None:
        date1 = date1.replace(tzinfo=date2.tzinfo)
    else:
        date2 = date2.replace(tzinfo=date1.tzinfo)
    return date1, date2


def _greater_than_equal(document_value: Any, filter_value: Any) -> bool:
    if document_value is None or filter_value is None:
        # We can't compare None values reliably using operators '>', '>=', '<', '<='
        return False

    return _equal(document_value=document_value, filter_value=filter_value) or _greater_than(
        document_value=document_value, filter_value=filter_value
    )


def _less_than(document_value: Any, filter_value: Any) -> bool:
    if document_value is None or filter_value is None:
        # We can't compare None values reliably using operators '>', '>=', '<', '<='
        return False

    return not _greater_than_equal(document_value=document_value, filter_value=filter_value)


def _less_than_equal(document_value: Any, filter_value: Any) -> bool:
    if document_value is None or filter_value is None:
        # We can't compare None values reliably using operators '>', '>=', '<', '<='
        return False

    return not _greater_than(document_value=document_value, filter_value=filter_value)


def _in(document_value: Any, filter_value: Any) -> bool:
    if not isinstance(filter_value, list):
        msg = (
            f"Filter value must be a `list` when using operator 'in' or 'not in', received type '{type(filter_value)}'"
        )
        raise FilterError(msg)
    return any(_equal(e, document_value) for e in filter_value)


def _not_in(document_value: Any, filter_value: Any) -> bool:
    return not _in(document_value=document_value, filter_value=filter_value)


COMPARISON_OPERATORS = {
    "==": _equal,
    "!=": _not_equal,
    ">": _greater_than,
    ">=": _greater_than_equal,
    "<": _less_than,
    "<=": _less_than_equal,
    "in": _in,
    "not in": _not_in,
}


<<<<<<< HEAD
def _logic_condition(condition: Dict[str, Any], document_or_bytestream: Union[Document, ByteStream]) -> bool:
=======
def _logic_condition(condition: dict[str, Any], document: Document) -> bool:
>>>>>>> 5f3c37d2
    if "operator" not in condition:
        msg = f"'operator' key missing in {condition}"
        raise FilterError(msg)
    if "conditions" not in condition:
        msg = f"'conditions' key missing in {condition}"
        raise FilterError(msg)
    operator: str = condition["operator"]
<<<<<<< HEAD
    conditions: List[Dict[str, Any]] = condition["conditions"]
    return LOGICAL_OPERATORS[operator](document_or_bytestream=document_or_bytestream, conditions=conditions)


def _comparison_condition(condition: Dict[str, Any], document_or_bytestream: Union[Document, ByteStream]) -> bool:
=======
    conditions: list[dict[str, Any]] = condition["conditions"]
    return LOGICAL_OPERATORS[operator](document, conditions)


def _comparison_condition(condition: dict[str, Any], document: Document) -> bool:
>>>>>>> 5f3c37d2
    if "field" not in condition:
        # 'field' key is only found in comparison dictionaries.
        # We assume this is a logic dictionary since it's not present.
        return _logic_condition(condition=condition, document_or_bytestream=document_or_bytestream)
    field: str = condition["field"]

    if "operator" not in condition:
        msg = f"'operator' key missing in {condition}"
        raise FilterError(msg)
    if "value" not in condition:
        msg = f"'value' key missing in {condition}"
        raise FilterError(msg)

    if "." in field:
        # Handles fields formatted like so:
        # 'meta.person.name'
        parts = field.split(".")
        document_value = getattr(document_or_bytestream, parts[0])
        for part in parts[1:]:
            if part not in document_value:
                # If a field is not found we treat it as None
                document_value = None
                break
            document_value = document_value[part]
    elif field not in [f.name for f in fields(document_or_bytestream)]:
        # Converted legacy filters don't add the `meta.` prefix, so we assume
        # that all filter fields that are not actual fields in Document are converted
        # filters.
        #
        # We handle this to avoid breaking compatibility with converted legacy filters.
        # This will be removed as soon as we stop supporting legacy filters.
        document_value = document_or_bytestream.meta.get(field)
    else:
        document_value = getattr(document_or_bytestream, field)
    operator: str = condition["operator"]
    filter_value: Any = condition["value"]
    return COMPARISON_OPERATORS[operator](filter_value=filter_value, document_value=document_value)<|MERGE_RESOLUTION|>--- conflicted
+++ resolved
@@ -4,11 +4,7 @@
 
 from dataclasses import fields
 from datetime import datetime
-<<<<<<< HEAD
 from typing import Any, Dict, List, Optional, Tuple, Union
-=======
-from typing import Any, Optional
->>>>>>> 5f3c37d2
 
 import dateutil.parser
 
@@ -25,11 +21,8 @@
         raise FilterError(msg)
 
 
-<<<<<<< HEAD
 def document_matches_filter(filters: Dict[str, Any], document: Union[Document, ByteStream]) -> bool:
-=======
-def document_matches_filter(filters: dict[str, Any], document: Document) -> bool:
->>>>>>> 5f3c37d2
+
     """
     Return whether `filters` match the Document.
 
@@ -41,7 +34,6 @@
     return _logic_condition(condition=filters, document_or_bytestream=document)
 
 
-<<<<<<< HEAD
 def _and(document_or_bytestream: Union[Document, ByteStream], conditions: List[Dict[str, Any]]) -> bool:
     return all(
         _comparison_condition(condition=condition, document_or_bytestream=document_or_bytestream)
@@ -58,18 +50,6 @@
 
 def _not(document_or_bytestream: Union[Document, ByteStream], conditions: List[Dict[str, Any]]) -> bool:
     return not _and(document_or_bytestream=document_or_bytestream, conditions=conditions)
-=======
-def _and(document: Document, conditions: list[dict[str, Any]]) -> bool:
-    return all(_comparison_condition(condition, document) for condition in conditions)
-
-
-def _or(document: Document, conditions: list[dict[str, Any]]) -> bool:
-    return any(_comparison_condition(condition, document) for condition in conditions)
-
-
-def _not(document: Document, conditions: list[dict[str, Any]]) -> bool:
-    return not _and(document, conditions)
->>>>>>> 5f3c37d2
 
 
 LOGICAL_OPERATORS = {"NOT": _not, "OR": _or, "AND": _and}
@@ -185,11 +165,7 @@
 }
 
 
-<<<<<<< HEAD
 def _logic_condition(condition: Dict[str, Any], document_or_bytestream: Union[Document, ByteStream]) -> bool:
-=======
-def _logic_condition(condition: dict[str, Any], document: Document) -> bool:
->>>>>>> 5f3c37d2
     if "operator" not in condition:
         msg = f"'operator' key missing in {condition}"
         raise FilterError(msg)
@@ -197,19 +173,12 @@
         msg = f"'conditions' key missing in {condition}"
         raise FilterError(msg)
     operator: str = condition["operator"]
-<<<<<<< HEAD
     conditions: List[Dict[str, Any]] = condition["conditions"]
     return LOGICAL_OPERATORS[operator](document_or_bytestream=document_or_bytestream, conditions=conditions)
 
 
 def _comparison_condition(condition: Dict[str, Any], document_or_bytestream: Union[Document, ByteStream]) -> bool:
-=======
-    conditions: list[dict[str, Any]] = condition["conditions"]
-    return LOGICAL_OPERATORS[operator](document, conditions)
-
-
-def _comparison_condition(condition: dict[str, Any], document: Document) -> bool:
->>>>>>> 5f3c37d2
+
     if "field" not in condition:
         # 'field' key is only found in comparison dictionaries.
         # We assume this is a logic dictionary since it's not present.
