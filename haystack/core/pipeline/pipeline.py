# SPDX-FileCopyrightText: 2022-present deepset GmbH <info@deepset.ai>
#
# SPDX-License-Identifier: Apache-2.0

<<<<<<< HEAD
# pylint: disable=too-many-positional-arguments

=======
>>>>>>> 3b80ec94
from copy import deepcopy
from typing import Any, Dict, Mapping, Optional, Set, Union

from haystack import logging, tracing
from haystack.core.component import Component
from haystack.core.errors import BreakpointException, PipelineInvalidPipelineSnapshotError, PipelineRuntimeError
from haystack.core.pipeline.base import (
    _COMPONENT_INPUT,
    _COMPONENT_OUTPUT,
    _COMPONENT_VISITS,
    ComponentPriority,
    PipelineBase,
)
from haystack.core.pipeline.breakpoint import (
<<<<<<< HEAD
    _check_regular_break_point,
    _handle_agent_break_point,
    _trigger_break_point,
    _validate_break_point,
    _validate_components_against_pipeline,
)
from haystack.core.pipeline.utils import _deepcopy_with_exceptions
from haystack.dataclasses.breakpoints import AgentBreakpoint, Breakpoint
=======
    _create_pipeline_snapshot,
    _trigger_break_point,
    _validate_break_point_against_pipeline,
    _validate_pipeline_snapshot_against_pipeline,
)
from haystack.core.pipeline.utils import _deepcopy_with_exceptions
from haystack.dataclasses.breakpoints import AgentBreakpoint, Breakpoint, PipelineSnapshot
>>>>>>> 3b80ec94
from haystack.telemetry import pipeline_running
from haystack.utils import _deserialize_value_with_schema

logger = logging.getLogger(__name__)


class Pipeline(PipelineBase):
    """
    Synchronous version of the orchestration engine.

    Orchestrates component execution according to the execution graph, one after the other.
    """

    @staticmethod
    def _run_component(
        component_name: str,
        component: Dict[str, Any],
        inputs: Dict[str, Any],
        component_visits: Dict[str, int],
        parent_span: Optional[tracing.Span] = None,
    ) -> Mapping[str, Any]:
        """
        Runs a Component with the given inputs.

        :param component_name: Name of the Component.
        :param component: Component with component metadata.
        :param inputs: Inputs for the Component.
        :param component_visits: Current state of component visits.
        :param parent_span: The parent span to use for the newly created span.
            This is to allow tracing to be correctly linked to the pipeline run.
        :raises PipelineRuntimeError: If Component doesn't return a dictionary.
        :return: The output of the Component.
        """
        instance: Component = component["instance"]

        with PipelineBase._create_component_span(
            component_name=component_name, instance=instance, inputs=inputs, parent_span=parent_span
        ) as span:
            # We deepcopy the inputs otherwise we might lose that information
            # when we delete them in case they're sent to other Components
            span.set_content_tag(_COMPONENT_INPUT, _deepcopy_with_exceptions(inputs))
            logger.info("Running component {component_name}", component_name=component_name)

            try:
                component_output = instance.run(**inputs)
            except BreakpointException as error:
                # Re-raise BreakpointException to preserve the original exception context
                # This is important when Agent components internally use Pipeline._run_component
                # and trigger breakpoints that need to bubble up to the main pipeline
                raise error
            except Exception as error:
                raise PipelineRuntimeError.from_exception(component_name, instance.__class__, error) from error

            component_visits[component_name] += 1

            if not isinstance(component_output, Mapping):
                raise PipelineRuntimeError.from_invalid_output(component_name, instance.__class__, component_output)

            span.set_tag(_COMPONENT_VISITS, component_visits[component_name])
            span.set_content_tag(_COMPONENT_OUTPUT, component_output)

            return component_output

<<<<<<< HEAD
    def _handle_resume_pipeline(
        self, pipeline_snapshot: Dict[str, Any]
    ) -> tuple[Dict[str, int], Dict[str, Any], bool, list]:
        """
        Handle resuming the pipeline from a pipeline snapshot.

        :param pipeline_snapshot: The snapshot of the pipeline to resume from.
        :return: Tuple of (component_visits, data, resume_agent_in_pipeline, ordered_component_names)
        """
        if pipeline_snapshot.get("agent_name"):
            return self._handle_resume_from_agent(pipeline_snapshot)
        else:
            return self._handle_resume_from_pipeline_snapshot(pipeline_snapshot)

    def _handle_resume_from_agent(
        self, pipeline_snapshot: Dict[str, Any]
    ) -> tuple[Dict[str, int], Dict[str, Any], bool, list]:
        """
        Handle resuming the pipeline at a specific Agent component.

        :param pipeline_snapshot: The snapshot of the pipeline to resume from.
        :return: Tuple of (component_visits, data, resume_agent_in_pipeline, ordered_component_names)
        """
        agent_name = pipeline_snapshot["agent_name"]
        for name, component in self.graph.nodes.items():
            if component["instance"].__class__.__name__ == "Agent" and name == agent_name:
                main_pipeline_state = pipeline_snapshot.get("main_pipeline_state", {})
                component_visits = main_pipeline_state.get("component_visits", {})
                ordered_component_names = main_pipeline_state.get("ordered_component_names", [])
                data = _deserialize_value_with_schema(main_pipeline_state.get("inputs", {}))
                return component_visits, data, True, ordered_component_names

        # Fallback to regular resume if agent not found
        return self._handle_resume_from_pipeline_snapshot(pipeline_snapshot)

    def _handle_resume_from_pipeline_snapshot(
        self, pipeline_snapshot: Dict[str, Any]
    ) -> tuple[Dict[str, int], Dict[str, Any], bool, list]:
        """
        Handle resuming the pipeline from a regular pipeline snapshot.

        :param pipeline_snapshot: The snapshot of the pipeline to resume from.
        :return: Tuple of (component_visits, data, resume_agent_in_pipeline, ordered_component_names)
        """
        component_visits, data, pipeline_snapshot, ordered_component_names = self._inject_pipeline_snapshot_into_graph(
            pipeline_snapshot=pipeline_snapshot
        )
        data = _deserialize_value_with_schema(pipeline_snapshot["pipeline_state"]["inputs"])
        return component_visits, data, False, ordered_component_names

    def run(  # noqa: PLR0915, PLR0912, C901
=======
    def run(  # noqa: PLR0915, PLR0912, C901, pylint: disable=too-many-branches
>>>>>>> 3b80ec94
        self,
        data: Dict[str, Any],
        include_outputs_from: Optional[Set[str]] = None,
        *,
        break_point: Optional[Union[Breakpoint, AgentBreakpoint]] = None,
<<<<<<< HEAD
        pipeline_snapshot: Optional[Dict[str, Any]] = None,
=======
        pipeline_snapshot: Optional[PipelineSnapshot] = None,
>>>>>>> 3b80ec94
    ) -> Dict[str, Any]:
        """
        Runs the Pipeline with given input data.

        Usage:
        ```python
        from haystack import Pipeline, Document
        from haystack.utils import Secret
        from haystack.document_stores.in_memory import InMemoryDocumentStore
        from haystack.components.retrievers.in_memory import InMemoryBM25Retriever
        from haystack.components.generators import OpenAIGenerator
        from haystack.components.builders.answer_builder import AnswerBuilder
        from haystack.components.builders.prompt_builder import PromptBuilder

        # Write documents to InMemoryDocumentStore
        document_store = InMemoryDocumentStore()
        document_store.write_documents([
            Document(content="My name is Jean and I live in Paris."),
            Document(content="My name is Mark and I live in Berlin."),
            Document(content="My name is Giorgio and I live in Rome.")
        ])

        prompt_template = \"\"\"
        Given these documents, answer the question.
        Documents:
        {% for doc in documents %}
            {{ doc.content }}
        {% endfor %}
        Question: {{question}}
        Answer:
        \"\"\"

        retriever = InMemoryBM25Retriever(document_store=document_store)
        prompt_builder = PromptBuilder(template=prompt_template)
        llm = OpenAIGenerator(api_key=Secret.from_token(api_key))

        rag_pipeline = Pipeline()
        rag_pipeline.add_component("retriever", retriever)
        rag_pipeline.add_component("prompt_builder", prompt_builder)
        rag_pipeline.add_component("llm", llm)
        rag_pipeline.connect("retriever", "prompt_builder.documents")
        rag_pipeline.connect("prompt_builder", "llm")

        # Ask a question
        question = "Who lives in Paris?"
        results = rag_pipeline.run(
            {
                "retriever": {"query": question},
                "prompt_builder": {"question": question},
            }
        )

        print(results["llm"]["replies"])
        # Jean lives in Paris
        ```

        :param data:
            A dictionary of inputs for the pipeline's components. Each key is a component name
            and its value is a dictionary of that component's input parameters:
            ```
            data = {
                "comp1": {"input1": 1, "input2": 2},
            }
            ```
            For convenience, this format is also supported when input names are unique:
            ```
            data = {
                "input1": 1, "input2": 2,
            }
            ```
        :param include_outputs_from:
            Set of component names whose individual outputs are to be
            included in the pipeline's output. For components that are
            invoked multiple times (in a loop), only the last-produced
            output is included.

        :param break_point:
            A set of breakpoints that can be used to debug the pipeline execution.

        :param pipeline_snapshot:
<<<<<<< HEAD
            A dictionary containing the state of a previously saved pipeline execution.
=======
            A dictionary containing a snapshot of a previously saved pipeline execution.
>>>>>>> 3b80ec94

        :returns:
            A dictionary where each entry corresponds to a component name
            and its output. If `include_outputs_from` is `None`, this dictionary
            will only contain the outputs of leaf components, i.e., components
            without outgoing connections.

        :raises ValueError:
            If invalid inputs are provided to the pipeline.
        :raises PipelineRuntimeError:
            If the Pipeline contains cycles with unsupported connections that would cause
            it to get stuck and fail running.
            Or if a Component fails or returns output in an unsupported type.
        :raises PipelineMaxComponentRuns:
            If a Component reaches the maximum number of times it can be run in this Pipeline.
        :raises PipelineBreakpointException:
            When a pipeline_breakpoint is triggered. Contains the component name, state, and partial results.
        """
        pipeline_running(self)

        if break_point and pipeline_snapshot:
            msg = (
                "pipeline_breakpoint and pipeline_snapshot cannot be provided at the same time. "
                "The pipeline run will be aborted."
            )
            raise PipelineInvalidPipelineSnapshotError(message=msg)

        # make sure all breakpoints are valid, i.e. reference components in the pipeline
        if break_point:
<<<<<<< HEAD
            _validate_break_point(break_point, self.graph)
=======
            _validate_break_point_against_pipeline(break_point, self.graph)
>>>>>>> 3b80ec94

        # TODO: Remove this warmup once we can check reliably whether a component has been warmed up or not
        # As of now it's here to make sure we don't have failing tests that assume warm_up() is called in run()
        self.warm_up()

        if include_outputs_from is None:
            include_outputs_from = set()

        if not pipeline_snapshot:
            # normalize `data`
            data = self._prepare_component_input_data(data)

            # Raise ValueError if input is malformed in some way
            self.validate_input(data)

            # We create a list of components in the pipeline sorted by name, so that the algorithm runs
            # deterministically and independent of insertion order into the pipeline.
            ordered_component_names = sorted(self.graph.nodes.keys())

            # We track component visits to decide if a component can run.
            component_visits = dict.fromkeys(ordered_component_names, 0)
<<<<<<< HEAD
            resume_agent_in_pipeline = False

        else:
            # Handle resuming the pipeline from a snapshot
            component_visits, data, resume_agent_in_pipeline, ordered_component_names = self._handle_resume_pipeline(
                pipeline_snapshot
            )
=======

        else:
            # Validate the pipeline snapshot against the current pipeline graph
            _validate_pipeline_snapshot_against_pipeline(pipeline_snapshot, self.graph)

            # Handle resuming the pipeline from a snapshot
            component_visits = pipeline_snapshot.pipeline_state.component_visits
            ordered_component_names = pipeline_snapshot.pipeline_state.ordered_component_names
            data = self._prepare_component_input_data(pipeline_snapshot.pipeline_state.inputs)
            data = _deserialize_value_with_schema(pipeline_snapshot.pipeline_state.inputs)
>>>>>>> 3b80ec94

        cached_topological_sort = None
        # We need to access a component's receivers multiple times during a pipeline run.
        # We store them here for easy access.
        cached_receivers = {name: self._find_receivers_from(name) for name in ordered_component_names}

        pipeline_outputs: Dict[str, Any] = {}
        with tracing.tracer.trace(
            "haystack.pipeline.run",
            tags={
                "haystack.pipeline.input_data": data,
                "haystack.pipeline.output_data": pipeline_outputs,
                "haystack.pipeline.metadata": self.metadata,
                "haystack.pipeline.max_runs_per_component": self._max_runs_per_component,
            },
        ) as span:
            inputs = self._convert_to_internal_format(pipeline_inputs=data)
            priority_queue = self._fill_queue(ordered_component_names, inputs, component_visits)

            # check if pipeline is blocked before execution
            self.validate_pipeline(priority_queue)

            while True:
                candidate = self._get_next_runnable_component(priority_queue, component_visits)

                # If there are no runnable components left, we can exit the loop
                if candidate is None:
                    break

                priority, component_name, component = candidate

                # If the next component is blocked, we do a check to see if the pipeline is possibly blocked and raise
                # a warning if it is.
                if priority == ComponentPriority.BLOCKED:
                    if self._is_pipeline_possibly_blocked(current_pipeline_outputs=pipeline_outputs):
                        # Pipeline is most likely blocked (most likely a configuration issue) so we raise a warning.
                        logger.warning(
                            "Cannot run pipeline - the next component that is meant to run is blocked.\n"
                            "Component name: '{component_name}'\n"
                            "Component type: '{component_type}'\n"
                            "This typically happens when the component is unable to receive all of its required "
                            "inputs.\nCheck the connections to this component and ensure all required inputs are "
                            "provided.",
                            component_name=component_name,
                            component_type=component["instance"].__class__.__name__,
                        )
                    # We always exit the loop since we cannot run the next component.
                    break

                if len(priority_queue) > 0 and priority in [ComponentPriority.DEFER, ComponentPriority.DEFER_LAST]:
                    component_name, topological_sort = self._tiebreak_waiting_components(
                        component_name=component_name,
                        priority=priority,
                        priority_queue=priority_queue,
                        topological_sort=cached_topological_sort,
                    )

                    cached_topological_sort = topological_sort
                    component = self._get_component_with_graph_metadata_and_visits(
                        component_name, component_visits[component_name]
                    )

<<<<<<< HEAD
                is_resume = bool(
                    pipeline_snapshot and pipeline_snapshot["pipeline_breakpoint"]["component"] == component_name
                )
=======
                if pipeline_snapshot:
                    if isinstance(pipeline_snapshot.break_point, AgentBreakpoint):
                        name_to_check = pipeline_snapshot.break_point.agent_name
                    else:
                        name_to_check = pipeline_snapshot.break_point.component_name
                    is_resume = name_to_check == component_name
                else:
                    is_resume = False
>>>>>>> 3b80ec94
                component_inputs = self._consume_component_inputs(
                    component_name=component_name, component=component, inputs=inputs, is_resume=is_resume
                )

                # We need to add missing defaults using default values from input sockets because the run signature
                # might not provide these defaults for components with inputs defined dynamically upon component
                # initialization
                component_inputs = self._add_missing_input_defaults(component_inputs, component["input_sockets"])

                # Scenario 1: Pipeline snapshot is provided to resume the pipeline at a specific component
                # Deserialize the component_inputs if they are passed in the pipeline_snapshot.
                # this check will prevent other component_inputs generated at runtime from being deserialized
<<<<<<< HEAD
                if pipeline_snapshot and component_name in pipeline_snapshot["pipeline_state"]["inputs"].keys():
                    for key, value in component_inputs.items():
                        component_inputs[key] = _deserialize_value_with_schema(value)

                # Scenario 2: an AgentBreakpoint is provided to stop the pipeline at a specific component
                if isinstance(break_point, AgentBreakpoint) and component_name == break_point.agent_name:
                    component_inputs = _handle_agent_break_point(
                        break_point=break_point,
                        component_name=component_name,
                        component_inputs=component_inputs,
                        inputs=inputs,
                        component_visits=component_visits,
                        ordered_component_names=ordered_component_names,
                        data=data,
                    )

                # Scenario 3: a regular breakpoint is provided to stop the pipeline at a specific component and
                # visit count
                if isinstance(break_point, Breakpoint):
                    breakpoint_triggered = _check_regular_break_point(
                        break_point=break_point, component_name=component_name, component_visits=component_visits
                    )
                    if breakpoint_triggered:
                        _trigger_break_point(
                            component_name=component_name,
                            component_inputs=component_inputs,
                            inputs=inputs,
                            component_visits=component_visits,
                            debug_path=break_point.debug_path,
                            data=data,
                            ordered_component_names=ordered_component_names,
                            pipeline_outputs=pipeline_outputs,
                        )

                if resume_agent_in_pipeline:
                    # inject the pipeline_snapshot into the component (the Agent) inputs
                    component_inputs["pipeline_snapshot"] = pipeline_snapshot
                    component_inputs["break_point"] = None
=======
                if pipeline_snapshot and component_name in pipeline_snapshot.pipeline_state.inputs.keys():
                    for key, value in component_inputs.items():
                        component_inputs[key] = _deserialize_value_with_schema(value)

                # If we are resuming from an AgentBreakpoint, we inject the agent_snapshot into the Agents inputs
                if (
                    pipeline_snapshot
                    and isinstance(pipeline_snapshot.break_point, AgentBreakpoint)
                    and component_name == pipeline_snapshot.break_point.agent_name
                ):
                    component_inputs["snapshot"] = pipeline_snapshot.agent_snapshot
                    component_inputs["break_point"] = None

                # Scenario 2: A breakpoint is provided to stop the pipeline at a specific component
                if break_point:
                    # Create a PipelineSnapshot to capture the current state of the pipeline
                    pipeline_snapshot_inputs_serialised = deepcopy(inputs)
                    pipeline_snapshot_inputs_serialised[component_name] = deepcopy(component_inputs)
                    new_pipeline_snapshot = _create_pipeline_snapshot(
                        inputs=pipeline_snapshot_inputs_serialised,
                        break_point=break_point,
                        component_visits=component_visits,
                        original_input_data=data,
                        ordered_component_names=ordered_component_names,
                    )

                    # Scenario 2.1: an AgentBreakpoint is provided to stop the pipeline at a specific component
                    if isinstance(break_point, AgentBreakpoint) and component_name == break_point.agent_name:
                        # Add the break_point and pipeline_snapshot to the agent's component inputs
                        component_inputs["break_point"] = break_point
                        component_inputs["parent_snapshot"] = new_pipeline_snapshot

                    # Scenario 2.2: a regular breakpoint is provided to stop the pipeline at a specific component and
                    # visit count
                    if (
                        isinstance(break_point, Breakpoint)
                        and break_point.component_name == component_name
                        and break_point.visit_count == component_visits[component_name]
                    ):
                        _trigger_break_point(pipeline_snapshot=new_pipeline_snapshot, pipeline_outputs=pipeline_outputs)
>>>>>>> 3b80ec94

                component_outputs = self._run_component(
                    component_name=component_name,
                    component=component,
                    inputs=component_inputs,  # the inputs to the current component
                    component_visits=component_visits,
                    parent_span=span,
                )

                # Updates global input state with component outputs and returns outputs that should go to
                # pipeline outputs.
                component_pipeline_outputs = self._write_component_outputs(
                    component_name=component_name,
                    component_outputs=component_outputs,
                    inputs=inputs,
                    receivers=cached_receivers[component_name],
                    include_outputs_from=include_outputs_from,
                )

                if component_pipeline_outputs:
                    pipeline_outputs[component_name] = deepcopy(component_pipeline_outputs)
                if self._is_queue_stale(priority_queue):
                    priority_queue = self._fill_queue(ordered_component_names, inputs, component_visits)

            if isinstance(break_point, Breakpoint):
                logger.warning(
                    "The given breakpoint {break_point} was never triggered. This is because:\n"
                    "1. The provided component is not a part of the pipeline execution path.\n"
                    "2. The component did not reach the visit count specified in the pipeline_breakpoint",
                    pipeline_breakpoint=break_point,
                )

<<<<<<< HEAD
            return pipeline_outputs

    def _inject_pipeline_snapshot_into_graph(
        self, pipeline_snapshot: Dict[str, Any]
    ) -> tuple[Dict[str, int], Dict[str, Any], Dict[str, Any], list]:
        """
        Injects the pipeline snapshot into the current pipeline graph.
        """
        # We previously check if the pipeline_snapshot is None but this is needed to prevent a typing error
        if not pipeline_snapshot:
            raise PipelineInvalidPipelineSnapshotError("Cannot inject pipeline_snapshot: pipeline_snapshot is None")

        # check if the pipeline_snapshot is valid for the current pipeline
        _validate_components_against_pipeline(pipeline_snapshot, self.graph)

        data = self._prepare_component_input_data(pipeline_snapshot["pipeline_state"]["inputs"])
        component_visits = pipeline_snapshot["pipeline_state"]["component_visits"]
        ordered_component_names = pipeline_snapshot["pipeline_state"]["ordered_component_names"]
        logger.info(
            "Resuming pipeline from {component} with visit count {visits}",
            component=pipeline_snapshot["pipeline_breakpoint"]["component"],
            visits=pipeline_snapshot["pipeline_breakpoint"]["visits"],
        )

        return component_visits, data, pipeline_snapshot, ordered_component_names
=======
            return pipeline_outputs
>>>>>>> 3b80ec94
<|MERGE_RESOLUTION|>--- conflicted
+++ resolved
@@ -2,11 +2,6 @@
 #
 # SPDX-License-Identifier: Apache-2.0
 
-<<<<<<< HEAD
-# pylint: disable=too-many-positional-arguments
-
-=======
->>>>>>> 3b80ec94
 from copy import deepcopy
 from typing import Any, Dict, Mapping, Optional, Set, Union
 
@@ -21,16 +16,6 @@
     PipelineBase,
 )
 from haystack.core.pipeline.breakpoint import (
-<<<<<<< HEAD
-    _check_regular_break_point,
-    _handle_agent_break_point,
-    _trigger_break_point,
-    _validate_break_point,
-    _validate_components_against_pipeline,
-)
-from haystack.core.pipeline.utils import _deepcopy_with_exceptions
-from haystack.dataclasses.breakpoints import AgentBreakpoint, Breakpoint
-=======
     _create_pipeline_snapshot,
     _trigger_break_point,
     _validate_break_point_against_pipeline,
@@ -38,7 +23,6 @@
 )
 from haystack.core.pipeline.utils import _deepcopy_with_exceptions
 from haystack.dataclasses.breakpoints import AgentBreakpoint, Breakpoint, PipelineSnapshot
->>>>>>> 3b80ec94
 from haystack.telemetry import pipeline_running
 from haystack.utils import _deserialize_value_with_schema
 
@@ -102,71 +86,13 @@
 
             return component_output
 
-<<<<<<< HEAD
-    def _handle_resume_pipeline(
-        self, pipeline_snapshot: Dict[str, Any]
-    ) -> tuple[Dict[str, int], Dict[str, Any], bool, list]:
-        """
-        Handle resuming the pipeline from a pipeline snapshot.
-
-        :param pipeline_snapshot: The snapshot of the pipeline to resume from.
-        :return: Tuple of (component_visits, data, resume_agent_in_pipeline, ordered_component_names)
-        """
-        if pipeline_snapshot.get("agent_name"):
-            return self._handle_resume_from_agent(pipeline_snapshot)
-        else:
-            return self._handle_resume_from_pipeline_snapshot(pipeline_snapshot)
-
-    def _handle_resume_from_agent(
-        self, pipeline_snapshot: Dict[str, Any]
-    ) -> tuple[Dict[str, int], Dict[str, Any], bool, list]:
-        """
-        Handle resuming the pipeline at a specific Agent component.
-
-        :param pipeline_snapshot: The snapshot of the pipeline to resume from.
-        :return: Tuple of (component_visits, data, resume_agent_in_pipeline, ordered_component_names)
-        """
-        agent_name = pipeline_snapshot["agent_name"]
-        for name, component in self.graph.nodes.items():
-            if component["instance"].__class__.__name__ == "Agent" and name == agent_name:
-                main_pipeline_state = pipeline_snapshot.get("main_pipeline_state", {})
-                component_visits = main_pipeline_state.get("component_visits", {})
-                ordered_component_names = main_pipeline_state.get("ordered_component_names", [])
-                data = _deserialize_value_with_schema(main_pipeline_state.get("inputs", {}))
-                return component_visits, data, True, ordered_component_names
-
-        # Fallback to regular resume if agent not found
-        return self._handle_resume_from_pipeline_snapshot(pipeline_snapshot)
-
-    def _handle_resume_from_pipeline_snapshot(
-        self, pipeline_snapshot: Dict[str, Any]
-    ) -> tuple[Dict[str, int], Dict[str, Any], bool, list]:
-        """
-        Handle resuming the pipeline from a regular pipeline snapshot.
-
-        :param pipeline_snapshot: The snapshot of the pipeline to resume from.
-        :return: Tuple of (component_visits, data, resume_agent_in_pipeline, ordered_component_names)
-        """
-        component_visits, data, pipeline_snapshot, ordered_component_names = self._inject_pipeline_snapshot_into_graph(
-            pipeline_snapshot=pipeline_snapshot
-        )
-        data = _deserialize_value_with_schema(pipeline_snapshot["pipeline_state"]["inputs"])
-        return component_visits, data, False, ordered_component_names
-
-    def run(  # noqa: PLR0915, PLR0912, C901
-=======
     def run(  # noqa: PLR0915, PLR0912, C901, pylint: disable=too-many-branches
->>>>>>> 3b80ec94
         self,
         data: Dict[str, Any],
         include_outputs_from: Optional[Set[str]] = None,
         *,
         break_point: Optional[Union[Breakpoint, AgentBreakpoint]] = None,
-<<<<<<< HEAD
-        pipeline_snapshot: Optional[Dict[str, Any]] = None,
-=======
         pipeline_snapshot: Optional[PipelineSnapshot] = None,
->>>>>>> 3b80ec94
     ) -> Dict[str, Any]:
         """
         Runs the Pipeline with given input data.
@@ -247,11 +173,7 @@
             A set of breakpoints that can be used to debug the pipeline execution.
 
         :param pipeline_snapshot:
-<<<<<<< HEAD
-            A dictionary containing the state of a previously saved pipeline execution.
-=======
             A dictionary containing a snapshot of a previously saved pipeline execution.
->>>>>>> 3b80ec94
 
         :returns:
             A dictionary where each entry corresponds to a component name
@@ -281,11 +203,7 @@
 
         # make sure all breakpoints are valid, i.e. reference components in the pipeline
         if break_point:
-<<<<<<< HEAD
-            _validate_break_point(break_point, self.graph)
-=======
             _validate_break_point_against_pipeline(break_point, self.graph)
->>>>>>> 3b80ec94
 
         # TODO: Remove this warmup once we can check reliably whether a component has been warmed up or not
         # As of now it's here to make sure we don't have failing tests that assume warm_up() is called in run()
@@ -307,15 +225,6 @@
 
             # We track component visits to decide if a component can run.
             component_visits = dict.fromkeys(ordered_component_names, 0)
-<<<<<<< HEAD
-            resume_agent_in_pipeline = False
-
-        else:
-            # Handle resuming the pipeline from a snapshot
-            component_visits, data, resume_agent_in_pipeline, ordered_component_names = self._handle_resume_pipeline(
-                pipeline_snapshot
-            )
-=======
 
         else:
             # Validate the pipeline snapshot against the current pipeline graph
@@ -326,7 +235,6 @@
             ordered_component_names = pipeline_snapshot.pipeline_state.ordered_component_names
             data = self._prepare_component_input_data(pipeline_snapshot.pipeline_state.inputs)
             data = _deserialize_value_with_schema(pipeline_snapshot.pipeline_state.inputs)
->>>>>>> 3b80ec94
 
         cached_topological_sort = None
         # We need to access a component's receivers multiple times during a pipeline run.
@@ -389,11 +297,6 @@
                         component_name, component_visits[component_name]
                     )
 
-<<<<<<< HEAD
-                is_resume = bool(
-                    pipeline_snapshot and pipeline_snapshot["pipeline_breakpoint"]["component"] == component_name
-                )
-=======
                 if pipeline_snapshot:
                     if isinstance(pipeline_snapshot.break_point, AgentBreakpoint):
                         name_to_check = pipeline_snapshot.break_point.agent_name
@@ -402,7 +305,6 @@
                     is_resume = name_to_check == component_name
                 else:
                     is_resume = False
->>>>>>> 3b80ec94
                 component_inputs = self._consume_component_inputs(
                     component_name=component_name, component=component, inputs=inputs, is_resume=is_resume
                 )
@@ -415,46 +317,6 @@
                 # Scenario 1: Pipeline snapshot is provided to resume the pipeline at a specific component
                 # Deserialize the component_inputs if they are passed in the pipeline_snapshot.
                 # this check will prevent other component_inputs generated at runtime from being deserialized
-<<<<<<< HEAD
-                if pipeline_snapshot and component_name in pipeline_snapshot["pipeline_state"]["inputs"].keys():
-                    for key, value in component_inputs.items():
-                        component_inputs[key] = _deserialize_value_with_schema(value)
-
-                # Scenario 2: an AgentBreakpoint is provided to stop the pipeline at a specific component
-                if isinstance(break_point, AgentBreakpoint) and component_name == break_point.agent_name:
-                    component_inputs = _handle_agent_break_point(
-                        break_point=break_point,
-                        component_name=component_name,
-                        component_inputs=component_inputs,
-                        inputs=inputs,
-                        component_visits=component_visits,
-                        ordered_component_names=ordered_component_names,
-                        data=data,
-                    )
-
-                # Scenario 3: a regular breakpoint is provided to stop the pipeline at a specific component and
-                # visit count
-                if isinstance(break_point, Breakpoint):
-                    breakpoint_triggered = _check_regular_break_point(
-                        break_point=break_point, component_name=component_name, component_visits=component_visits
-                    )
-                    if breakpoint_triggered:
-                        _trigger_break_point(
-                            component_name=component_name,
-                            component_inputs=component_inputs,
-                            inputs=inputs,
-                            component_visits=component_visits,
-                            debug_path=break_point.debug_path,
-                            data=data,
-                            ordered_component_names=ordered_component_names,
-                            pipeline_outputs=pipeline_outputs,
-                        )
-
-                if resume_agent_in_pipeline:
-                    # inject the pipeline_snapshot into the component (the Agent) inputs
-                    component_inputs["pipeline_snapshot"] = pipeline_snapshot
-                    component_inputs["break_point"] = None
-=======
                 if pipeline_snapshot and component_name in pipeline_snapshot.pipeline_state.inputs.keys():
                     for key, value in component_inputs.items():
                         component_inputs[key] = _deserialize_value_with_schema(value)
@@ -495,7 +357,6 @@
                         and break_point.visit_count == component_visits[component_name]
                     ):
                         _trigger_break_point(pipeline_snapshot=new_pipeline_snapshot, pipeline_outputs=pipeline_outputs)
->>>>>>> 3b80ec94
 
                 component_outputs = self._run_component(
                     component_name=component_name,
@@ -528,32 +389,4 @@
                     pipeline_breakpoint=break_point,
                 )
 
-<<<<<<< HEAD
-            return pipeline_outputs
-
-    def _inject_pipeline_snapshot_into_graph(
-        self, pipeline_snapshot: Dict[str, Any]
-    ) -> tuple[Dict[str, int], Dict[str, Any], Dict[str, Any], list]:
-        """
-        Injects the pipeline snapshot into the current pipeline graph.
-        """
-        # We previously check if the pipeline_snapshot is None but this is needed to prevent a typing error
-        if not pipeline_snapshot:
-            raise PipelineInvalidPipelineSnapshotError("Cannot inject pipeline_snapshot: pipeline_snapshot is None")
-
-        # check if the pipeline_snapshot is valid for the current pipeline
-        _validate_components_against_pipeline(pipeline_snapshot, self.graph)
-
-        data = self._prepare_component_input_data(pipeline_snapshot["pipeline_state"]["inputs"])
-        component_visits = pipeline_snapshot["pipeline_state"]["component_visits"]
-        ordered_component_names = pipeline_snapshot["pipeline_state"]["ordered_component_names"]
-        logger.info(
-            "Resuming pipeline from {component} with visit count {visits}",
-            component=pipeline_snapshot["pipeline_breakpoint"]["component"],
-            visits=pipeline_snapshot["pipeline_breakpoint"]["visits"],
-        )
-
-        return component_visits, data, pipeline_snapshot, ordered_component_names
-=======
-            return pipeline_outputs
->>>>>>> 3b80ec94
+            return pipeline_outputs