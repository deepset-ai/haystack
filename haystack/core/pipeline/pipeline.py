# SPDX-FileCopyrightText: 2022-present deepset GmbH <info@deepset.ai>
#
# SPDX-License-Identifier: Apache-2.0
import importlib
import itertools
from collections import defaultdict
from copy import copy, deepcopy
from datetime import datetime
from pathlib import Path
from typing import Any, Dict, Iterator, List, Mapping, Optional, Set, TextIO, Tuple, Type, TypeVar, Union

import networkx  # type:ignore

from haystack import logging, tracing
from haystack.core.component import Component, InputSocket, OutputSocket, component
from haystack.core.errors import (
    PipelineConnectError,
    PipelineDrawingError,
    PipelineError,
    PipelineMaxLoops,
    PipelineRuntimeError,
    PipelineUnmarshalError,
    PipelineValidationError,
)
from haystack.core.serialization import DeserializationCallbacks, component_from_dict, component_to_dict
from haystack.core.type_utils import _type_name, _types_are_compatible
from haystack.marshal import Marshaller, YamlMarshaller
from haystack.telemetry import pipeline_running
from haystack.utils import is_in_jupyter

from .descriptions import find_pipeline_inputs, find_pipeline_outputs
from .draw import _to_mermaid_image
from .template import PipelineTemplate, PredefinedPipeline

DEFAULT_MARSHALLER = YamlMarshaller()
logger = logging.getLogger(__name__)

# We use a generic type to annotate the return value of classmethods,
# so that static analyzers won't be confused when derived classes
# use those methods.
T = TypeVar("T", bound="Pipeline")


class Pipeline:
    """
    Components orchestration engine.

    Builds a graph of components and orchestrates their execution according to the execution graph.
    """

    def __init__(
        self,
        metadata: Optional[Dict[str, Any]] = None,
        max_loops_allowed: int = 100,
        debug_path: Union[Path, str] = Path(".haystack_debug/"),
    ):
        """
        Creates the Pipeline.

        :param metadata:
            Arbitrary dictionary to store metadata about this pipeline. Make sure all the values contained in
            this dictionary can be serialized and deserialized if you wish to save this pipeline to file with
            `save_pipelines()/load_pipelines()`.
        :param max_loops_allowed:
            How many times the pipeline can run the same node before throwing an exception.
        :param debug_path:
            When debug is enabled in `run()`, where to save the debug data.
        """
        self._telemetry_runs = 0
        self._last_telemetry_sent: Optional[datetime] = None
        self.metadata = metadata or {}
        self.max_loops_allowed = max_loops_allowed
        self.graph = networkx.MultiDiGraph()
        self._debug: Dict[int, Dict[str, Any]] = {}
        self._debug_path = Path(debug_path)

    def __eq__(self, other) -> bool:
        """
        Pipeline equality is defined by the equality of their serialized form.

        Equal pipelines share every metadata, node and edge, but they're not required to use
        the same node instances: this allows pipeline saved and then loaded back to be equal to themselves.
        """
        if not isinstance(other, Pipeline):
            return False
        return self.to_dict() == other.to_dict()

    def __repr__(self) -> str:
        """
        Returns a text representation of the Pipeline.
        """
        res = f"{object.__repr__(self)}\n"
        if self.metadata:
            res += "🧱 Metadata\n"
            for k, v in self.metadata.items():
                res += f"  - {k}: {v}\n"

        res += "🚅 Components\n"
        for name, instance in self.graph.nodes(data="instance"):
            res += f"  - {name}: {instance.__class__.__name__}\n"

        res += "🛤️ Connections\n"
        for sender, receiver, edge_data in self.graph.edges(data=True):
            sender_socket = edge_data["from_socket"].name
            receiver_socket = edge_data["to_socket"].name
            res += f"  - {sender}.{sender_socket} -> {receiver}.{receiver_socket} ({edge_data['conn_type']})\n"

        return res

    def to_dict(self) -> Dict[str, Any]:
        """
        Serializes the pipeline to a dictionary.

        This is meant to be an intermediate representation but it can be also used to save a pipeline to file.

        :returns:
            Dictionary with serialized data.
        """
        components = {}
        for name, instance in self.graph.nodes(data="instance"):  # type:ignore
            components[name] = component_to_dict(instance)

        connections = []
        for sender, receiver, edge_data in self.graph.edges.data():
            sender_socket = edge_data["from_socket"].name
            receiver_socket = edge_data["to_socket"].name
            connections.append({"sender": f"{sender}.{sender_socket}", "receiver": f"{receiver}.{receiver_socket}"})
        return {
            "metadata": self.metadata,
            "max_loops_allowed": self.max_loops_allowed,
            "components": components,
            "connections": connections,
        }

    @classmethod
    def from_dict(
        cls: Type[T], data: Dict[str, Any], callbacks: Optional[DeserializationCallbacks] = None, **kwargs
    ) -> T:
        """
        Deserializes the pipeline from a dictionary.

        :param data:
            Dictionary to deserialize from.
        :param callbacks:
            Callbacks to invoke during deserialization.
        :param kwargs:
            `components`: a dictionary of {name: instance} to reuse instances of components instead of creating new ones.
        :returns:
            Deserialized component.
        """
        metadata = data.get("metadata", {})
        max_loops_allowed = data.get("max_loops_allowed", 100)
        debug_path = Path(data.get("debug_path", ".haystack_debug/"))
        pipe = cls(metadata=metadata, max_loops_allowed=max_loops_allowed, debug_path=debug_path)
        components_to_reuse = kwargs.get("components", {})
        for name, component_data in data.get("components", {}).items():
            if name in components_to_reuse:
                # Reuse an instance
                instance = components_to_reuse[name]
            else:
                if "type" not in component_data:
                    raise PipelineError(f"Missing 'type' in component '{name}'")

                if component_data["type"] not in component.registry:
                    try:
                        # Import the module first...
                        module, _ = component_data["type"].rsplit(".", 1)
                        logger.debug("Trying to import module {module_name}", module_name=module)
                        importlib.import_module(module)
                        # ...then try again
                        if component_data["type"] not in component.registry:
                            raise PipelineError(
                                f"Successfully imported module {module} but can't find it in the component registry."
                                "This is unexpected and most likely a bug."
                            )
                    except (ImportError, PipelineError) as e:
                        raise PipelineError(f"Component '{component_data['type']}' not imported.") from e

                # Create a new one
                component_class = component.registry[component_data["type"]]
                instance = component_from_dict(component_class, component_data, name, callbacks)
            pipe.add_component(name=name, instance=instance)

        for connection in data.get("connections", []):
            if "sender" not in connection:
                raise PipelineError(f"Missing sender in connection: {connection}")
            if "receiver" not in connection:
                raise PipelineError(f"Missing receiver in connection: {connection}")
            pipe.connect(sender=connection["sender"], receiver=connection["receiver"])

        return pipe

    def dumps(self, marshaller: Marshaller = DEFAULT_MARSHALLER) -> str:
        """
        Returns the string representation of this pipeline according to the format dictated by the `Marshaller` in use.

        :param marshaller:
            The Marshaller used to create the string representation. Defaults to `YamlMarshaller`.
        :returns:
            A string representing the pipeline.
        """
        return marshaller.marshal(self.to_dict())

    def dump(self, fp: TextIO, marshaller: Marshaller = DEFAULT_MARSHALLER):
        """
        Writes the string representation of this pipeline to the file-like object passed in the `fp` argument.

        :param fp:
            A file-like object ready to be written to.
        :param marshaller:
            The Marshaller used to create the string representation. Defaults to `YamlMarshaller`.
        """
        fp.write(marshaller.marshal(self.to_dict()))

    @classmethod
    def loads(
        cls,
        data: Union[str, bytes, bytearray],
        marshaller: Marshaller = DEFAULT_MARSHALLER,
        callbacks: Optional[DeserializationCallbacks] = None,
    ) -> "Pipeline":
        """
        Creates a `Pipeline` object from the string representation passed in the `data` argument.

        :param data:
            The string representation of the pipeline, can be `str`, `bytes` or `bytearray`.
        :param marshaller:
            The Marshaller used to create the string representation. Defaults to `YamlMarshaller`.
        :param callbacks:
            Callbacks to invoke during deserialization.
        :returns:
            A `Pipeline` object.
        """
        return cls.from_dict(marshaller.unmarshal(data), callbacks)

    @classmethod
    def load(
        cls,
        fp: TextIO,
        marshaller: Marshaller = DEFAULT_MARSHALLER,
        callbacks: Optional[DeserializationCallbacks] = None,
    ) -> "Pipeline":
        """
        Creates a `Pipeline` object a string representation.

        The string representation is read from the file-like object passed in the `fp` argument.


        :param fp:
            A file-like object ready to be read from.
        :param marshaller:
            The Marshaller used to create the string representation. Defaults to `YamlMarshaller`.
        :param callbacks:
            Callbacks to invoke during deserialization.
        :returns:
            A `Pipeline` object.
        """
        return cls.from_dict(marshaller.unmarshal(fp.read()), callbacks)

    def add_component(self, name: str, instance: Component) -> None:
        """
        Add the given component to the pipeline.

        Components are not connected to anything by default: use `Pipeline.connect()` to connect components together.
        Component names must be unique, but component instances can be reused if needed.

        :param name:
            The name of the component to add.
        :param instance:
            The component instance to add.

        :raises ValueError:
            If a component with the same name already exists.
        :raises PipelineValidationError:
            If the given instance is not a Canals component.
        """
        # Component names are unique
        if name in self.graph.nodes:
            raise ValueError(f"A component named '{name}' already exists in this pipeline: choose another name.")

        # Components can't be named `_debug`
        if name == "_debug":
            raise ValueError("'_debug' is a reserved name for debug output. Choose another name.")

        # Component instances must be components
        if not isinstance(instance, Component):
            raise PipelineValidationError(
                f"'{type(instance)}' doesn't seem to be a component. Is this class decorated with @component?"
            )

        if getattr(instance, "__haystack_added_to_pipeline__", None):
            msg = (
                "Component has already been added in another Pipeline. "
                "Components can't be shared between Pipelines. Create a new instance instead."
            )
            raise PipelineError(msg)

        setattr(instance, "__haystack_added_to_pipeline__", self)

        # Add component to the graph, disconnected
        logger.debug("Adding component '{component_name}' ({component})", component_name=name, component=instance)
        # We're completely sure the fields exist so we ignore the type error
        self.graph.add_node(
            name,
            instance=instance,
            input_sockets=instance.__haystack_input__._sockets_dict,  # type: ignore[attr-defined]
            output_sockets=instance.__haystack_output__._sockets_dict,  # type: ignore[attr-defined]
            visits=0,
        )

    def connect(self, sender: str, receiver: str) -> "Pipeline":
        """
        Connects two components together.

        All components to connect must exist in the pipeline.
        If connecting to a component that has several output connections, specify the inputs and output names as
        'component_name.connections_name'.

        :param sender:
            The component that delivers the value. This can be either just a component name or can be
            in the format `component_name.connection_name` if the component has multiple outputs.
        :param receiver:
            The component that receives the value. This can be either just a component name or can be
            in the format `component_name.connection_name` if the component has multiple inputs.
        :returns:
            The Pipeline instance.

        :raises PipelineConnectError:
            If the two components cannot be connected (for example if one of the components is
            not present in the pipeline, or the connections don't match by type, and so on).
        """
        # Edges may be named explicitly by passing 'node_name.edge_name' to connect().
        sender_component_name, sender_socket_name = parse_connect_string(sender)
        receiver_component_name, receiver_socket_name = parse_connect_string(receiver)

        # Get the nodes data.
        try:
            from_sockets = self.graph.nodes[sender_component_name]["output_sockets"]
        except KeyError as exc:
            raise ValueError(f"Component named {sender_component_name} not found in the pipeline.") from exc
        try:
            to_sockets = self.graph.nodes[receiver_component_name]["input_sockets"]
        except KeyError as exc:
            raise ValueError(f"Component named {receiver_component_name} not found in the pipeline.") from exc

        # If the name of either socket is given, get the socket
        sender_socket: Optional[OutputSocket] = None
        if sender_socket_name:
            sender_socket = from_sockets.get(sender_socket_name)
            if not sender_socket:
                raise PipelineConnectError(
                    f"'{sender} does not exist. "
                    f"Output connections of {sender_component_name} are: "
                    + ", ".join([f"{name} (type {_type_name(socket.type)})" for name, socket in from_sockets.items()])
                )

        receiver_socket: Optional[InputSocket] = None
        if receiver_socket_name:
            receiver_socket = to_sockets.get(receiver_socket_name)
            if not receiver_socket:
                raise PipelineConnectError(
                    f"'{receiver} does not exist. "
                    f"Input connections of {receiver_component_name} are: "
                    + ", ".join([f"{name} (type {_type_name(socket.type)})" for name, socket in to_sockets.items()])
                )

        # Look for a matching connection among the possible ones.
        # Note that if there is more than one possible connection but two sockets match by name, they're paired.
        sender_socket_candidates: List[OutputSocket] = [sender_socket] if sender_socket else list(from_sockets.values())
        receiver_socket_candidates: List[InputSocket] = (
            [receiver_socket] if receiver_socket else list(to_sockets.values())
        )

        # Find all possible connections between these two components
        possible_connections = [
            (sender_sock, receiver_sock)
            for sender_sock, receiver_sock in itertools.product(sender_socket_candidates, receiver_socket_candidates)
            if _types_are_compatible(sender_sock.type, receiver_sock.type)
        ]

        # We need this status for error messages, since we might need it in multiple places we calculate it here
        status = _connections_status(
            sender_node=sender_component_name,
            sender_sockets=sender_socket_candidates,
            receiver_node=receiver_component_name,
            receiver_sockets=receiver_socket_candidates,
        )

        if not possible_connections:
            # There's no possible connection between these two components
            if len(sender_socket_candidates) == len(receiver_socket_candidates) == 1:
                msg = (
                    f"Cannot connect '{sender_component_name}.{sender_socket_candidates[0].name}' with '{receiver_component_name}.{receiver_socket_candidates[0].name}': "
                    f"their declared input and output types do not match.\n{status}"
                )
            else:
                msg = (
                    f"Cannot connect '{sender_component_name}' with '{receiver_component_name}': "
                    f"no matching connections available.\n{status}"
                )
            raise PipelineConnectError(msg)

        if len(possible_connections) == 1:
            # There's only one possible connection, use it
            sender_socket = possible_connections[0][0]
            receiver_socket = possible_connections[0][1]

        if len(possible_connections) > 1:
            # There are multiple possible connection, let's try to match them by name
            name_matches = [
                (out_sock, in_sock) for out_sock, in_sock in possible_connections if in_sock.name == out_sock.name
            ]
            if len(name_matches) != 1:
                # There's are either no matches or more than one, we can't pick one reliably
                msg = (
                    f"Cannot connect '{sender_component_name}' with '{receiver_component_name}': more than one connection is possible "
                    "between these components. Please specify the connection name, like: "
                    f"pipeline.connect('{sender_component_name}.{possible_connections[0][0].name}', "
                    f"'{receiver_component_name}.{possible_connections[0][1].name}').\n{status}"
                )
                raise PipelineConnectError(msg)

            # Get the only possible match
            sender_socket = name_matches[0][0]
            receiver_socket = name_matches[0][1]

        # Connection must be valid on both sender/receiver sides
        if not sender_socket or not receiver_socket or not sender_component_name or not receiver_component_name:
            if sender_component_name and sender_socket:
                sender_repr = f"{sender_component_name}.{sender_socket.name} ({_type_name(sender_socket.type)})"
            else:
                sender_repr = "input needed"

            if receiver_component_name and receiver_socket:
                receiver_repr = f"({_type_name(receiver_socket.type)}) {receiver_component_name}.{receiver_socket.name}"
            else:
                receiver_repr = "output"
            msg = f"Connection must have both sender and receiver: {sender_repr} -> {receiver_repr}"
            raise PipelineConnectError(msg)

        logger.debug(
            "Connecting '{sender_component}.{sender_socket_name}' to '{receiver_component}.{receiver_socket_name}'",
            sender_component=sender_component_name,
            sender_socket_name=sender_socket.name,
            receiver_component=receiver_component_name,
            receiver_socket_name=receiver_socket.name,
        )

        if receiver_component_name in sender_socket.receivers and sender_component_name in receiver_socket.senders:
            # This is already connected, nothing to do
            return self

        if receiver_socket.senders and not receiver_socket.is_variadic:
            # Only variadic input sockets can receive from multiple senders
            msg = (
                f"Cannot connect '{sender_component_name}.{sender_socket.name}' with '{receiver_component_name}.{receiver_socket.name}': "
                f"{receiver_component_name}.{receiver_socket.name} is already connected to {receiver_socket.senders}.\n"
            )
            raise PipelineConnectError(msg)

        # Update the sockets with the new connection
        sender_socket.receivers.append(receiver_component_name)
        receiver_socket.senders.append(sender_component_name)

        # Create the new connection
        self.graph.add_edge(
            sender_component_name,
            receiver_component_name,
            key=f"{sender_socket.name}/{receiver_socket.name}",
            conn_type=_type_name(sender_socket.type),
            from_socket=sender_socket,
            to_socket=receiver_socket,
            mandatory=receiver_socket.is_mandatory,
        )
        return self

    def get_component(self, name: str) -> Component:
        """
        Get the component with the specified name from the pipeline.

        :param name:
            The name of the component.
        :returns:
            The instance of that component.

        :raises ValueError:
            If a component with that name is not present in the pipeline.
        """
        try:
            return self.graph.nodes[name]["instance"]
        except KeyError as exc:
            raise ValueError(f"Component named {name} not found in the pipeline.") from exc

    def get_component_name(self, instance: Component) -> str:
        """
        Returns the name of the Component instance if it has been added to this Pipeline or an empty string otherwise.

        :param instance:
            The Component instance to look for.
        :returns:
            The name of the Component instance.
        """
        for name, inst in self.graph.nodes(data="instance"):
            if inst == instance:
                return name
        return ""

    def inputs(self) -> Dict[str, Dict[str, Any]]:
        """
        Returns a dictionary containing the inputs of a pipeline.

        Each key in the dictionary corresponds to a component name, and its value is another dictionary that describes
        the input sockets of that component, including their types and whether they are optional.

        :returns:
            A dictionary where each key is a pipeline component name and each value is a dictionary of
            inputs sockets of that component.
        """
        inputs: Dict[str, Dict[str, Any]] = {}
        for component_name, data in find_pipeline_inputs(self.graph).items():
            sockets_description = {}
            for socket in data:
                sockets_description[socket.name] = {"type": socket.type, "is_mandatory": socket.is_mandatory}
                if not socket.is_mandatory:
                    sockets_description[socket.name]["default_value"] = socket.default_value

            if sockets_description:
                inputs[component_name] = sockets_description
        return inputs

    def outputs(self) -> Dict[str, Dict[str, Any]]:
        """
        Returns a dictionary containing the outputs of a pipeline.

        Each key in the dictionary corresponds to a component name, and its value is another dictionary that describes
        the output sockets of that component.

        :returns:
            A dictionary where each key is a pipeline component name and each value is a dictionary of
            output sockets of that component.
        """
        outputs = {
            comp: {socket.name: {"type": socket.type} for socket in data}
            for comp, data in find_pipeline_outputs(self.graph).items()
            if data
        }
        return outputs

    def show(self) -> None:
        """
        If running in a Jupyter notebook, display an image representing this `Pipeline`.

        """
        if is_in_jupyter():
            from IPython.display import Image, display

            image_data = _to_mermaid_image(self.graph)

            display(Image(image_data))
        else:
            msg = "This method is only supported in Jupyter notebooks. Use Pipeline.draw() to save an image locally."
            raise PipelineDrawingError(msg)

    def draw(self, path: Path) -> None:
        """
        Save an image representing this `Pipeline` to `path`.

        :param path:
            The path to save the image to.
        """
        # Before drawing we edit a bit the graph, to avoid modifying the original that is
        # used for running the pipeline we copy it.
        image_data = _to_mermaid_image(self.graph)
        Path(path).write_bytes(image_data)

    def walk(self) -> Iterator[Tuple[str, Component]]:
        """
        Visits each component in the pipeline exactly once and yields its name and instance.

        No guarantees are provided on the visiting order.

        :returns:
            An iterator of tuples of component name and component instance.
        """
        for component_name, instance in self.graph.nodes(data="instance"):
            yield component_name, instance

    def warm_up(self):
        """
        Make sure all nodes are warm.

        It's the node's responsibility to make sure this method can be called at every `Pipeline.run()`
        without re-initializing everything.
        """
        for node in self.graph.nodes:
            if hasattr(self.graph.nodes[node]["instance"], "warm_up"):
                logger.info("Warming up component {node}...", node=node)
                self.graph.nodes[node]["instance"].warm_up()

    def _validate_input(self, data: Dict[str, Any]):
        """
<<<<<<< HEAD
        Validates input data for the pipeline.

        Validates that:
=======
        Validates pipeline input data.

        Validates that data:
>>>>>>> 201db5b2
        * Each Component name actually exists in the Pipeline
        * Each Component is not missing any input
        * Each Component has only one input per input socket, if not variadic
        * Each Component doesn't receive inputs that are already sent by another Component

        :param data:
            A dictionary of inputs for the pipeline's components. Each key is a component name.

        :raises ValueError:
            If inputs are invalid according to the above.
        """
        for component_name, component_inputs in data.items():
            if component_name not in self.graph.nodes:
                raise ValueError(f"Component named {component_name} not found in the pipeline.")
            instance = self.graph.nodes[component_name]["instance"]
            for socket_name, socket in instance.__haystack_input__._sockets_dict.items():
                if socket.senders == [] and socket.is_mandatory and socket_name not in component_inputs:
                    raise ValueError(f"Missing input for component {component_name}: {socket_name}")
            for input_name in component_inputs.keys():
                if input_name not in instance.__haystack_input__._sockets_dict:
                    raise ValueError(f"Input {input_name} not found in component {component_name}.")

        for component_name in self.graph.nodes:
            instance = self.graph.nodes[component_name]["instance"]
            for socket_name, socket in instance.__haystack_input__._sockets_dict.items():
                component_inputs = data.get(component_name, {})
                if socket.senders == [] and socket.is_mandatory and socket_name not in component_inputs:
                    raise ValueError(f"Missing input for component {component_name}: {socket_name}")
                if socket.senders and socket_name in component_inputs and not socket.is_variadic:
                    raise ValueError(
                        f"Input {socket_name} for component {component_name} is already sent by {socket.senders}."
                    )

    # TODO: We're ignoring these linting rules for the time being, after we properly optimize this function we'll remove the noqa
    def run(  # noqa: C901, PLR0912, PLR0915 pylint: disable=too-many-branches
        self, data: Dict[str, Any], debug: bool = False, include_outputs_from: Optional[Set[str]] = None
    ) -> Dict[str, Any]:
        """
        Runs the pipeline with given input data.

        :param data:
            A dictionary of inputs for the pipeline's components. Each key is a component name
            and its value is a dictionary of that component's input parameters.
        :param debug:
            Set to True to collect and return debug information.
        :param include_outputs_from:
            Set of component names whose individual outputs are to be
            included in the pipeline's output. For components that are
            invoked multiple times (in a loop), only the last-produced
            output is included.
        :returns:
            A dictionary where each entry corresponds to a component name
            and its output. If `include_outputs_from` is `None`, this dictionary
            will only contain the outputs of leaf components, i.e., components
            without outgoing connections.

        :raises PipelineRuntimeError:
            If a component fails or returns unexpected output.

        Example a - Using named components:
        Consider a 'Hello' component that takes a 'word' input and outputs a greeting.

        ```python
        @component
        class Hello:
            @component.output_types(output=str)
            def run(self, word: str):
                return {"output": f"Hello, {word}!"}
        ```

        Create a pipeline with two 'Hello' components connected together:

        ```python
        pipeline = Pipeline()
        pipeline.add_component("hello", Hello())
        pipeline.add_component("hello2", Hello())
        pipeline.connect("hello.output", "hello2.word")
        result = pipeline.run(data={"hello": {"word": "world"}})
        ```

        This runs the pipeline with the specified input for 'hello', yielding
        {'hello2': {'output': 'Hello, Hello, world!!'}}.

        Example b - Using flat inputs:
        You can also pass inputs directly without specifying component names:

        ```python
        result = pipeline.run(data={"word": "world"})
        ```

        The pipeline resolves inputs to the correct components, returning
        {'hello2': {'output': 'Hello, Hello, world!!'}}.
        """
        pipeline_running(self)
        # NOTE: We're assuming data is formatted like so as of now
        # data = {
        #     "comp1": {"input1": 1, "input2": 2},
        # }
        #
        # TODO: Support also this format:
        # data = {
        #     "input1": 1, "input2": 2,
        # }

        # Reset the visits count for each component
        for node in self.graph.nodes:
            self.graph.nodes[node]["visits"] = 0

        # TODO: Remove this warmup once we can check reliably whether a component has been warmed up or not
        # As of now it's here to make sure we don't have failing tests that assume warm_up() is called in run()
        self.warm_up()

        # check whether the data is a nested dictionary of component inputs where each key is a component name
        # and each value is a dictionary of input parameters for that component
        is_nested_component_input = all(isinstance(value, dict) for value in data.values())
        if not is_nested_component_input:
            # flat input, a dict where keys are input names and values are the corresponding values
            # we need to convert it to a nested dictionary of component inputs and then run the pipeline
            # just like in the previous case
            data, unresolved_inputs = self._prepare_component_input_data(data)
            if unresolved_inputs:
                logger.warning(
                    "Inputs {input_keys} were not matched to any component inputs, please check your run parameters.",
                    input_keys=list(unresolved_inputs.keys()),
                )

        # Raise if input is malformed in some way
        self._validate_input(data)
        # NOTE: The above NOTE and TODO are technically not true.
        # This implementation of run supports only the first format, but the second format is actually
        # never received by this method. It's handled by the `run()` method of the `Pipeline` class
        # defined in `haystack/pipeline.py`.
        # As of now we're ok with this, but we'll need to merge those two classes at some point.

        # deepcopying the inputs prevents the Pipeline run logic from being altered unexpectedly
        # when the same input reference is passed to multiple components.
        for component_name, component_inputs in data.items():
            data[component_name] = {k: deepcopy(v) for k, v in component_inputs.items()}

        for component_name, component_inputs in data.items():
            if component_name not in self.graph.nodes:
                # This is not a component name, it must be the name of one or more input sockets.
                # Those are handled in a different way, so we skip them here.
                continue
            instance = self.graph.nodes[component_name]["instance"]
            for component_input, input_value in component_inputs.items():
                # Handle mutable input data
                data[component_name][component_input] = copy(input_value)
                if instance.__haystack_input__._sockets_dict[component_input].is_variadic:
                    # Components that have variadic inputs need to receive lists as input.
                    # We don't want to force the user to always pass lists, so we convert single values to lists here.
                    # If it's already a list we assume the component takes a variadic input of lists, so we
                    # convert it in any case.
                    data[component_name][component_input] = [input_value]

        last_inputs: Dict[str, Dict[str, Any]] = {**data}

        # Take all components that have at least 1 input not connected or is variadic,
        # and all components that have no inputs at all
        to_run: List[Tuple[str, Component]] = []
        for node_name in self.graph.nodes:
            component = self.graph.nodes[node_name]["instance"]

            if len(component.__haystack_input__._sockets_dict) == 0:
                # Component has no input, can run right away
                to_run.append((node_name, component))
                continue

            for socket in component.__haystack_input__._sockets_dict.values():
                if not socket.senders or socket.is_variadic:
                    # Component has at least one input not connected or is variadic, can run right away.
                    to_run.append((node_name, component))
                    break

        # These variables are used to detect when we're stuck in a loop.
        # Stuck loops can happen when one or more components are waiting for input but
        # no other component is going to run.
        # This can happen when a whole branch of the graph is skipped for example.
        # When we find that two consecutive iterations of the loop where the waiting_for_input list is the same,
        # we know we're stuck in a loop and we can't make any progress.
        before_last_waiting_for_input: Optional[Set[str]] = None
        last_waiting_for_input: Optional[Set[str]] = None

        # The waiting_for_input list is used to keep track of components that are waiting for input.
        waiting_for_input: List[Tuple[str, Component]] = []

        include_outputs_from = set() if include_outputs_from is None else include_outputs_from

        with tracing.tracer.trace(
            "haystack.pipeline.run",
            tags={
                "haystack.pipeline.debug": debug,
                "haystack.pipeline.metadata": self.metadata,
                "haystack.pipeline.max_loops_allowed": self.max_loops_allowed,
            },
        ):
            # This is what we'll return at the end
            final_outputs: Dict[Any, Any] = {}

            # Cache for extra outputs, if enabled.
            extra_outputs: Dict[Any, Any] = {}

            while len(to_run) > 0:
                name, comp = to_run.pop(0)

                if any(socket.is_variadic for socket in comp.__haystack_input__._sockets_dict.values()) and not getattr(  # type: ignore
                    comp, "is_greedy", False
                ):
                    there_are_non_variadics = False
                    for _, other_comp in to_run:
                        if not any(socket.is_variadic for socket in other_comp.__haystack_input__._sockets_dict.values()):  # type: ignore
                            there_are_non_variadics = True
                            break

                    if there_are_non_variadics:
                        if (name, comp) not in waiting_for_input:
                            waiting_for_input.append((name, comp))
                        continue

                if name in last_inputs and len(comp.__haystack_input__._sockets_dict) == len(last_inputs[name]):  # type: ignore
                    if self.graph.nodes[name]["visits"] > self.max_loops_allowed:
                        msg = f"Maximum loops count ({self.max_loops_allowed}) exceeded for component '{name}'"
                        raise PipelineMaxLoops(msg)
                    # This component has all the inputs it needs to run
                    with tracing.tracer.trace(
                        "haystack.component.run",
                        tags={
                            "haystack.component.name": name,
                            "haystack.component.type": comp.__class__.__name__,
                            "haystack.component.input_types": {
                                k: type(v).__name__ for k, v in last_inputs[name].items()
                            },
                            "haystack.component.input_spec": {
                                key: {
                                    "type": value.type.__name__ if isinstance(value.type, type) else str(value.type),
                                    "senders": value.senders,
                                }
                                for key, value in comp.__haystack_input__._sockets_dict.items()  # type: ignore
                            },
                            "haystack.component.output_spec": {
                                key: {
                                    "type": value.type.__name__ if isinstance(value.type, type) else str(value.type),
                                    "senders": value.receivers,
                                }
                                for key, value in comp.__haystack_output__._sockets_dict.items()  # type: ignore
                            },
                        },
                    ) as span:
                        span.set_content_tag("haystack.component.input", last_inputs[name])
                        logger.info("Running component {name}", name=name)
                        logger.info("Running component {component_name}", component_name=name)
                        res = comp.run(**last_inputs[name])
                        self.graph.nodes[name]["visits"] += 1

                        if not isinstance(res, Mapping):
                            raise PipelineRuntimeError(
                                f"Component '{name}' didn't return a dictionary. "
                                "Components must always return dictionaries: check the the documentation."
                            )

                        span.set_tags(tags={"haystack.component.visits": self.graph.nodes[name]["visits"]})
                        span.set_content_tag("haystack.component.output", res)

                        if name in include_outputs_from:
                            # Deepcopy the outputs to prevent downstream nodes from modifying them
                            # We don't care about loops - Always store the last output.
                            extra_outputs[name] = deepcopy(res)

                    # Reset the waiting for input previous states, we managed to run a component
                    before_last_waiting_for_input = None
                    last_waiting_for_input = None

                    if (name, comp) in waiting_for_input:
                        # We manage to run this component that was in the waiting list, we can remove it.
                        # This happens when a component was put in the waiting list but we reached it from another edge.
                        waiting_for_input.remove((name, comp))

                    # We keep track of which keys to remove from res at the end of the loop.
                    # This is done after the output has been distributed to the next components, so that
                    # we're sure all components that need this output have received it.
                    to_remove_from_res = set()
                    for sender_component_name, receiver_component_name, edge_data in self.graph.edges(data=True):
                        if receiver_component_name == name and edge_data["to_socket"].is_variadic:
                            # Delete variadic inputs that were already consumed
                            last_inputs[name][edge_data["to_socket"].name] = []

                        if name != sender_component_name:
                            continue

                        if edge_data["from_socket"].name not in res:
                            # This output has not been produced by the component, skip it
                            continue

                        if receiver_component_name not in last_inputs:
                            last_inputs[receiver_component_name] = {}
                        to_remove_from_res.add(edge_data["from_socket"].name)
                        value = res[edge_data["from_socket"].name]

                        if edge_data["to_socket"].is_variadic:
                            if edge_data["to_socket"].name not in last_inputs[receiver_component_name]:
                                last_inputs[receiver_component_name][edge_data["to_socket"].name] = []
                            # Add to the list of variadic inputs
                            last_inputs[receiver_component_name][edge_data["to_socket"].name].append(value)
                        else:
                            last_inputs[receiver_component_name][edge_data["to_socket"].name] = value

                        pair = (receiver_component_name, self.graph.nodes[receiver_component_name]["instance"])
                        is_greedy = pair[1].__haystack_is_greedy__
                        is_variadic = edge_data["to_socket"].is_variadic
                        if is_variadic and is_greedy:
                            # If the receiver is greedy, we can run it right away.
                            # First we remove it from the lists it's in if it's there or we risk running it multiple times.
                            if pair in to_run:
                                to_run.remove(pair)
                            if pair in waiting_for_input:
                                waiting_for_input.remove(pair)
                            to_run.append(pair)

                        if pair not in waiting_for_input and pair not in to_run:
                            to_run.append(pair)

                    res = {k: v for k, v in res.items() if k not in to_remove_from_res}

                    if len(res) > 0:
                        final_outputs[name] = res
                else:
                    # This component doesn't have enough inputs so we can't run it yet
                    if (name, comp) not in waiting_for_input:
                        waiting_for_input.append((name, comp))

                if len(to_run) == 0 and len(waiting_for_input) > 0:
                    # Check if we're stuck in a loop.
                    # It's important to check whether previous waitings are None as it could be that no
                    # Component has actually been run yet.
                    if (
                        before_last_waiting_for_input is not None
                        and last_waiting_for_input is not None
                        and before_last_waiting_for_input == last_waiting_for_input
                    ):
                        # Are we actually stuck or there's a lazy variadic or a component with has only default inputs waiting for input?
                        # This is our last resort, if there's no lazy variadic or component with only default inputs waiting for input
                        # we're stuck for real and we can't make any progress.
                        for name, comp in waiting_for_input:
                            is_variadic = any(socket.is_variadic for socket in comp.__haystack_input__._sockets_dict.values())  # type: ignore
                            has_only_defaults = all(
                                not socket.is_mandatory for socket in comp.__haystack_input__._sockets_dict.values()  # type: ignore
                            )
                            if is_variadic and not comp.__haystack_is_greedy__ or has_only_defaults:  # type: ignore[attr-defined]
                                break
                        else:
                            # We're stuck in a loop for real, we can't make any progress.
                            # BAIL!
                            break

                        if len(waiting_for_input) == 1:
                            # We have a single component with variadic input or only default inputs waiting for input.
                            # If we're at this point it means it has been waiting for input for at least 2 iterations.
                            # This will never run.
                            # BAIL!
                            break

                        # There was a lazy variadic or a component with only default waiting for input, we can run it
                        waiting_for_input.remove((name, comp))
                        to_run.append((name, comp))

                        # Let's use the default value for the inputs that are still missing, or the component
                        # won't run and will be put back in the waiting list, causing an infinite loop.
                        for input_socket in comp.__haystack_input__._sockets_dict.values():  # type: ignore
                            if input_socket.is_mandatory:
                                continue
                            if input_socket.name not in last_inputs[name]:
                                last_inputs[name][input_socket.name] = input_socket.default_value

                        continue

                    before_last_waiting_for_input = (
                        last_waiting_for_input.copy() if last_waiting_for_input is not None else None
                    )
                    last_waiting_for_input = {item[0] for item in waiting_for_input}

                    # Remove from waiting only if there is actually enough input to run
                    for name, comp in waiting_for_input:
                        if name not in last_inputs:
                            last_inputs[name] = {}

                        # Lazy variadics must be removed only if there's nothing else to run at this stage
                        is_variadic = any(socket.is_variadic for socket in comp.__haystack_input__._sockets_dict.values())  # type: ignore
                        if is_variadic and not comp.__haystack_is_greedy__:  # type: ignore[attr-defined]
                            there_are_only_lazy_variadics = True
                            for other_name, other_comp in waiting_for_input:
                                if name == other_name:
                                    continue
                                there_are_only_lazy_variadics &= (
                                    any(
                                        socket.is_variadic for socket in other_comp.__haystack_input__._sockets_dict.values()  # type: ignore
                                    )
                                    and not other_comp.__haystack_is_greedy__  # type: ignore[attr-defined]
                                )

                            if not there_are_only_lazy_variadics:
                                continue

                        # Components that have defaults for all their inputs must be treated the same identical way as we treat
                        # lazy variadic components. If there are only components with defaults we can run them.
                        # If we don't do this the order of execution of the Pipeline's Components will be affected cause we
                        # enqueue the Components in `to_run` at the start using the order they are added in the Pipeline.
                        # If a Component A with defaults is added before a Component B that has no defaults, but in the Pipeline
                        # logic A must be executed after B it could run instead before if we don't do this check.
                        has_only_defaults = all(
                            not socket.is_mandatory for socket in comp.__haystack_input__._sockets_dict.values()  # type: ignore
                        )
                        if has_only_defaults:
                            there_are_only_components_with_defaults = True
                            for other_name, other_comp in waiting_for_input:
                                if name == other_name:
                                    continue
                                there_are_only_components_with_defaults &= all(
                                    not s.is_mandatory for s in other_comp.__haystack_input__._sockets_dict.values()  # type: ignore
                                )
                            if not there_are_only_components_with_defaults:
                                continue

                        # Find the first component that has all the inputs it needs to run
                        has_enough_inputs = True
                        for input_socket in comp.__haystack_input__._sockets_dict.values():  # type: ignore
                            if input_socket.is_mandatory and input_socket.name not in last_inputs[name]:
                                has_enough_inputs = False
                                break
                            if input_socket.is_mandatory:
                                continue

                            if input_socket.name not in last_inputs[name]:
                                last_inputs[name][input_socket.name] = input_socket.default_value
                        if has_enough_inputs:
                            break

                    waiting_for_input.remove((name, comp))
                    to_run.append((name, comp))

            if len(include_outputs_from) > 0:
                for name, output in extra_outputs.items():
                    if name not in final_outputs:
                        final_outputs[name] = output

            return final_outputs

    def _prepare_component_input_data(self, data: Dict[str, Any]) -> Tuple[Dict[str, Dict[str, Any]], Dict[str, Any]]:
        """
<<<<<<< HEAD
        Organizes input data for pipeline components and identifies any inputs that are not matched to any component's input slots.
=======
        Prepares input data for pipeline components.

        Organizes input data for pipeline components and identifies any inputs that are not matched to any
        component's input slots.
>>>>>>> 201db5b2

        This method processes a flat dictionary of input data, where each key-value pair represents an input name
        and its corresponding value. It distributes these inputs to the appropriate pipeline components based on
        their input requirements. Inputs that don't match any component's input slots are classified as unresolved.

        :param data:
            A dictionary with input names as keys and input values as values.
        :returns:
            A tuple containing two elements:
             1. A dictionary mapping component names to their respective matched inputs.
             2. A dictionary of inputs that were not matched to any component, termed as unresolved keyword arguments.
        """
        pipeline_input_data: Dict[str, Dict[str, Any]] = defaultdict(dict)
        unresolved_kwargs = {}

        # Retrieve the input slots for each component in the pipeline
        available_inputs: Dict[str, Dict[str, Any]] = self.inputs()

        # Go through all provided to distribute them to the appropriate component inputs
        for input_name, input_value in data.items():
            resolved_at_least_once = False

            # Check each component to see if it has a slot for the current kwarg
            for component_name, component_inputs in available_inputs.items():
                if input_name in component_inputs:
                    # If a match is found, add the kwarg to the component's input data
                    pipeline_input_data[component_name][input_name] = input_value
                    resolved_at_least_once = True

            if not resolved_at_least_once:
                unresolved_kwargs[input_name] = input_value

        return pipeline_input_data, unresolved_kwargs

    @classmethod
    def from_template(
        cls, predefined_pipeline: PredefinedPipeline, template_params: Optional[Dict[str, Any]] = None
    ) -> "Pipeline":
        """
        Create a Pipeline from a predefined template. See `PredefinedPipeline` for available options.

        :param predefined_pipeline:
            The predefined pipeline to use.
        :param template_params:
            An optional dictionary of parameters to use when rendering the pipeline template.
        :returns:
            An instance of `Pipeline`.
        """
        tpl = PipelineTemplate.from_predefined(predefined_pipeline)
        # If tpl.render() fails, we let bubble up the original error
        rendered = tpl.render(template_params)

        # If there was a problem with the rendered version of the
        # template, we add it to the error stack for debugging
        try:
            return cls.loads(rendered)
        except Exception as e:
            msg = f"Error unmarshalling pipeline: {e}\n"
            msg += f"Source:\n{rendered}"
            raise PipelineUnmarshalError(msg)


def _connections_status(
    sender_node: str, receiver_node: str, sender_sockets: List[OutputSocket], receiver_sockets: List[InputSocket]
):
    """
    Lists the status of the sockets, for error messages.
    """
    sender_sockets_entries = []
    for sender_socket in sender_sockets:
        sender_sockets_entries.append(f" - {sender_socket.name}: {_type_name(sender_socket.type)}")
    sender_sockets_list = "\n".join(sender_sockets_entries)

    receiver_sockets_entries = []
    for receiver_socket in receiver_sockets:
        if receiver_socket.senders:
            sender_status = f"sent by {','.join(receiver_socket.senders)}"
        else:
            sender_status = "available"
        receiver_sockets_entries.append(
            f" - {receiver_socket.name}: {_type_name(receiver_socket.type)} ({sender_status})"
        )
    receiver_sockets_list = "\n".join(receiver_sockets_entries)

    return f"'{sender_node}':\n{sender_sockets_list}\n'{receiver_node}':\n{receiver_sockets_list}"


def parse_connect_string(connection: str) -> Tuple[str, Optional[str]]:
    """
    Returns component-connection pairs from a connect_to/from string.

    :param connection:
        The connection string.
    :returns:
        A tuple containing the component name and the connection name.
    """
    if "." in connection:
        split_str = connection.split(".", maxsplit=1)
        return (split_str[0], split_str[1])
    return connection, None<|MERGE_RESOLUTION|>--- conflicted
+++ resolved
@@ -599,15 +599,9 @@
 
     def _validate_input(self, data: Dict[str, Any]):
         """
-<<<<<<< HEAD
-        Validates input data for the pipeline.
-
-        Validates that:
-=======
         Validates pipeline input data.
 
         Validates that data:
->>>>>>> 201db5b2
         * Each Component name actually exists in the Pipeline
         * Each Component is not missing any input
         * Each Component has only one input per input socket, if not variadic
@@ -1056,14 +1050,10 @@
 
     def _prepare_component_input_data(self, data: Dict[str, Any]) -> Tuple[Dict[str, Dict[str, Any]], Dict[str, Any]]:
         """
-<<<<<<< HEAD
-        Organizes input data for pipeline components and identifies any inputs that are not matched to any component's input slots.
-=======
         Prepares input data for pipeline components.
 
         Organizes input data for pipeline components and identifies any inputs that are not matched to any
         component's input slots.
->>>>>>> 201db5b2
 
         This method processes a flat dictionary of input data, where each key-value pair represents an input name
         and its corresponding value. It distributes these inputs to the appropriate pipeline components based on
