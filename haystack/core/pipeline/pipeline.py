# SPDX-FileCopyrightText: 2022-present deepset GmbH <info@deepset.ai>
#
# SPDX-License-Identifier: Apache-2.0

<<<<<<< HEAD
# pylint: disable=too-many-positional-arguments

from copy import deepcopy
from pathlib import Path
from typing import Any, Dict, Mapping, Optional, Set, Union, cast
=======
from typing import Any, Dict, Mapping, Optional, Set
>>>>>>> 7a63559f

from haystack import logging, tracing
from haystack.core.component import Component
from haystack.core.errors import BreakpointException, PipelineInvalidResumeStateError, PipelineRuntimeError
from haystack.core.pipeline.base import (
    _COMPONENT_INPUT,
    _COMPONENT_OUTPUT,
    _COMPONENT_VISITS,
    ComponentPriority,
    PipelineBase,
)
from haystack.core.pipeline.breakpoint import (
    _validate_break_point,
    _validate_components_against_pipeline,
    check_regular_break_point,
    handle_agent_break_point,
    trigger_break_point,
)
from haystack.core.pipeline.utils import _deepcopy_with_exceptions
from haystack.dataclasses.breakpoints import AgentBreakpoint, Breakpoint
from haystack.telemetry import pipeline_running
from haystack.utils import _deserialize_value_with_schema

logger = logging.getLogger(__name__)


class Pipeline(PipelineBase):
    """
    Synchronous version of the orchestration engine.

    Orchestrates component execution according to the execution graph, one after the other.
    """

    @staticmethod
    def _run_component(
        component_name: str,
        component: Dict[str, Any],
        inputs: Dict[str, Any],
        component_visits: Dict[str, int],
        parent_span: Optional[tracing.Span] = None,
    ) -> Mapping[str, Any]:
        """
        Runs a Component with the given inputs.

        :param component_name: Name of the Component.
        :param component: Component with component metadata.
        :param inputs: Inputs for the Component.
        :param component_visits: Current state of component visits.
        :param parent_span: The parent span to use for the newly created span.
            This is to allow tracing to be correctly linked to the pipeline run.
        :raises PipelineRuntimeError: If Component doesn't return a dictionary.
        :return: The output of the Component.
        """
        instance: Component = component["instance"]

        with PipelineBase._create_component_span(
            component_name=component_name, instance=instance, inputs=inputs, parent_span=parent_span
        ) as span:
            # We deepcopy the inputs otherwise we might lose that information
            # when we delete them in case they're sent to other Components
            span.set_content_tag(_COMPONENT_INPUT, _deepcopy_with_exceptions(inputs))
            logger.info("Running component {component_name}", component_name=component_name)

            try:
                component_output = instance.run(**inputs)
            except BreakpointException as error:
                # Re-raise BreakpointException to preserve the original exception context
                # This is important when Agent components internally use Pipeline._run_component
                # and trigger breakpoints that need to bubble up to the main pipeline
                raise error
            except Exception as error:
                raise PipelineRuntimeError.from_exception(component_name, instance.__class__, error) from error

            component_visits[component_name] += 1

            if not isinstance(component_output, Mapping):
                raise PipelineRuntimeError.from_invalid_output(component_name, instance.__class__, component_output)

            span.set_tag(_COMPONENT_VISITS, component_visits[component_name])
            span.set_content_tag(_COMPONENT_OUTPUT, component_output)

            return component_output

    def _handle_resume_state(self, resume_state: Dict[str, Any]) -> tuple[Dict[str, int], Dict[str, Any], bool, list]:
        """
        Handle resume state initialization.

        :param resume_state: The resume state to handle
        :return: Tuple of (component_visits, data, resume_agent_in_pipeline, ordered_component_names)
        """
        if resume_state.get("agent_name"):
            return self._handle_agent_resume_state(resume_state)
        else:
            return self._handle_regular_resume_state(resume_state)

    def _handle_agent_resume_state(
        self, resume_state: Dict[str, Any]
    ) -> tuple[Dict[str, int], Dict[str, Any], bool, list]:
        """
        Handle agent-specific resume state.

        :param resume_state: The resume state to handle
        :return: Tuple of (component_visits, data, resume_agent_in_pipeline, ordered_component_names)
        """
        agent_name = resume_state["agent_name"]
        for name, component in self.graph.nodes.items():
            if component["instance"].__class__.__name__ == "Agent" and name == agent_name:
                main_pipeline_state = resume_state.get("main_pipeline_state", {})
                component_visits = main_pipeline_state.get("component_visits", {})
                ordered_component_names = main_pipeline_state.get("ordered_component_names", [])
                data = _deserialize_value_with_schema(main_pipeline_state.get("inputs", {}))
                return component_visits, data, True, ordered_component_names

        # Fallback to regular resume if agent not found
        return self._handle_regular_resume_state(resume_state)

    def _handle_regular_resume_state(
        self, resume_state: Dict[str, Any]
    ) -> tuple[Dict[str, int], Dict[str, Any], bool, list]:
        """
        Handle regular component resume state.

        :param resume_state: The resume state to handle
        :return: Tuple of (component_visits, data, resume_agent_in_pipeline, ordered_component_names)
        """
        component_visits, data, resume_state, ordered_component_names = self.inject_resume_state_into_graph(
            resume_state=resume_state
        )
        data = _deserialize_value_with_schema(resume_state["pipeline_state"]["inputs"])
        return component_visits, data, False, ordered_component_names

    def run(  # noqa: PLR0915, PLR0912
        self,
        data: Dict[str, Any],
        include_outputs_from: Optional[Set[str]] = None,
        break_point: Optional[Union[Breakpoint, AgentBreakpoint]] = None,
        resume_state: Optional[Dict[str, Any]] = None,
        debug_path: Optional[Union[str, Path]] = None,
    ) -> Dict[str, Any]:
        """
        Runs the Pipeline with given input data.

        Usage:
        ```python
        from haystack import Pipeline, Document
        from haystack.utils import Secret
        from haystack.document_stores.in_memory import InMemoryDocumentStore
        from haystack.components.retrievers.in_memory import InMemoryBM25Retriever
        from haystack.components.generators import OpenAIGenerator
        from haystack.components.builders.answer_builder import AnswerBuilder
        from haystack.components.builders.prompt_builder import PromptBuilder

        # Write documents to InMemoryDocumentStore
        document_store = InMemoryDocumentStore()
        document_store.write_documents([
            Document(content="My name is Jean and I live in Paris."),
            Document(content="My name is Mark and I live in Berlin."),
            Document(content="My name is Giorgio and I live in Rome.")
        ])

        prompt_template = \"\"\"
        Given these documents, answer the question.
        Documents:
        {% for doc in documents %}
            {{ doc.content }}
        {% endfor %}
        Question: {{question}}
        Answer:
        \"\"\"

        retriever = InMemoryBM25Retriever(document_store=document_store)
        prompt_builder = PromptBuilder(template=prompt_template)
        llm = OpenAIGenerator(api_key=Secret.from_token(api_key))

        rag_pipeline = Pipeline()
        rag_pipeline.add_component("retriever", retriever)
        rag_pipeline.add_component("prompt_builder", prompt_builder)
        rag_pipeline.add_component("llm", llm)
        rag_pipeline.connect("retriever", "prompt_builder.documents")
        rag_pipeline.connect("prompt_builder", "llm")

        # Ask a question
        question = "Who lives in Paris?"
        results = rag_pipeline.run(
            {
                "retriever": {"query": question},
                "prompt_builder": {"question": question},
            }
        )

        print(results["llm"]["replies"])
        # Jean lives in Paris
        ```

        :param data:
            A dictionary of inputs for the pipeline's components. Each key is a component name
            and its value is a dictionary of that component's input parameters:
            ```
            data = {
                "comp1": {"input1": 1, "input2": 2},
            }
            ```
            For convenience, this format is also supported when input names are unique:
            ```
            data = {
                "input1": 1, "input2": 2,
            }
            ```
        :param include_outputs_from:
            Set of component names whose individual outputs are to be
            included in the pipeline's output. For components that are
            invoked multiple times (in a loop), only the last-produced
            output is included.

        :param break_point:
            A set of breakpoints that can be used to debug the pipeline execution.

        :param resume_state:
            A dictionary containing the state of a previously saved pipeline execution.

        :param debug_path:
            Path to the directory where the pipeline state should be saved.

        :returns:
            A dictionary where each entry corresponds to a component name
            and its output. If `include_outputs_from` is `None`, this dictionary
            will only contain the outputs of leaf components, i.e., components
            without outgoing connections.

        :raises ValueError:
            If invalid inputs are provided to the pipeline.
        :raises PipelineRuntimeError:
            If the Pipeline contains cycles with unsupported connections that would cause
            it to get stuck and fail running.
            Or if a Component fails or returns output in an unsupported type.
        :raises PipelineMaxComponentRuns:
            If a Component reaches the maximum number of times it can be run in this Pipeline.
        :raises PipelineBreakpointException:
            When a pipeline_breakpoint is triggered. Contains the component name, state, and partial results.
        """
        pipeline_running(self)

        if break_point and resume_state:
            msg = (
                "pipeline_breakpoint and resume_state cannot be provided at the same time. "
                "The pipeline run will be aborted."
            )
            raise PipelineInvalidResumeStateError(message=msg)

        # make sure all breakpoints are valid, i.e. reference components in the pipeline
        if break_point:
            _validate_break_point(break_point, self.graph)

        # TODO: Remove this warmup once we can check reliably whether a component has been warmed up or not
        # As of now it's here to make sure we don't have failing tests that assume warm_up() is called in run()
        self.warm_up()

        if include_outputs_from is None:
            include_outputs_from = set()

        if not resume_state:
            # normalize `data`
            data = self._prepare_component_input_data(data)

            # Raise ValueError if input is malformed in some way
            self.validate_input(data)

            # We create a list of components in the pipeline sorted by name, so that the algorithm runs
            # deterministically and independent of insertion order into the pipeline.
            ordered_component_names = sorted(self.graph.nodes.keys())

            # We track component visits to decide if a component can run.
            component_visits = dict.fromkeys(ordered_component_names, 0)
            resume_agent_in_pipeline = False

        else:
            # Handle resume state
            component_visits, data, resume_agent_in_pipeline, ordered_component_names = self._handle_resume_state(
                resume_state
            )

        cached_topological_sort = None
        # We need to access a component's receivers multiple times during a pipeline run.
        # We store them here for easy access.
        cached_receivers = {name: self._find_receivers_from(name) for name in ordered_component_names}

        pipeline_outputs: Dict[str, Any] = {}
        with tracing.tracer.trace(
            "haystack.pipeline.run",
            tags={
                "haystack.pipeline.input_data": data,
                "haystack.pipeline.output_data": pipeline_outputs,
                "haystack.pipeline.metadata": self.metadata,
                "haystack.pipeline.max_runs_per_component": self._max_runs_per_component,
            },
        ) as span:
            inputs = self._convert_to_internal_format(pipeline_inputs=data)
            priority_queue = self._fill_queue(ordered_component_names, inputs, component_visits)

            # check if pipeline is blocked before execution
            self.validate_pipeline(priority_queue)

            while True:
                candidate = self._get_next_runnable_component(priority_queue, component_visits)

                # If there are no runnable components left, we can exit the loop
                if candidate is None:
                    break

                priority, component_name, component = candidate

<<<<<<< HEAD
=======
                # If the next component is blocked, we do a check to see if the pipeline is possibly blocked and raise
                # a warning if it is.
                if priority == ComponentPriority.BLOCKED:
                    if self._is_pipeline_possibly_blocked(current_pipeline_outputs=pipeline_outputs):
                        # Pipeline is most likely blocked (most likely a configuration issue) so we raise a warning.
                        logger.warning(
                            "Cannot run pipeline - the next component that is meant to run is blocked.\n"
                            "Component name: '{component_name}'\n"
                            "Component type: '{component_type}'\n"
                            "This typically happens when the component is unable to receive all of its required "
                            "inputs.\nCheck the connections to this component and ensure all required inputs are "
                            "provided.",
                            component_name=component_name,
                            component_type=component["instance"].__class__.__name__,
                        )
                    # We always exit the loop since we cannot run the next component.
                    break

>>>>>>> 7a63559f
                if len(priority_queue) > 0 and priority in [ComponentPriority.DEFER, ComponentPriority.DEFER_LAST]:
                    component_name, topological_sort = self._tiebreak_waiting_components(
                        component_name=component_name,
                        priority=priority,
                        priority_queue=priority_queue,
                        topological_sort=cached_topological_sort,
                    )

                    cached_topological_sort = topological_sort
                    component = self._get_component_with_graph_metadata_and_visits(
                        component_name, component_visits[component_name]
                    )

                is_resume = bool(resume_state and resume_state["pipeline_breakpoint"]["component"] == component_name)
                component_inputs = self._consume_component_inputs(
                    component_name=component_name, component=component, inputs=inputs, is_resume=is_resume
                )

                # We need to add missing defaults using default values from input sockets because the run signature
                # might not provide these defaults for components with inputs defined dynamically upon component
                # initialization
                component_inputs = self._add_missing_input_defaults(component_inputs, component["input_sockets"])

                # Scenario 1: Resume state is provided to resume the pipeline at a specific component
                # Deserialize the component_inputs if they are passed in resume state
                # this check will prevent other component_inputs generated at runtime from being deserialized
                if resume_state and component_name in resume_state["pipeline_state"]["inputs"].keys():
                    for key, value in component_inputs.items():
                        component_inputs[key] = _deserialize_value_with_schema(value)

                # Scenario 2: a breakpoint is provided to stop the pipeline at a specific component and visit count
                breakpoint_triggered = False
                if break_point is not None:
                    agent_breakpoint = False

                    if isinstance(break_point, AgentBreakpoint):
                        component_instance = component["instance"]
                        # Use type checking by class name to avoid circular import
                        if component_instance.__class__.__name__ == "Agent":
                            component_inputs = handle_agent_break_point(
                                break_point,
                                component_name,
                                component_inputs,
                                inputs,
                                component_visits,
                                ordered_component_names,
                                data,
                                debug_path,
                            )
                            agent_breakpoint = True

                    if not agent_breakpoint and isinstance(break_point, Breakpoint):
                        breakpoint_triggered = check_regular_break_point(break_point, component_name, component_visits)

                    if breakpoint_triggered:
                        trigger_break_point(
                            component_name,
                            component_inputs,
                            inputs,
                            component_visits,
                            debug_path,
                            data,
                            ordered_component_names,
                            pipeline_outputs,
                        )

                if resume_agent_in_pipeline:
                    # inject the resume_state into the component (the Agent) inputs
                    component_inputs["resume_state"] = resume_state
                    component_inputs["break_point"] = None

                component_outputs = self._run_component(
                    component_name=component_name,
                    component=component,
                    inputs=component_inputs,  # the inputs to the current component
                    component_visits=component_visits,
                    parent_span=span,
                )

                # Updates global input state with component outputs and returns outputs that should go to
                # pipeline outputs.
                component_pipeline_outputs = self._write_component_outputs(
                    component_name=component_name,
                    component_outputs=component_outputs,
                    inputs=inputs,
                    receivers=cached_receivers[component_name],
                    include_outputs_from=include_outputs_from,
                )

                if component_pipeline_outputs:
                    pipeline_outputs[component_name] = deepcopy(component_pipeline_outputs)
                if self._is_queue_stale(priority_queue):
                    priority_queue = self._fill_queue(ordered_component_names, inputs, component_visits)

            if break_point and not agent_breakpoint:
                logger.warning(
                    "The given breakpoint {break_point} was never triggered. This is because:\n"
                    "1. The provided component is not a part of the pipeline execution path.\n"
                    "2. The component did not reach the visit count specified in the pipeline_breakpoint",
                    pipeline_breakpoint=break_point,
                )

            return pipeline_outputs

    def inject_resume_state_into_graph(self, resume_state):
        """
        Loads the resume state from a file and injects it into the pipeline graph.

        """
        # We previously check if the resume_state is None but this is needed to prevent a typing error
        if not resume_state:
            raise PipelineInvalidResumeStateError("Cannot inject resume state: resume_state is None")

        # check if the resume_state is valid for the current pipeline
        _validate_components_against_pipeline(resume_state, self.graph)

        data = self._prepare_component_input_data(resume_state["pipeline_state"]["inputs"])
        component_visits = resume_state["pipeline_state"]["component_visits"]
        ordered_component_names = resume_state["pipeline_state"]["ordered_component_names"]
        logger.info(
            "Resuming pipeline from {component} with visit count {visits}",
            component=resume_state["pipeline_breakpoint"]["component"],
            visits=resume_state["pipeline_breakpoint"]["visits"],
        )

        return component_visits, data, resume_state, ordered_component_names<|MERGE_RESOLUTION|>--- conflicted
+++ resolved
@@ -2,15 +2,11 @@
 #
 # SPDX-License-Identifier: Apache-2.0
 
-<<<<<<< HEAD
 # pylint: disable=too-many-positional-arguments
 
 from copy import deepcopy
 from pathlib import Path
 from typing import Any, Dict, Mapping, Optional, Set, Union, cast
-=======
-from typing import Any, Dict, Mapping, Optional, Set
->>>>>>> 7a63559f
 
 from haystack import logging, tracing
 from haystack.core.component import Component
@@ -142,7 +138,7 @@
         data = _deserialize_value_with_schema(resume_state["pipeline_state"]["inputs"])
         return component_visits, data, False, ordered_component_names
 
-    def run(  # noqa: PLR0915, PLR0912
+    def run(  # noqa: PLR0915, PLR0912, C901
         self,
         data: Dict[str, Any],
         include_outputs_from: Optional[Set[str]] = None,
@@ -322,8 +318,6 @@
 
                 priority, component_name, component = candidate
 
-<<<<<<< HEAD
-=======
                 # If the next component is blocked, we do a check to see if the pipeline is possibly blocked and raise
                 # a warning if it is.
                 if priority == ComponentPriority.BLOCKED:
@@ -342,7 +336,6 @@
                     # We always exit the loop since we cannot run the next component.
                     break
 
->>>>>>> 7a63559f
                 if len(priority_queue) > 0 and priority in [ComponentPriority.DEFER, ComponentPriority.DEFER_LAST]:
                     component_name, topological_sort = self._tiebreak_waiting_components(
                         component_name=component_name,
