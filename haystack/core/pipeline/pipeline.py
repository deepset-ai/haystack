# SPDX-FileCopyrightText: 2022-present deepset GmbH <info@deepset.ai>
#
# SPDX-License-Identifier: Apache-2.0

<<<<<<< HEAD
import json
import sys
from copy import deepcopy
from pathlib import Path
from pprint import pprint
from typing import Any, Callable, Dict, List, Mapping, Optional, Set, Tuple, Union, cast
=======
import sys
from copy import deepcopy
from typing import Any, Callable, Dict, Mapping, Optional, Set, Tuple, cast
>>>>>>> 2c743131

from haystack import logging, tracing
from haystack.core.component import Component
from haystack.core.errors import PipelineRuntimeError
from haystack.core.pipeline.base import ComponentPriority, PipelineBase
from haystack.telemetry import pipeline_running

logger = logging.getLogger(__name__)


class Pipeline(PipelineBase):
    """
    Synchronous version of the orchestration engine.

    Orchestrates component execution according to the execution graph, one after the other.
    """

    ordered_component_names: Optional[list[str]] = None
    original_input_data: Optional[dict[str, Any]] = (None,)

    def _run_component(
        self,
        component: Dict[str, Any],
        inputs: Dict[str, Any],
        component_visits: Dict[str, int],
        breakpoints: Optional[Set[Tuple[str, int]]] = None,
        parent_span: Optional[tracing.Span] = None,
    ) -> Dict[str, Any]:
        """
        Runs a Component with the given inputs.

        :param component: Component with component metadata.
        :param inputs: Inputs for the Component.
        :param component_visits: Current state of component visits.
        :param breakpoints: Set of tuples of component names and visit counts at which the pipeline
                            should break execution.
        :param parent_span: The parent span to use for the newly created span.
            This is to allow tracing to be correctly linked to the pipeline run.
        :raises PipelineRuntimeError: If Component doesn't return a dictionary.
        :return: The output of the Component.
        """
        instance: Component = component["instance"]
        component_name = self.get_component_name(instance)
        component_inputs = self._consume_component_inputs(
            component_name=component_name, component=component, inputs=inputs
        )

        # We need to add missing defaults using default values from input sockets because the run signature
        # might not provide these defaults for components with inputs defined dynamically upon component initialization
        component_inputs = self._add_missing_input_defaults(component_inputs, component["input_sockets"])

<<<<<<< HEAD
        if breakpoints is not None and (component_name, component_visits[component_name]) in breakpoints:
            Pipeline.save_state(inputs, component_name, component_visits, ordered_component_names, original_input_data)
            sys.exit()  # ToDo: do this in a more graceful way
=======
        # check if the component is in the breakpoints
        if component_name in [bp[0] for bp in breakpoints]:
            bp = [bp for bp in breakpoints if bp[0] == component_name]

            # if the visit count is = -1, break at every visit
            if bp[1] == -1:
                msg = f"Breaking at component: {component_name}"
                logger.info(msg)
                self.save_state(inputs, component_name, component_visits)
                sys.exit()  # ToDo: do this in a more graceful way

            # check if the visit count is the same
            elif bp[1] == component_visits[component_name]:
                msg = f"nBreaking at component: {component_name} visit count: {component_visits[component_name]}"
                logger.info(msg)
                self.save_state(inputs, component_name, component_visits)
                sys.exit()  # ToDo: do this in a more graceful way
>>>>>>> 2c743131

        with tracing.tracer.trace(
            "haystack.component.run",
            tags={
                "haystack.component.name": component_name,
                "haystack.component.type": instance.__class__.__name__,
                "haystack.component.input_types": {k: type(v).__name__ for k, v in component_inputs.items()},
                "haystack.component.input_spec": {
                    key: {
                        "type": (value.type.__name__ if isinstance(value.type, type) else str(value.type)),
                        "senders": value.senders,
                    }
                    for key, value in instance.__haystack_input__._sockets_dict.items()  # type: ignore
                },
                "haystack.component.output_spec": {
                    key: {
                        "type": (value.type.__name__ if isinstance(value.type, type) else str(value.type)),
                        "receivers": value.receivers,
                    }
                    for key, value in instance.__haystack_output__._sockets_dict.items()  # type: ignore
                },
            },
            parent_span=parent_span,
        ) as span:
            # We deepcopy the inputs otherwise we might lose that information
            # when we delete them in case they're sent to other Components
            span.set_content_tag("haystack.component.input", deepcopy(component_inputs))
            logger.info("Running component {component_name}", component_name=component_name)
            component_output = instance.run(**component_inputs)
            component_visits[component_name] += 1

            if not isinstance(component_output, Mapping):
                raise PipelineRuntimeError(
                    f"Component '{component_name}' didn't return a dictionary. "
                    "Components must always return dictionaries: check the documentation."
                )

            span.set_tag("haystack.component.visits", component_visits[component_name])
            span.set_content_tag("haystack.component.output", component_output)

            return cast(Dict[Any, Any], component_output)

    def run(  # noqa: PLR0915, PLR0912
        self,
        data: Dict[str, Any],
        include_outputs_from: Optional[Set[str]] = None,
        breakpoints: Optional[Set[Tuple[str, int]]] = None,
        resume_state: Optional[Dict[str, Any]] = None,
    ) -> Dict[str, Any]:
        """
        Runs the Pipeline with given input data.

        Usage:
        ```python
        from haystack import Pipeline, Document
        from haystack.utils import Secret
        from haystack.document_stores.in_memory import InMemoryDocumentStore
        from haystack.components.retrievers.in_memory import InMemoryBM25Retriever
        from haystack.components.generators import OpenAIGenerator
        from haystack.components.builders.answer_builder import AnswerBuilder
        from haystack.components.builders.prompt_builder import PromptBuilder

        # Write documents to InMemoryDocumentStore
        document_store = InMemoryDocumentStore()
        document_store.write_documents([
            Document(content="My name is Jean and I live in Paris."),
            Document(content="My name is Mark and I live in Berlin."),
            Document(content="My name is Giorgio and I live in Rome.")
        ])

        prompt_template = \"\"\"
        Given these documents, answer the question.
        Documents:
        {% for doc in documents %}
            {{ doc.content }}
        {% endfor %}
        Question: {{question}}
        Answer:
        \"\"\"

        retriever = InMemoryBM25Retriever(document_store=document_store)
        prompt_builder = PromptBuilder(template=prompt_template)
        llm = OpenAIGenerator(api_key=Secret.from_token(api_key))

        rag_pipeline = Pipeline()
        rag_pipeline.add_component("retriever", retriever)
        rag_pipeline.add_component("prompt_builder", prompt_builder)
        rag_pipeline.add_component("llm", llm)debug_state
        rag_pipeline.connect("retriever", "prompt_builder.documents")
        rag_pipeline.connect("prompt_builder", "llm")

        # Ask a question
        question = "Who lives in Paris?"
        results = rag_pipeline.run(
            {
                "retriever": {"query": question},
                "prompt_builder": {"question": question},
            }
        )

        print(results["llm"]["replies"])
        # Jean lives in Paris
        ```

        :param data:
            A dictionary of inputs for the pipeline's components. Each key is a component name
            and its value is a dictionary of that component's input parameters:
            ```
            data = {
                "comp1": {"input1": 1, "input2": 2},
            }
            ```
            For convenience, this format is also supported when input names are unique:
            ```
            data = {
                "input1": 1, "input2": 2,
            }
            ```
        :param include_outputs_from:
            Set of component names whose individual outputs are to be
            included in the pipeline's output. For components that are
            invoked multiple times (in a loop), only the last-produced
            output is included.

        :param breakpoints:
            Set of tuples of component names and visit counts at which the pipeline should break execution.

        :param resume_state:
            A dictionary containing the state of a previously saved pipeline execution.

        :returns:
            A dictionary where each entry corresponds to a component name
            and its output. If `include_outputs_from` is `None`, this dictionary
            will only contain the outputs of leaf components, i.e., components
            without outgoing connections.

        :raises ValueError:
            If invalid inputs are provided to the pipeline.
        :raises PipelineRuntimeError:
            If the Pipeline contains cycles with unsupported connections that would cause
            it to get stuck and fail running.
            Or if a Component fails or returns output in an unsupported type.
        :raises PipelineMaxComponentRuns:
            If a Component reaches the maximum number of times it can be run in this Pipeline.
        """
        pipeline_running(self)

        if breakpoints:
            breakpoints = self._validate_breakpoints(breakpoints)

        # TODO: Remove this warmup once we can check reliably whether a component has been warmed up or not
        # As of now it's here to make sure we don't have failing tests that assume warm_up() is called in run()
        self.warm_up()

        if include_outputs_from is None:
            include_outputs_from = set()

        if not resume_state:
            # normalize `data`
            data = self._prepare_component_input_data(data)

            # Raise ValueError if input is malformed in some way
            self._validate_input(data)

            # We create a list of components in the pipeline sorted by name, so that the algorithm runs
            # deterministically and independent of insertion order into the pipeline.
            self.ordered_component_names = sorted(self.graph.nodes.keys())

            # We track component visits to decide if a component can run.
            component_visits = dict.fromkeys(self.ordered_component_names, 0)

            # We need to access a component's receivers multiple times during a pipeline run.
            # We store them here for easy access.
            cached_receivers = {name: self._find_receivers_from(name) for name in self.ordered_component_names}

        else:
            self._validate_components_state(resume_state)
            data = self._prepare_component_input_data(resume_state["pipeline_state"]["inputs"])
            component_visits = resume_state["pipeline_state"]["component_visits"]
            self.ordered_component_names = resume_state["pipeline_state"]["ordered_component_names"]
            cached_receivers = {name: self._find_receivers_from(name) for name in self.ordered_component_names}

            print(
                f"\n\nResuming pipeline from component: {resume_state['breakpoint']['component']} visit count: "
                f"{resume_state['breakpoint']['visits']}"
            )

        cached_topological_sort = None

        pipeline_outputs: Dict[str, Any] = {}
        with tracing.tracer.trace(
            "haystack.pipeline.run",
            tags={
                "haystack.pipeline.input_data": data,
                "haystack.pipeline.output_data": pipeline_outputs,
                "haystack.pipeline.metadata": self.metadata,
                "haystack.pipeline.max_runs_per_component": self._max_runs_per_component,
            },
        ) as span:
            inputs = self._convert_to_internal_format(pipeline_inputs=data)
            priority_queue = self._fill_queue(self.ordered_component_names, inputs, component_visits)

            # check if pipeline is blocked before execution
            self.validate_pipeline(priority_queue)

            while True:
                candidate = self._get_next_runnable_component(priority_queue, component_visits)
                if candidate is None:
                    break

                priority, component_name, component = candidate
                if len(priority_queue) > 0 and priority in [ComponentPriority.DEFER, ComponentPriority.DEFER_LAST]:
                    component_name, topological_sort = self._tiebreak_waiting_components(
                        component_name=component_name,
                        priority=priority,
                        priority_queue=priority_queue,
                        topological_sort=cached_topological_sort,
                    )
                    cached_topological_sort = topological_sort
                    component = self._get_component_with_graph_metadata_and_visits(
                        component_name, component_visits[component_name]
                    )

                component_outputs = self._run_component(
                    component, inputs, component_visits, breakpoints, parent_span=span
                )

                # Updates global input state with component outputs and returns outputs that should go to
                # pipeline outputs.

                component_pipeline_outputs = self._write_component_outputs(
                    component_name=component_name,
                    component_outputs=component_outputs,
                    inputs=inputs,
                    receivers=cached_receivers[component_name],
                    include_outputs_from=include_outputs_from,
                )

                if component_pipeline_outputs:
                    pipeline_outputs[component_name] = deepcopy(component_pipeline_outputs)
                if self._is_queue_stale(priority_queue):
                    priority_queue = self._fill_queue(self.ordered_component_names, inputs, component_visits)

            return pipeline_outputs

    def _validate_breakpoints(self, breakpoints: Set[Tuple[str, Optional[int]]]) -> Set[Tuple[str, int]]:
        """
        Validates the breakpoints passed to the pipeline.

        Make sure they are all valid components registered in the pipeline,
        If the visit is not given, it is assumed to be 0, it will break on the first visit.
        If a negative number is given it means it will break on all visits, e.g.: a component running in a loop.

        :param breakpoints: Set of tuples of component names and visit counts at which the pipeline should stop.
        :returns:
            Set of valid breakpoints.
        """

        processed_breakpoints = set()

        for break_point in breakpoints:
            if break_point[0] not in self.graph.nodes:
                raise ValueError(f"Breakpoint {break_point} is not a registered component in the pipeline")
            if break_point[1] is None:
                break_point = (break_point[0], 0)
            processed_breakpoints.add(break_point)

        return processed_breakpoints

    @staticmethod
    def _serialize_value(value: Any) -> Any:
        """
        Tries to serialise any type of input that can be passed to as input to a pipeline component.
        """
        if hasattr(value, "to_dict") and callable(getattr(value, "to_dict")):
            return value.to_dict()

        # this is a hack to serialize inputs that don't have a to_dict
        elif hasattr(value, "__dict__"):
            return {
                "_type": value.__class__.__name__,
                "_module": value.__class__.__module__,
                "attributes": value.__dict__,
            }

        elif isinstance(value, dict):  # for inputs in dictionary values
            return {k: Pipeline._serialize_value(v) for k, v in value.items()}

        elif isinstance(value, (list, tuple)):  # for inputs in lists or tuples
            return [Pipeline._serialize_value(item) for item in value]

        return value

    def save_state(
        self,
        inputs: Dict[str, Any],
        component_name: str,
        component_visits: Dict[str, int],
<<<<<<< HEAD
        ordered_component_names: Optional[List[str]],
        original_input_data,
        callback_fun: Optional[Callable[..., Any]] = None,
=======
        callback_fun: Callable = None,
>>>>>>> 2c743131
    ) -> None:
        """
        Saves the state of the pipeline at a given component visit count.
        """

        import json
        from datetime import datetime

        dt = datetime.now()
        state_id = f"{component_name}_state_{dt.strftime('%Y_%m_%d_%H_%M_%S')}"
        file_name = f"{state_id}.json"

        state = {
<<<<<<< HEAD
            "metadata": {"input_data": original_input_data, "timestamp": dt.isoformat(), "state_id": state_id},
=======
            "input_data": self.original_input_data,
            "timestamp": dt.isoformat(),
>>>>>>> 2c743131
            "breakpoint": {"component": component_name, "visits": component_visits[component_name]},
            "pipeline_state": {
                "inputs": inputs,
                "component_visits": component_visits,
                "ordered_component_names": list(self.ordered_component_names) if self.ordered_component_names else None,
            },
        }
        try:
            serialized_inputs = Pipeline._serialize_value(state["pipeline_state"]["inputs"])
            state["pipeline_state"]["inputs"] = serialized_inputs

            with open(file_name, "w") as f_out:
                json.dump(state, f_out, indent=2)

            logger.info(f"Pipeline state saved at: {file_name}")

            # pass the state to some user-defined callback function
            if callback_fun is not None:
                callback_fun(state)

        except Exception as e:
            logger.error(f"Failed to save pipeline state: {str(e)}")
            raise

    def resume_from_state(self, state: Dict[str, Any]):
        """
        Resume pipeline execution from a saved state.

        """

    def load_state(self, file_path: Union[str, Path]) -> Dict[str, Any]:
        """
        Load a saved pipeline state.

        Args:
            file_path: Path to the state file
            format: Format of the state file ('json' or 'pickle'). If None, inferred from file extension.

        Returns:
            Dict containing the loaded state
        """
        file_path = Path(file_path)

        try:
            with open(file_path, "r", encoding="utf-8") as f:
                state = json.load(f)

            # Validate state structure
            self._validate_state(state=state)
            logger.info(f"Successfully loaded pipeline state from: {file_path}")
            return state

        except FileNotFoundError:
            raise FileNotFoundError(f"File not found: {file_path}")
        except json.JSONDecodeError as e:
            raise json.JSONDecodeError(f"Invalid JSON in file {file_path}: {str(e)}", e.doc, e.pos)
        except IOError as e:
            raise IOError(f"Error reading file {file_path}: {str(e)}")

    def _validate_components_state(self, resume_state: Dict[str, Any]) -> None:
        """
        Validates that the resume_state contains a valid component configuration for the current pipeline.

        Raises a PipelineRuntimeError if any component is missing or if the state structure is invalid.

        :param resume_state: The saved state to validate.
        """
        # This can be removed if we always load the state using the load_state method
        if "pipeline_state" not in resume_state:
            raise PipelineRuntimeError("Invalid resume state: missing 'pipeline_state' key.")

        pipeline_state = resume_state["pipeline_state"]

        # Verify that all required keys are present.
        required_keys = {"inputs", "component_visits", "ordered_component_names"}
        missing_keys = required_keys - pipeline_state.keys()
        if missing_keys:
            raise PipelineRuntimeError(f"Invalid resume state: missing {missing_keys} in pipeline_state.")

        valid_components = set(self.graph.nodes.keys())

        # Validate 'ordered_component_names'
        missing_ordered = set(pipeline_state["ordered_component_names"]) - valid_components
        if missing_ordered:
            raise PipelineRuntimeError(
                f"Invalid resume state: components {missing_ordered} in 'ordered_component_names' "
                f"are not part of the current pipeline."
            )

        # Validate 'input_data' if present at the top level.
        missing_input = set(resume_state["metadata"]["input_data"].keys()) - valid_components
        if missing_input:
            raise PipelineRuntimeError(
                f"Invalid resume state: components {missing_input} in 'input_data' "
                f"are not part of the current pipeline."
            )

        # Validate 'component_visits'
        missing_visits = set(pipeline_state["component_visits"].keys()) - valid_components
        if missing_visits:
            raise PipelineRuntimeError(
                f"Invalid resume state: components {missing_visits} in 'component_visits' "
                f"are not part of the current pipeline."
            )

        logger.info(
            f"Resuming pipeline from component: {resume_state['breakpoint']['component']} "
            f"(visit {resume_state['breakpoint']['visits']})"
        )

    def _validate_state(self, state: Dict[str, Any]) -> None:
        """
        Validates the loaded pipeline state.

        Ensures that the state contains required keys: "metadata", "breakpoint", and "pipeline_state".

        Raises:
            ValueError: If required keys are missing or the component sets are inconsistent.
        """
        # Ensure the top-level state has all required keys.
        required_top_keys = {"metadata", "breakpoint", "pipeline_state"}
        missing_top = required_top_keys - state.keys()
        if missing_top:
            raise ValueError(f"Invalid state file: missing required keys {missing_top}")

        pipeline_state = state["pipeline_state"]
        metadata = state["metadata"]

        # Ensure the pipeline_state has the necessary keys.
        required_pipeline_keys = {"inputs", "component_visits", "ordered_component_names"}
        missing_pipeline = required_pipeline_keys - pipeline_state.keys()
        if missing_pipeline:
            raise ValueError(f"Invalid pipeline_state: missing required keys {missing_pipeline}")

        # Ensure the metadata has the necessary keys.
        required_metadata_keys = {"input_data", "state_id", "timestamp"}
        missing_metadata = required_metadata_keys - metadata.keys()
        if missing_metadata:
            raise ValueError(f"Invalid metadata: missing required keys {missing_metadata}")

        components_in_state = set(pipeline_state["component_visits"].keys())
        components_in_order = set(pipeline_state["ordered_component_names"])

        if components_in_state != components_in_order:
            raise ValueError(
                f"Inconsistent state: components in pipeline_state['component_visits'] {components_in_state} "
                f"do not match components in ordered_component_names {components_in_order}"
            )

        logger.info("Pipeline state validated successfully.")<|MERGE_RESOLUTION|>--- conflicted
+++ resolved
@@ -2,18 +2,12 @@
 #
 # SPDX-License-Identifier: Apache-2.0
 
-<<<<<<< HEAD
 import json
 import sys
 from copy import deepcopy
 from pathlib import Path
 from pprint import pprint
 from typing import Any, Callable, Dict, List, Mapping, Optional, Set, Tuple, Union, cast
-=======
-import sys
-from copy import deepcopy
-from typing import Any, Callable, Dict, Mapping, Optional, Set, Tuple, cast
->>>>>>> 2c743131
 
 from haystack import logging, tracing
 from haystack.core.component import Component
@@ -65,11 +59,6 @@
         # might not provide these defaults for components with inputs defined dynamically upon component initialization
         component_inputs = self._add_missing_input_defaults(component_inputs, component["input_sockets"])
 
-<<<<<<< HEAD
-        if breakpoints is not None and (component_name, component_visits[component_name]) in breakpoints:
-            Pipeline.save_state(inputs, component_name, component_visits, ordered_component_names, original_input_data)
-            sys.exit()  # ToDo: do this in a more graceful way
-=======
         # check if the component is in the breakpoints
         if component_name in [bp[0] for bp in breakpoints]:
             bp = [bp for bp in breakpoints if bp[0] == component_name]
@@ -87,7 +76,6 @@
                 logger.info(msg)
                 self.save_state(inputs, component_name, component_visits)
                 sys.exit()  # ToDo: do this in a more graceful way
->>>>>>> 2c743131
 
         with tracing.tracer.trace(
             "haystack.component.run",
@@ -386,13 +374,7 @@
         inputs: Dict[str, Any],
         component_name: str,
         component_visits: Dict[str, int],
-<<<<<<< HEAD
-        ordered_component_names: Optional[List[str]],
-        original_input_data,
-        callback_fun: Optional[Callable[..., Any]] = None,
-=======
         callback_fun: Callable = None,
->>>>>>> 2c743131
     ) -> None:
         """
         Saves the state of the pipeline at a given component visit count.
@@ -406,12 +388,8 @@
         file_name = f"{state_id}.json"
 
         state = {
-<<<<<<< HEAD
-            "metadata": {"input_data": original_input_data, "timestamp": dt.isoformat(), "state_id": state_id},
-=======
             "input_data": self.original_input_data,
             "timestamp": dt.isoformat(),
->>>>>>> 2c743131
             "breakpoint": {"component": component_name, "visits": component_visits[component_name]},
             "pipeline_state": {
                 "inputs": inputs,
