--- conflicted
+++ resolved
@@ -454,13 +454,8 @@
         receiver_component_name, receiver_socket_name = parse_connect_string(receiver)
 
         if sender_component_name == receiver_component_name:
-<<<<<<< HEAD
             raise PipelineConnectError("Connecting a Component to itself is not supported.")
-=======
-            msg = "Connecting a Component to itself is deprecated and will raise an error from version '2.7.0' onwards."
-            warnings.warn(msg, DeprecationWarning)
-
->>>>>>> 1cc705c0
+
         # Get the nodes data.
         try:
             from_sockets = self.graph.nodes[sender_component_name]["output_sockets"]
@@ -986,8 +981,9 @@
             receiver = self.graph.nodes[receiver_name]["instance"]
             pair = (receiver_name, receiver)
 
+            is_greedy = getattr(receiver, "__haystack_is_greedy__", False)
             if receiver_socket.is_variadic:
-                if receiver_socket.is_greedy:
+                if is_greedy:
                     # If the receiver is greedy, we can run it as soon as possible.
                     # First we remove it from the status lists it's in if it's there or
                     # we risk running it multiple times.
@@ -1221,7 +1217,7 @@
 
 def _is_lazy_variadic(c: Component) -> bool:
     """
-    Small utility function to check if a Component has at least a Variadic input and no GreedyVariadic input.
+    Small utility function to check if a Component has a Variadic input that is not greedy
     """
     is_variadic = any(
         socket.is_variadic
@@ -1229,10 +1225,7 @@
     )
     if not is_variadic:
         return False
-    return not any(
-        socket.is_greedy
-        for socket in c.__haystack_input__._sockets_dict.values()  # type: ignore
-    )
+    return not getattr(c, "__haystack_is_greedy__", False)
 
 
 def _has_all_inputs_with_defaults(c: Component) -> bool:
