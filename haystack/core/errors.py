--- conflicted
+++ resolved
@@ -100,20 +100,12 @@
         self,
         message: str,
         component: Optional[str] = None,
-<<<<<<< HEAD
-        pipeline_snapshot: Optional[Dict[str, Any]] = None,
-=======
         inputs: Optional[Dict[str, Any]] = None,
->>>>>>> 3b80ec94
         results: Optional[Dict[str, Any]] = None,
     ):
         super().__init__(message)
         self.component = component
-<<<<<<< HEAD
-        self.pipeline_snapshot = pipeline_snapshot
-=======
         self.inputs = inputs
->>>>>>> 3b80ec94
         self.results = results
 
 
