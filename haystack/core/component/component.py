--- conflicted
+++ resolved
@@ -76,11 +76,19 @@
 from copy import deepcopy
 from dataclasses import dataclass
 from types import new_class
-<<<<<<< HEAD
-from typing import Any, Dict, Optional, OrderedDict, Protocol, Type, TypeVar, Union, runtime_checkable
-=======
-from typing import Any, Dict, Mapping, Optional, Protocol, Type, TypeVar, Union, overload, runtime_checkable
->>>>>>> f0255017
+from typing import (
+    Any,
+    Dict,
+    Mapping,
+    Optional,
+    OrderedDict,
+    Protocol,
+    Type,
+    TypeVar,
+    Union,
+    overload,
+    runtime_checkable,
+)
 
 from typing_extensions import ParamSpec
 
