--- conflicted
+++ resolved
@@ -13,14 +13,10 @@
 from haystack.tools.component_tool import ComponentTool
 from haystack.tools.pipeline_tool import PipelineTool
 from haystack.tools.serde_utils import deserialize_tools_or_toolset_inplace, serialize_tools_or_toolset
-<<<<<<< HEAD
-from haystack.tools.utils import warm_up_tools
-=======
-from haystack.tools.utils import flatten_tools_or_toolsets
+from haystack.tools.utils import flatten_tools_or_toolsets, warm_up_tools
 
 # Type alias for tools parameter - allows mixing Tools and Toolsets in a list
 ToolsType = Union[list[Union[Tool, Toolset]], Toolset]
->>>>>>> 8098e9c6
 
 __all__ = [
     "_check_duplicate_tool_names",
@@ -31,11 +27,8 @@
     "PipelineTool",
     "serialize_tools_or_toolset",
     "Tool",
+    "ToolsType",
     "Toolset",
     "tool",
-<<<<<<< HEAD
     "warm_up_tools",
-=======
-    "ToolsType",
->>>>>>> 8098e9c6
 ]