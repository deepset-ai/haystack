# SPDX-FileCopyrightText: 2022-present deepset GmbH <info@deepset.ai>
#
# SPDX-License-Identifier: Apache-2.0

<<<<<<< HEAD
from copy import copy, deepcopy
=======
from dataclasses import fields, is_dataclass
>>>>>>> 2ccdba3e
from inspect import getdoc
from typing import Any, Callable, Dict, Optional, Union, get_args, get_origin

from pydantic import TypeAdapter

from haystack import logging
from haystack.core.component import Component
from haystack.core.serialization import (
    component_from_dict,
    component_to_dict,
    generate_qualified_class_name,
    import_class_by_name,
)
from haystack.lazy_imports import LazyImport
from haystack.tools import Tool
from haystack.tools.errors import SchemaGenerationError
from haystack.tools.property_schema_utils import _create_property_schema
from haystack.utils.callable_serialization import deserialize_callable, serialize_callable

with LazyImport(message="Run 'pip install docstring-parser'") as docstring_parser_import:
    from docstring_parser import parse


logger = logging.getLogger(__name__)


class ComponentTool(Tool):
    """
    A Tool that wraps Haystack components, allowing them to be used as tools by LLMs.

    ComponentTool automatically generates LLM-compatible tool schemas from component input sockets,
    which are derived from the component's `run` method signature and type hints.


    Key features:
    - Automatic LLM tool calling schema generation from component input sockets
    - Type conversion and validation for component inputs
    - Support for types:
        - Dataclasses
        - Lists of dataclasses
        - Basic types (str, int, float, bool, dict)
        - Lists of basic types
    - Automatic name generation from component class name
    - Description extraction from component docstrings

    To use ComponentTool, you first need a Haystack component - either an existing one or a new one you create.
    You can create a ComponentTool from the component by passing the component to the ComponentTool constructor.
    Below is an example of creating a ComponentTool from an existing SerperDevWebSearch component.

    ```python
    from haystack import component, Pipeline
    from haystack.tools import ComponentTool
    from haystack.components.websearch import SerperDevWebSearch
    from haystack.utils import Secret
    from haystack.components.tools.tool_invoker import ToolInvoker
    from haystack.components.generators.chat import OpenAIChatGenerator
    from haystack.dataclasses import ChatMessage

    # Create a SerperDev search component
    search = SerperDevWebSearch(api_key=Secret.from_env_var("SERPERDEV_API_KEY"), top_k=3)

    # Create a tool from the component
    tool = ComponentTool(
        component=search,
        name="web_search",  # Optional: defaults to "serper_dev_web_search"
        description="Search the web for current information on any topic"  # Optional: defaults to component docstring
    )

    # Create pipeline with OpenAIChatGenerator and ToolInvoker
    pipeline = Pipeline()
    pipeline.add_component("llm", OpenAIChatGenerator(model="gpt-4o-mini", tools=[tool]))
    pipeline.add_component("tool_invoker", ToolInvoker(tools=[tool]))

    # Connect components
    pipeline.connect("llm.replies", "tool_invoker.messages")

    message = ChatMessage.from_user("Use the web search tool to find information about Nikola Tesla")

    # Run pipeline
    result = pipeline.run({"llm": {"messages": [message]}})

    print(result)
    ```

    """

    def __init__(
        self,
        component: Component,
        name: Optional[str] = None,
        description: Optional[str] = None,
        parameters: Optional[Dict[str, Any]] = None,
        *,
        outputs_to_string: Optional[Dict[str, Union[str, Callable[[Any], str]]]] = None,
        inputs_from_state: Optional[Dict[str, str]] = None,
        outputs_to_state: Optional[Dict[str, Dict[str, Union[str, Callable]]]] = None,
    ):
        """
        Create a Tool instance from a Haystack component.

        :param component: The Haystack component to wrap as a tool.
        :param name: Optional name for the tool (defaults to snake_case of component class name).
        :param description: Optional description (defaults to component's docstring).
        :param parameters:
            A JSON schema defining the parameters expected by the Tool.
            Will fall back to the parameters defined in the component's run method signature if not provided.
        :param outputs_to_string:
            Optional dictionary defining how a tool outputs should be converted into a string.
            If the source is provided only the specified output key is sent to the handler.
            If the source is omitted the whole tool result is sent to the handler.
            Example: {
                "source": "docs", "handler": format_documents
            }
        :param inputs_from_state:
            Optional dictionary mapping state keys to tool parameter names.
            Example: {"repository": "repo"} maps state's "repository" to tool's "repo" parameter.
        :param outputs_to_state:
            Optional dictionary defining how tool outputs map to keys within state as well as optional handlers.
            If the source is provided only the specified output key is sent to the handler.
            Example: {
                "documents": {"source": "docs", "handler": custom_handler}
            }
            If the source is omitted the whole tool result is sent to the handler.
            Example: {
                "documents": {"handler": custom_handler}
            }
        :raises ValueError: If the component is invalid or schema generation fails.
        """
        if not isinstance(component, Component):
            message = (
                f"Object {component!r} is not a Haystack component. "
                "Use ComponentTool only with Haystack component instances."
            )
            raise ValueError(message)

        if getattr(component, "__haystack_added_to_pipeline__", None):
            msg = (
                "Component has been added to a pipeline and can't be used to create a ComponentTool. "
                "Create ComponentTool from a non-pipeline component instead."
            )
            raise ValueError(msg)

        self._unresolved_parameters = parameters
        # Create the tools schema from the component run method parameters
        tool_schema = parameters or self._create_tool_parameters_schema(component, inputs_from_state or {})

        def component_invoker(**kwargs):
            """
            Invokes the component using keyword arguments provided by the LLM function calling/tool-generated response.

            :param kwargs: The keyword arguments to invoke the component with.
            :returns: The result of the component invocation.
            """
            converted_kwargs = {}
            input_sockets = component.__haystack_input__._sockets_dict
            for param_name, param_value in kwargs.items():
                param_type = input_sockets[param_name].type

                # Check if the type (or list element type) has from_dict
                target_type = get_args(param_type)[0] if get_origin(param_type) is list else param_type
                if hasattr(target_type, "from_dict"):
                    if isinstance(param_value, list):
                        param_value = [target_type.from_dict(item) for item in param_value if isinstance(item, dict)]
                    elif isinstance(param_value, dict):
                        param_value = target_type.from_dict(param_value)
                else:
                    # Let TypeAdapter handle both single values and lists
                    type_adapter = TypeAdapter(param_type)
                    param_value = type_adapter.validate_python(param_value)

                converted_kwargs[param_name] = param_value
            logger.debug(f"Invoking component {type(component)} with kwargs: {converted_kwargs}")
            return component.run(**converted_kwargs)

        # Generate a name for the tool if not provided
        if not name:
            class_name = component.__class__.__name__
            # Convert camelCase/PascalCase to snake_case
            name = "".join(
                [
                    "_" + c.lower() if c.isupper() and i > 0 and not class_name[i - 1].isupper() else c.lower()
                    for i, c in enumerate(class_name)
                ]
            ).lstrip("_")

        description = description or component.__doc__ or name

        # Create the Tool instance with the component invoker as the function to be called and the schema
        super().__init__(
            name=name,
            description=description,
            parameters=tool_schema,
            function=component_invoker,
            inputs_from_state=inputs_from_state,
            outputs_to_state=outputs_to_state,
            outputs_to_string=outputs_to_string,
        )
        self._component = component

    def to_dict(self) -> Dict[str, Any]:
        """
        Serializes the ComponentTool to a dictionary.
        """
        serialized_component = component_to_dict(obj=self._component, name=self.name)

        serialized = {
            "component": serialized_component,
            "name": self.name,
            "description": self.description,
            "parameters": self._unresolved_parameters,
            "outputs_to_string": self.outputs_to_string,
            "inputs_from_state": self.inputs_from_state,
            "outputs_to_state": self.outputs_to_state,
        }

        if self.outputs_to_state is not None:
            serialized_outputs = {}
            for key, config in self.outputs_to_state.items():
                serialized_config = config.copy()
                if "handler" in config:
                    serialized_config["handler"] = serialize_callable(config["handler"])
                serialized_outputs[key] = serialized_config
            serialized["outputs_to_state"] = serialized_outputs

        if self.outputs_to_string is not None and self.outputs_to_string.get("handler") is not None:
            serialized["outputs_to_string"] = serialize_callable(self.outputs_to_string["handler"])

        return {"type": generate_qualified_class_name(type(self)), "data": serialized}

    @classmethod
    def from_dict(cls, data: Dict[str, Any]) -> "Tool":
        """
        Deserializes the ComponentTool from a dictionary.
        """
        inner_data = data["data"]
        component_class = import_class_by_name(inner_data["component"]["type"])
        component = component_from_dict(cls=component_class, data=inner_data["component"], name=inner_data["name"])

        if "outputs_to_state" in inner_data and inner_data["outputs_to_state"]:
            deserialized_outputs = {}
            for key, config in inner_data["outputs_to_state"].items():
                deserialized_config = config.copy()
                if "handler" in config:
                    deserialized_config["handler"] = deserialize_callable(config["handler"])
                deserialized_outputs[key] = deserialized_config
            inner_data["outputs_to_state"] = deserialized_outputs

        if (
            inner_data.get("outputs_to_string") is not None
            and inner_data["outputs_to_string"].get("handler") is not None
        ):
            inner_data["outputs_to_string"]["handler"] = deserialize_callable(
                inner_data["outputs_to_string"]["handler"]
            )

        return cls(
            component=component,
            name=inner_data["name"],
            description=inner_data["description"],
            parameters=inner_data.get("parameters", None),
            outputs_to_string=inner_data.get("outputs_to_string", None),
            inputs_from_state=inner_data.get("inputs_from_state", None),
            outputs_to_state=inner_data.get("outputs_to_state", None),
        )

    def _create_tool_parameters_schema(self, component: Component, inputs_from_state: Dict[str, Any]) -> Dict[str, Any]:
        """
        Creates an OpenAI tools schema from a component's run method parameters.

        :param component: The component to create the schema from.
        :raises SchemaGenerationError: If schema generation fails
        :returns: OpenAI tools schema for the component's run method parameters.
        """
        properties = {}
        required = []

        param_descriptions = self._get_param_descriptions(component.run)

        for input_name, socket in component.__haystack_input__._sockets_dict.items():  # type: ignore[attr-defined]
            if inputs_from_state is not None and input_name in inputs_from_state:
                continue
            input_type = socket.type
            description = param_descriptions.get(input_name, f"Input '{input_name}' for the component.")

            try:
                property_schema = _create_property_schema(input_type, description)
            except Exception as e:
                raise SchemaGenerationError(
                    f"Error processing input '{input_name}': {e}. "
                    f"Schema generation supports basic types (str, int, float, bool, dict), dataclasses, "
                    f"and lists of these types as input types for component's run method."
                ) from e

            properties[input_name] = property_schema

            # Use socket.is_mandatory to check if the input is required
            if socket.is_mandatory:
                required.append(input_name)

        parameters_schema = {"type": "object", "properties": properties}

        if required:
            parameters_schema["required"] = required

        return parameters_schema

    @staticmethod
    def _get_param_descriptions(method: Callable) -> Dict[str, str]:
        """
        Extracts parameter descriptions from the method's docstring using docstring_parser.

        :param method: The method to extract parameter descriptions from.
        :returns: A dictionary mapping parameter names to their descriptions.
        """
        docstring = getdoc(method)
        if not docstring:
            return {}

        docstring_parser_import.check()
        parsed_doc = parse(docstring)
        param_descriptions = {}
        for param in parsed_doc.params:
            if not param.description:
                logger.warning(
                    "Missing description for parameter '%s'. Please add a description in the component's "
                    "run() method docstring using the format ':param %%s: <description>'. "
                    "This description helps the LLM understand how to use this parameter." % param.arg_name
                )
            param_descriptions[param.arg_name] = param.description.strip() if param.description else ""
        return param_descriptions

<<<<<<< HEAD
    def __deepcopy__(self, memo: Dict[Any, Any]) -> "ComponentTool":
        # Jinja2 templates throw an Exception when we deepcopy them (see https://github.com/pallets/jinja/issues/758)
        # When we use a ComponentTool in a pipeline at runtime, we deepcopy the tool
        # We overwrite ComponentTool.__deepcopy__ to fix this until a more comprehensive fix is merged.
        # We track the issue here: https://github.com/deepset-ai/haystack/issues/9011
        result = copy(self)

        # Add the object to the memo dictionary to handle circular references
        memo[id(self)] = result

        # Deep copy all attributes with exception handling
        for key, value in self.__dict__.items():
            try:
                # Try to deep copy the attribute
                setattr(result, key, deepcopy(value, memo))
            except (TypeError, NotImplementedError):
                # Fall back to using the original attribute for components that use Jinja2-templates
                logger.debug(
                    "deepcopy of ComponentTool {tool_name} failed. Using original attribute '{attribute}' instead.",
                    tool_name=self.name,
                    attribute=key,
                )
                setattr(result, key, getattr(self, key))

        return result
=======
    @staticmethod
    def _is_nullable_type(python_type: Any) -> bool:
        """
        Checks if the type is a Union with NoneType (i.e., Optional).

        :param python_type: The Python type to check.
        :returns: True if the type is a Union with NoneType, False otherwise.
        """
        origin = get_origin(python_type)
        if origin is Union:
            return type(None) in get_args(python_type)
        return False

    def _create_list_schema(self, item_type: Any, description: str) -> Dict[str, Any]:
        """
        Creates a schema for a list type.

        :param item_type: The type of items in the list.
        :param description: The description of the list.
        :returns: A dictionary representing the list schema.
        """
        items_schema = self._create_property_schema(item_type, "")
        items_schema.pop("description", None)
        return {"type": "array", "description": description, "items": items_schema}

    def _create_dataclass_schema(self, python_type: Any, description: str) -> Dict[str, Any]:
        """
        Creates a schema for a dataclass.

        :param python_type: The dataclass type.
        :param description: The description of the dataclass.
        :returns: A dictionary representing the dataclass schema.
        """
        schema = {"type": "object", "description": description, "properties": {}}
        cls = python_type if isinstance(python_type, type) else python_type.__class__
        for field in fields(cls):
            field_description = f"Field '{field.name}' of '{cls.__name__}'."
            if isinstance(schema["properties"], dict):
                schema["properties"][field.name] = self._create_property_schema(field.type, field_description)
        return schema

    @staticmethod
    def _create_basic_type_schema(python_type: Any, description: str) -> Dict[str, Any]:
        """
        Creates a schema for a basic Python type.

        :param python_type: The Python type.
        :param description: The description of the type.
        :returns: A dictionary representing the basic type schema.
        """
        type_mapping = {str: "string", int: "integer", float: "number", bool: "boolean", dict: "object"}
        return {"type": type_mapping.get(python_type, "string"), "description": description}

    def _create_property_schema(self, python_type: Any, description: str, default: Any = None) -> Dict[str, Any]:
        """
        Creates a property schema for a given Python type, recursively if necessary.

        :param python_type: The Python type to create a property schema for.
        :param description: The description of the property.
        :param default: The default value of the property.
        :returns: A dictionary representing the property schema.
        :raises SchemaGenerationError: If schema generation fails, e.g., for unsupported types like Pydantic v2 models
        """
        nullable = self._is_nullable_type(python_type)
        if nullable:
            non_none_types = [t for t in get_args(python_type) if t is not type(None)]
            python_type = non_none_types[0] if non_none_types else str

        origin = get_origin(python_type)
        if origin is list:
            schema = self._create_list_schema(get_args(python_type)[0] if get_args(python_type) else Any, description)
        elif is_dataclass(python_type):
            schema = self._create_dataclass_schema(python_type, description)
        elif hasattr(python_type, "model_validate"):
            raise SchemaGenerationError(
                f"Pydantic models (e.g. {python_type.__name__}) are not supported as input types for "
                f"component's run method."
            )
        else:
            schema = self._create_basic_type_schema(python_type, description)

        if default is not None:
            schema["default"] = default

        return schema
>>>>>>> 2ccdba3e
<|MERGE_RESOLUTION|>--- conflicted
+++ resolved
@@ -2,11 +2,6 @@
 #
 # SPDX-License-Identifier: Apache-2.0
 
-<<<<<<< HEAD
-from copy import copy, deepcopy
-=======
-from dataclasses import fields, is_dataclass
->>>>>>> 2ccdba3e
 from inspect import getdoc
 from typing import Any, Callable, Dict, Optional, Union, get_args, get_origin
 
@@ -336,118 +331,4 @@
                     "This description helps the LLM understand how to use this parameter." % param.arg_name
                 )
             param_descriptions[param.arg_name] = param.description.strip() if param.description else ""
-        return param_descriptions
-
-<<<<<<< HEAD
-    def __deepcopy__(self, memo: Dict[Any, Any]) -> "ComponentTool":
-        # Jinja2 templates throw an Exception when we deepcopy them (see https://github.com/pallets/jinja/issues/758)
-        # When we use a ComponentTool in a pipeline at runtime, we deepcopy the tool
-        # We overwrite ComponentTool.__deepcopy__ to fix this until a more comprehensive fix is merged.
-        # We track the issue here: https://github.com/deepset-ai/haystack/issues/9011
-        result = copy(self)
-
-        # Add the object to the memo dictionary to handle circular references
-        memo[id(self)] = result
-
-        # Deep copy all attributes with exception handling
-        for key, value in self.__dict__.items():
-            try:
-                # Try to deep copy the attribute
-                setattr(result, key, deepcopy(value, memo))
-            except (TypeError, NotImplementedError):
-                # Fall back to using the original attribute for components that use Jinja2-templates
-                logger.debug(
-                    "deepcopy of ComponentTool {tool_name} failed. Using original attribute '{attribute}' instead.",
-                    tool_name=self.name,
-                    attribute=key,
-                )
-                setattr(result, key, getattr(self, key))
-
-        return result
-=======
-    @staticmethod
-    def _is_nullable_type(python_type: Any) -> bool:
-        """
-        Checks if the type is a Union with NoneType (i.e., Optional).
-
-        :param python_type: The Python type to check.
-        :returns: True if the type is a Union with NoneType, False otherwise.
-        """
-        origin = get_origin(python_type)
-        if origin is Union:
-            return type(None) in get_args(python_type)
-        return False
-
-    def _create_list_schema(self, item_type: Any, description: str) -> Dict[str, Any]:
-        """
-        Creates a schema for a list type.
-
-        :param item_type: The type of items in the list.
-        :param description: The description of the list.
-        :returns: A dictionary representing the list schema.
-        """
-        items_schema = self._create_property_schema(item_type, "")
-        items_schema.pop("description", None)
-        return {"type": "array", "description": description, "items": items_schema}
-
-    def _create_dataclass_schema(self, python_type: Any, description: str) -> Dict[str, Any]:
-        """
-        Creates a schema for a dataclass.
-
-        :param python_type: The dataclass type.
-        :param description: The description of the dataclass.
-        :returns: A dictionary representing the dataclass schema.
-        """
-        schema = {"type": "object", "description": description, "properties": {}}
-        cls = python_type if isinstance(python_type, type) else python_type.__class__
-        for field in fields(cls):
-            field_description = f"Field '{field.name}' of '{cls.__name__}'."
-            if isinstance(schema["properties"], dict):
-                schema["properties"][field.name] = self._create_property_schema(field.type, field_description)
-        return schema
-
-    @staticmethod
-    def _create_basic_type_schema(python_type: Any, description: str) -> Dict[str, Any]:
-        """
-        Creates a schema for a basic Python type.
-
-        :param python_type: The Python type.
-        :param description: The description of the type.
-        :returns: A dictionary representing the basic type schema.
-        """
-        type_mapping = {str: "string", int: "integer", float: "number", bool: "boolean", dict: "object"}
-        return {"type": type_mapping.get(python_type, "string"), "description": description}
-
-    def _create_property_schema(self, python_type: Any, description: str, default: Any = None) -> Dict[str, Any]:
-        """
-        Creates a property schema for a given Python type, recursively if necessary.
-
-        :param python_type: The Python type to create a property schema for.
-        :param description: The description of the property.
-        :param default: The default value of the property.
-        :returns: A dictionary representing the property schema.
-        :raises SchemaGenerationError: If schema generation fails, e.g., for unsupported types like Pydantic v2 models
-        """
-        nullable = self._is_nullable_type(python_type)
-        if nullable:
-            non_none_types = [t for t in get_args(python_type) if t is not type(None)]
-            python_type = non_none_types[0] if non_none_types else str
-
-        origin = get_origin(python_type)
-        if origin is list:
-            schema = self._create_list_schema(get_args(python_type)[0] if get_args(python_type) else Any, description)
-        elif is_dataclass(python_type):
-            schema = self._create_dataclass_schema(python_type, description)
-        elif hasattr(python_type, "model_validate"):
-            raise SchemaGenerationError(
-                f"Pydantic models (e.g. {python_type.__name__}) are not supported as input types for "
-                f"component's run method."
-            )
-        else:
-            schema = self._create_basic_type_schema(python_type, description)
-
-        if default is not None:
-            schema["default"] = default
-
-        return schema
->>>>>>> 2ccdba3e
+        return param_descriptions