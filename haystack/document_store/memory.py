import logging
from collections import defaultdict
from copy import deepcopy
from typing import Dict, List, Optional, Union, Generator
from uuid import uuid4
import time

import numpy as np
from scipy.spatial.distance import cosine
from tqdm import tqdm

from haystack import Document, Label
from haystack.document_store.base import BaseDocumentStore, DuplicateDocumentError
from haystack.retriever.base import BaseRetriever
from haystack.utils import get_batches_from_generator

logger = logging.getLogger(__name__)


class InMemoryDocumentStore(BaseDocumentStore):
    """
        In-memory document store
    """

    def __init__(
        self,
        index: str = "document",
        label_index: str = "label",
        embedding_field: Optional[str] = "embedding",
        embedding_dim: int = 768,
        return_embedding: bool = False,
        similarity: str = "dot_product",
        progress_bar: bool = True,
        duplicate_documents: str = 'overwrite',
    ):
        """
        :param index: The documents are scoped to an index attribute that can be used when writing, querying,
                      or deleting documents. This parameter sets the default value for document index.
        :param label_index: The default value of index attribute for the labels.
        :param embedding_field: Name of field containing an embedding vector (Only needed when using a dense retriever (e.g. DensePassageRetriever, EmbeddingRetriever) on top)
        :param embedding_dim: The size of the embedding vector.
        :param return_embedding: To return document embedding
        :param similarity: The similarity function used to compare document vectors. 'dot_product' is the default sine it is
                   more performant with DPR embeddings. 'cosine' is recommended if you are using a Sentence BERT model.
        :param progress_bar: Whether to show a tqdm progress bar or not.
                             Can be helpful to disable in production deployments to keep the logs clean.
        :param duplicate_documents: Handle duplicates document based on parameter options.
                                    Parameter options : ( 'skip','overwrite','fail')
                                    skip: Ignore the duplicates documents
                                    overwrite: Update any existing documents with the same ID when adding documents.
                                    fail: an error is raised if the document ID of the document being added already
                                    exists.
        """

        # save init parameters to enable export of component config as YAML
        self.set_config(
                index=index, label_index=label_index, embedding_field=embedding_field, embedding_dim=embedding_dim,
                return_embedding=return_embedding, similarity=similarity, progress_bar=progress_bar,
                duplicate_documents=duplicate_documents,
        )

        self.indexes: Dict[str, Dict] = defaultdict(dict)
        self.index: str = index
        self.label_index: str = label_index
        self.embedding_field = embedding_field
        self.embedding_dim = embedding_dim
        self.return_embedding = return_embedding
        self.similarity = similarity
        self.progress_bar = progress_bar
        self.duplicate_documents = duplicate_documents

    def write_documents(self, documents: Union[List[dict], List[Document]], index: Optional[str] = None,  # type: ignore
                        duplicate_documents: Optional[str] = None):
        """
        Indexes documents for later queries.


       :param documents: a list of Python dictionaries or a list of Haystack Document objects.
                          For documents as dictionaries, the format is {"text": "<the-actual-text>"}.
                          Optionally: Include meta data via {"text": "<the-actual-text>",
                          "meta": {"name": "<some-document-name>, "author": "somebody", ...}}
                          It can be used for filtering and is accessible in the responses of the Finder.
        :param index: write documents to a custom namespace. For instance, documents for evaluation can be indexed in a
                      separate index than the documents for search.
        :param duplicate_documents: Handle duplicates document based on parameter options.
                                    Parameter options : ( 'skip','overwrite','fail')
                                    skip: Ignore the duplicates documents
                                    overwrite: Update any existing documents with the same ID when adding documents.
                                    fail: an error is raised if the document ID of the document being added already
                                    exists.
        :raises DuplicateDocumentError: Exception trigger on duplicate document
        :return: None
        """
        index = index or self.index
        duplicate_documents = duplicate_documents or self.duplicate_documents
        assert duplicate_documents in self.duplicate_documents_options, \
            f"duplicate_documents parameter must be {', '.join(self.duplicate_documents_options)}"

        field_map = self._create_document_field_map()
        documents = deepcopy(documents)
        documents_objects = [Document.from_dict(d, field_map=field_map) if isinstance(d, dict) else d for d in
                             documents]
        documents_objects = self._drop_duplicate_documents(documents=documents_objects)
        for document in documents_objects:
            if document.id in self.indexes[index]:
                if duplicate_documents == "fail":
                    raise DuplicateDocumentError(f"Document with id '{document.id} already "
                                                 f"exists in index '{index}'")
                elif duplicate_documents == "skip":
                    logger.warning(f"Duplicate Documents: Document with id '{document.id} already exists in index "
                                   f"'{index}'")
                    continue
            self.indexes[index][document.id] = document

    def _create_document_field_map(self):
        return {
            self.embedding_field: "embedding",
        }

    def write_labels(self, labels: Union[List[dict], List[Label]], index: Optional[str] = None):
        """Write annotation labels into document store."""
        index = index or self.label_index
        label_objects = [Label.from_dict(l) if isinstance(l, dict) else l for l in labels]

        duplicate_ids: list = [label.id for label in self._get_duplicate_labels(label_objects, index=index)]
        if len(duplicate_ids) > 0:
            logger.warning(f"Duplicate Label IDs: Inserting a Label whose id already exists in this document store."
                           f" This will overwrite the old Label. Please make sure Label.id is a unique identifier of"
                           f" the answer annotation and not the question."
                           f" Problematic ids: {','.join(duplicate_ids)}")

        for label in label_objects:
            # create timestamps if not available yet
            if not label.created_at:
                label.created_at = time.strftime("%Y-%m-%d %H:%M:%S")
            if not label.updated_at:
                label.updated_at = label.created_at
            self.indexes[index][label.id] = label

    def get_document_by_id(self, id: str, index: Optional[str] = None) -> Optional[Document]:
        """Fetch a document by specifying its text id string"""
        index = index or self.index
        documents = self.get_documents_by_id([id], index=index)
        if documents:
            return documents[0]
        else:
            return None

    def get_documents_by_id(self, ids: List[str], index: Optional[str] = None) -> List[Document]:  # type: ignore
        """Fetch documents by specifying a list of text id strings"""
        index = index or self.index
        documents = [self.indexes[index][id] for id in ids]
        return documents

    def query_by_embedding(self,
                           query_emb: np.ndarray,
                           filters: Optional[Dict[str, List[str]]] = None,
                           top_k: int = 10,
                           index: Optional[str] = None,
                           return_embedding: Optional[bool] = None) -> List[Document]:

        """
        Find the document that is most similar to the provided `query_emb` by using a vector similarity metric.

        :param query_emb: Embedding of the query (e.g. gathered from DPR)
        :param filters: Optional filters to narrow down the search space.
                        Example: {"name": ["some", "more"], "category": ["only_one"]}
        :param top_k: How many documents to return
        :param index: Index name for storing the docs and metadata
        :param return_embedding: To return document embedding
        :return:
        """

        from numpy import dot
        from numpy.linalg import norm

        index = index or self.index
        if return_embedding is None:
            return_embedding = self.return_embedding

        if query_emb is None:
            return []

        document_to_search = self.get_all_documents(index=index, filters=filters, return_embedding=True)
        candidate_docs = []
        for doc in document_to_search:
            curr_meta = deepcopy(doc.meta)
            new_document = Document(
                id=doc.id,
                content=doc.content,
                meta=curr_meta,
                embedding=doc.embedding
            )
            new_document.embedding = doc.embedding if return_embedding is True else None

            if self.similarity == "dot_product":
                score = dot(query_emb, doc.embedding) / (
                    norm(query_emb) * norm(doc.embedding)
                )
            elif self.similarity == "cosine":
                # cosine similarity score = 1 - cosine distance
                score = 1 - cosine(query_emb, doc.embedding)
            new_document.score = (score + 1) / 2
            candidate_docs.append(new_document)

        return sorted(candidate_docs, key=lambda x: x.score if x.score is not None else 0.0, reverse=True)[0:top_k]

    def update_embeddings(
        self,
        retriever: BaseRetriever,
        index: Optional[str] = None,
        filters: Optional[Dict[str, List[str]]] = None,
        update_existing_embeddings: bool = True,
        batch_size: int = 10_000,
    ):
        """
        Updates the embeddings in the the document store using the encoding model specified in the retriever.
        This can be useful if want to add or change the embeddings for your documents (e.g. after changing the retriever config).

        :param retriever: Retriever to use to get embeddings for text
        :param index: Index name for which embeddings are to be updated. If set to None, the default self.index is used.
        :param update_existing_embeddings: Whether to update existing embeddings of the documents. If set to False,
                                           only documents without embeddings are processed. This mode can be used for
                                           incremental updating of embeddings, wherein, only newly indexed documents
                                           get processed.
        :param filters: Optional filters to narrow down the documents for which embeddings are to be updated.
                        Example: {"name": ["some", "more"], "category": ["only_one"]}
        :param batch_size: When working with large number of documents, batching can help reduce memory footprint.
        :return: None
        """
        if index is None:
            index = self.index

        if not self.embedding_field:
            raise RuntimeError("Specify the arg embedding_field when initializing InMemoryDocumentStore()")

        # TODO Index embeddings every X batches to avoid OOM for huge document collections
        result = self._query(
            index=index, filters=filters, only_documents_without_embedding=not update_existing_embeddings
        )
        document_count = len(result)
        logger.info(f"Updating embeddings for {document_count} docs ...")
        batched_documents = get_batches_from_generator(result, batch_size)
        with tqdm(total=document_count, disable=not self.progress_bar, position=0, unit=" docs",
                  desc="Updating Embedding") as progress_bar:
            for document_batch in batched_documents:
                embeddings = retriever.embed_passages(document_batch)  # type: ignore
                assert len(document_batch) == len(embeddings)

                if embeddings[0].shape[0] != self.embedding_dim:
                    raise RuntimeError(f"Embedding dim. of model ({embeddings[0].shape[0]})"
                                       f" doesn't match embedding dim. in DocumentStore ({self.embedding_dim})."
                                       "Specify the arg `embedding_dim` when initializing InMemoryDocumentStore()")

                for doc, emb in zip(document_batch, embeddings):
                    self.indexes[index][doc.id].embedding = emb
                progress_bar.set_description_str("Documents Processed")
                progress_bar.update(batch_size)

    def get_document_count(self, filters: Optional[Dict[str, List[str]]] = None, index: Optional[str] = None) -> int:
        """
        Return the number of documents in the document store.
        """
        documents = self.get_all_documents(index=index, filters=filters)
        return len(documents)

    def get_embedding_count(self, filters: Optional[Dict[str, List[str]]] = None, index: Optional[str] = None) -> int:
        """
        Return the count of embeddings in the document store.
        """
        documents = self.get_all_documents(filters=filters, index=index)
        embedding_count = sum(doc.embedding is not None for doc in documents)
        return embedding_count

    def get_label_count(self, index: Optional[str] = None) -> int:
        """
        Return the number of labels in the document store
        """
        index = index or self.label_index
        return len(self.indexes[index].items())

    def _query(
        self,
        index: Optional[str] = None,
        filters: Optional[Dict[str, List[str]]] = None,
        return_embedding: Optional[bool] = None,
        only_documents_without_embedding: bool = False,
        batch_size: int = 10_000,
    ):
        index = index or self.index
        documents = deepcopy(list(self.indexes[index].values()))
        documents = [d for d in documents if isinstance(d, Document)]

        filtered_documents = []

        if return_embedding is None:
            return_embedding = self.return_embedding
        if return_embedding is False:
            for doc in documents:
                doc.embedding = None

        if only_documents_without_embedding:
            documents = [doc for doc in documents if doc.embedding is None]
        if filters:
            for doc in documents:
                is_hit = True
                for key, values in filters.items():
                    if doc.meta.get(key):
                        if doc.meta[key] not in values:
                            is_hit = False
                    else:
                        is_hit = False
                if is_hit:
                    filtered_documents.append(doc)
        else:
            filtered_documents = documents

        return filtered_documents

    def get_all_documents(
        self,
        index: Optional[str] = None,
        filters: Optional[Dict[str, List[str]]] = None,
        return_embedding: Optional[bool] = None,
        batch_size: int = 10_000,
    ) -> List[Document]:
        result = self.get_all_documents_generator(index=index, filters=filters, return_embedding=return_embedding)
        documents = list(result)
        return documents

    def get_all_documents_generator(
        self,
        index: Optional[str] = None,
        filters: Optional[Dict[str, List[str]]] = None,
        return_embedding: Optional[bool] = None,
        batch_size: int = 10_000,
    ) -> Generator[Document, None, None]:
        """
        Get all documents from the document store. The methods returns a Python Generator that yields individual
        documents.

        :param index: Name of the index to get the documents from. If None, the
                      DocumentStore's default index (self.index) will be used.
        :param filters: Optional filters to narrow down the documents to return.
                        Example: {"name": ["some", "more"], "category": ["only_one"]}
        :param return_embedding: Whether to return the document embeddings.
        """
        result = self._query(
            index=index,
            filters=filters,
            return_embedding=return_embedding,
            batch_size=batch_size
        )
        yield from result

    def get_all_labels(self, index: str = None, filters: Optional[Dict[str, List[str]]] = None) -> List[Label]:
        """
        Return all labels in the document store
        """
        index = index or self.label_index

        if filters:
            result = []
            for label in self.indexes[index].values():
                label_dict = label.to_dict()
                is_hit = True
                for key, values in filters.items():
                    if label_dict[key] not in values:
                        is_hit = False
                        break
                if is_hit:
                    result.append(label)
        else:
            result = list(self.indexes[index].values())

        return result

    def delete_all_documents(self, index: Optional[str] = None, filters: Optional[Dict[str, List[str]]] = None):
        """
        Delete documents in an index. All documents are deleted if no filters are passed.

        :param index: Index name to delete the document from.
        :param filters: Optional filters to narrow down the documents to be deleted.
        :return: None
        """
        logger.warning(
                """DEPRECATION WARNINGS: 
                1. delete_all_documents() method is deprecated, please use delete_documents method
                For more details, please refer to the issue: https://github.com/deepset-ai/haystack/issues/1045
                """
        )
        self.delete_documents(index, None, filters)

    def delete_documents(self, index: Optional[str] = None, ids: Optional[List[str]] = None, filters: Optional[Dict[str, List[str]]] = None):
        """
        Delete documents in an index. All documents are deleted if no filters are passed.

        :param index: Index name to delete the documents from. If None, the
                      DocumentStore's default index (self.index) will be used.
        :param ids: Optional list of IDs to narrow down the documents to be deleted.
        :param filters: Optional filters to narrow down the documents to be deleted.
            Example filters: {"name": ["some", "more"], "category": ["only_one"]}.
            If filters are provided along with a list of IDs, this method deletes the
            intersection of the two query results (documents that match the filters and
            have their ID in the list).

        :return: None
        """
        index = index or self.index
        if not filters and not ids:
            self.indexes[index] = {}
<<<<<<< HEAD
            return            
        for doc in self.get_all_documents(index=index, filters=filters):
            del self.indexes[index][doc.id]

    def delete_labels(self, index: Optional[str] = None, filters: Optional[Dict[str, List[str]]] = None):
        """
        Delete labels in an index. All labels are deleted if no filters are passed.

        :param index: Index name to delete the labels from. If None, the
                      DocumentStore's default label index (self.label_index) will be used.
        :param filters: Optional filters to narrow down the labels to be deleted.
                        Example filters: {"id": ["9a196e41-f7b5-45b4-bd19-5feb7501c159", "9a196e41-f7b5-45b4-bd19-5feb7501c159"]} or {"query": ["question2"]}
        :return: None
        """
        index = index or self.label_index
        if not filters:
            self.indexes[index] = {}
            return
        for label in self.get_all_labels(index=index, filters=filters):
            del self.indexes[index][label.id]
=======
            return
        docs_to_delete = self.get_all_documents(filters=filters)
        if ids:
            docs_to_delete = [doc for doc in docs_to_delete if doc.id in ids]
        for doc in docs_to_delete:
            del self.indexes[index][doc.id]
>>>>>>> 5a6285f2
<|MERGE_RESOLUTION|>--- conflicted
+++ resolved
@@ -409,9 +409,11 @@
         index = index or self.index
         if not filters and not ids:
             self.indexes[index] = {}
-<<<<<<< HEAD
-            return            
-        for doc in self.get_all_documents(index=index, filters=filters):
+            return
+        docs_to_delete = self.get_all_documents(filters=filters)
+        if ids:
+            docs_to_delete = [doc for doc in docs_to_delete if doc.id in ids]
+        for doc in docs_to_delete:
             del self.indexes[index][doc.id]
 
     def delete_labels(self, index: Optional[str] = None, filters: Optional[Dict[str, List[str]]] = None):
@@ -430,11 +432,3 @@
             return
         for label in self.get_all_labels(index=index, filters=filters):
             del self.indexes[index][label.id]
-=======
-            return
-        docs_to_delete = self.get_all_documents(filters=filters)
-        if ids:
-            docs_to_delete = [doc for doc in docs_to_delete if doc.id in ids]
-        for doc in docs_to_delete:
-            del self.indexes[index][doc.id]
->>>>>>> 5a6285f2
