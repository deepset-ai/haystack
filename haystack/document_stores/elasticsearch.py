import logging
<<<<<<< HEAD
from typing import List, Optional, Type, Union, Dict
=======
from typing import Dict, List, Optional, Type, Union
from copy import deepcopy
>>>>>>> 600dc2d6

import numpy as np

try:
    from elasticsearch import Connection, Elasticsearch, RequestsHttpConnection, Urllib3HttpConnection
    from elasticsearch.helpers import bulk, scan
    from elasticsearch.exceptions import RequestError
except (ImportError, ModuleNotFoundError) as ie:
    from haystack.utils.import_utils import _optional_component_not_installed

    _optional_component_not_installed(__name__, "elasticsearch", ie)

from haystack.schema import Document, FilterType
from haystack.document_stores.filter_utils import LogicalFilterClause

from .search_engine import SearchEngineDocumentStore, prepare_hosts

logger = logging.getLogger(__name__)


class ElasticsearchDocumentStore(SearchEngineDocumentStore):
    def __init__(
        self,
        host: Union[str, List[str]] = "localhost",
        port: Union[int, List[int]] = 9200,
        username: str = "",
        password: str = "",
        api_key_id: Optional[str] = None,
        api_key: Optional[str] = None,
        aws4auth=None,
        index: str = "document",
        label_index: str = "label",
        search_fields: Union[str, list] = "content",
        content_field: str = "content",
        name_field: str = "name",
        embedding_field: str = "embedding",
        embedding_dim: int = 768,
        custom_mapping: Optional[dict] = None,
        excluded_meta_data: Optional[list] = None,
        analyzer: str = "standard",
        scheme: str = "http",
        ca_certs: Optional[str] = None,
        verify_certs: bool = True,
        recreate_index: bool = False,
        create_index: bool = True,
        refresh_type: str = "wait_for",
        similarity: str = "dot_product",
        timeout: int = 30,
        return_embedding: bool = False,
        duplicate_documents: str = "overwrite",
        index_type: str = "flat",
        scroll: str = "1d",
        skip_missing_embeddings: bool = True,
        synonyms: Optional[List] = None,
        synonym_type: str = "synonym",
        use_system_proxy: bool = False,
    ):
        """
        A DocumentStore using Elasticsearch to store and query the documents for our search.

            * Keeps all the logic to store and query documents from Elastic, incl. mapping of fields, adding filters or boosts to your queries, and storing embeddings
            * You can either use an existing Elasticsearch index or create a new one via haystack
            * Retrievers operate on top of this DocumentStore to find the relevant documents for a query

        :param host: url(s) of elasticsearch nodes
        :param port: port(s) of elasticsearch nodes
        :param username: username (standard authentication via http_auth)
        :param password: password (standard authentication via http_auth)
        :param api_key_id: ID of the API key (altenative authentication mode to the above http_auth)
        :param api_key: Secret value of the API key (altenative authentication mode to the above http_auth)
        :param aws4auth: Authentication for usage with aws elasticsearch (can be generated with the requests-aws4auth package)
        :param index: Name of index in elasticsearch to use for storing the documents that we want to search. If not existing yet, we will create one.
        :param label_index: Name of index in elasticsearch to use for storing labels. If not existing yet, we will create one.
        :param search_fields: Name of fields used by BM25Retriever to find matches in the docs to our incoming query (using elastic's multi_match query), e.g. ["title", "full_text"]
        :param content_field: Name of field that might contain the answer and will therefore be passed to the Reader Model (e.g. "full_text").
                           If no Reader is used (e.g. in FAQ-Style QA) the plain content of this field will just be returned.
        :param name_field: Name of field that contains the title of the the doc
        :param embedding_field: Name of field containing an embedding vector (Only needed when using a dense retriever (e.g. DensePassageRetriever, EmbeddingRetriever) on top)
        :param embedding_dim: Dimensionality of embedding vector (Only needed when using a dense retriever (e.g. DensePassageRetriever, EmbeddingRetriever) on top)
        :param custom_mapping: If you want to use your own custom mapping for creating a new index in Elasticsearch, you can supply it here as a dictionary.
        :param analyzer: Specify the default analyzer from one of the built-ins when creating a new Elasticsearch Index.
                         Elasticsearch also has built-in analyzers for different languages (e.g. impacting tokenization). More info at:
                         https://www.elastic.co/guide/en/elasticsearch/reference/7.9/analysis-analyzers.html
        :param excluded_meta_data: Name of fields in Elasticsearch that should not be returned (e.g. [field_one, field_two]).
                                   Helpful if you have fields with long, irrelevant content that you don't want to display in results (e.g. embedding vectors).
        :param scheme: 'https' or 'http', protocol used to connect to your elasticsearch instance
        :param ca_certs: Root certificates for SSL: it is a path to certificate authority (CA) certs on disk. You can use certifi package with certifi.where() to find where the CA certs file is located in your machine.
        :param verify_certs: Whether to be strict about ca certificates
        :param recreate_index: If set to True, an existing elasticsearch index will be deleted and a new one will be
            created using the config you are using for initialization. Be aware that all data in the old index will be
            lost if you choose to recreate the index. Be aware that both the document_index and the label_index will
            be recreated.
        :param create_index:
            Whether to try creating a new index (If the index of that name is already existing, we will just continue in any case)
            ..deprecated:: 2.0
                This param is deprecated. In the next major version we will always try to create an index if there is no
                existing index (the current behaviour when create_index=True). If you are looking to recreate an
                existing index by deleting it first if it already exist use param recreate_index.
        :param refresh_type: Type of ES refresh used to control when changes made by a request (e.g. bulk) are made visible to search.
                             If set to 'wait_for', continue only after changes are visible (slow, but safe).
                             If set to 'false', continue directly (fast, but sometimes unintuitive behaviour when docs are not immediately available after ingestion).
                             More info at https://www.elastic.co/guide/en/elasticsearch/reference/6.8/docs-refresh.html
        :param similarity: The similarity function used to compare document vectors. 'dot_product' is the default since it is
                           more performant with DPR embeddings. 'cosine' is recommended if you are using a Sentence BERT model.
        :param timeout: Number of seconds after which an ElasticSearch request times out.
        :param return_embedding: To return document embedding
        :param duplicate_documents: Handle duplicates document based on parameter options.
                                    Parameter options : ( 'skip','overwrite','fail')
                                    skip: Ignore the duplicates documents
                                    overwrite: Update any existing documents with the same ID when adding documents.
                                    fail: an error is raised if the document ID of the document being added already
                                    exists.
        :param index_type: The type of index to be created. Choose from 'flat' and 'hnsw'. Currently the
                           ElasticsearchDocumentStore does not support HNSW but OpenDistroElasticsearchDocumentStore does.
        :param scroll: Determines how long the current index is fixed, e.g. during updating all documents with embeddings.
                       Defaults to "1d" and should not be larger than this. Can also be in minutes "5m" or hours "15h"
                       For details, see https://www.elastic.co/guide/en/elasticsearch/reference/current/scroll-api.html
        :param skip_missing_embeddings: Parameter to control queries based on vector similarity when indexed documents miss embeddings.
                                        Parameter options: (True, False)
                                        False: Raises exception if one or more documents do not have embeddings at query time
                                        True: Query will ignore all documents without embeddings (recommended if you concurrently index and query)
        :param synonyms: List of synonyms can be passed while elasticsearch initialization.
                         For example: [ "foo, bar => baz",
                                        "foozball , foosball" ]
                         More info at https://www.elastic.co/guide/en/elasticsearch/reference/current/analysis-synonym-tokenfilter.html
        :param synonym_type: Synonym filter type can be passed.
                             Synonym or Synonym_graph to handle synonyms, including multi-word synonyms correctly during the analysis process.
                             More info at https://www.elastic.co/guide/en/elasticsearch/reference/current/analysis-synonym-graph-tokenfilter.html
        :param use_system_proxy: Whether to use system proxy.

        """
        # hnsw is only supported in OpensearchDocumentStore
        if index_type == "hnsw":
            raise Exception(
                "The HNSW algorithm for approximate nearest neighbours calculation is currently not available in the ElasticSearchDocumentStore. "
                "Try the OpenSearchDocumentStore instead."
            )

        # Base constructor might need the client to be ready, create it first
        client = self._init_elastic_client(
            host=host,
            port=port,
            username=username,
            password=password,
            api_key=api_key,
            api_key_id=api_key_id,
            aws4auth=aws4auth,
            scheme=scheme,
            ca_certs=ca_certs,
            verify_certs=verify_certs,
            timeout=timeout,
            use_system_proxy=use_system_proxy,
        )

        super().__init__(
            client=client,
            index=index,
            label_index=label_index,
            search_fields=search_fields,
            content_field=content_field,
            name_field=name_field,
            embedding_field=embedding_field,
            embedding_dim=embedding_dim,
            custom_mapping=custom_mapping,
            excluded_meta_data=excluded_meta_data,
            analyzer=analyzer,
            recreate_index=recreate_index,
            create_index=create_index,
            refresh_type=refresh_type,
            similarity=similarity,
            return_embedding=return_embedding,
            duplicate_documents=duplicate_documents,
            index_type=index_type,
            scroll=scroll,
            skip_missing_embeddings=skip_missing_embeddings,
            synonyms=synonyms,
            synonym_type=synonym_type,
        )

        # Let the base class trap the right exception from the elasticpy client
        self._RequestError = RequestError

    def _do_bulk(self, *args, **kwargs):
        """Override the base class method to use the Elasticsearch client"""
        return bulk(*args, **kwargs)

    def _do_scan(self, *args, **kwargs):
        """Override the base class method to use the Elasticsearch client"""
        return scan(*args, **kwargs)

    @classmethod
    def _init_elastic_client(
        cls,
        host: Union[str, List[str]],
        port: Union[int, List[int]],
        username: str,
        password: str,
        api_key_id: Optional[str],
        api_key: Optional[str],
        aws4auth,
        scheme: str,
        ca_certs: Optional[str],
        verify_certs: bool,
        timeout: int,
        use_system_proxy: bool,
    ) -> Elasticsearch:

        hosts = prepare_hosts(host, port)

        if (api_key or api_key_id) and not (api_key and api_key_id):
            raise ValueError("You must provide either both or none of `api_key_id` and `api_key`")

        connection_class: Type[Connection] = Urllib3HttpConnection
        if use_system_proxy:
            connection_class = RequestsHttpConnection

        if api_key:
            # api key authentication
            client = Elasticsearch(
                hosts=hosts,
                api_key=(api_key_id, api_key),
                scheme=scheme,
                ca_certs=ca_certs,
                verify_certs=verify_certs,
                timeout=timeout,
                connection_class=connection_class,
            )
        elif aws4auth:
            # aws elasticsearch with IAM
            # see https://elasticsearch-py.readthedocs.io/en/v7.12.0/index.html?highlight=http_auth#running-on-aws-with-iam
            client = Elasticsearch(
                hosts=hosts,
                http_auth=aws4auth,
                connection_class=RequestsHttpConnection,
                use_ssl=True,
                verify_certs=True,
                timeout=timeout,
            )
        elif username:
            # standard http_auth
            client = Elasticsearch(
                hosts=hosts,
                http_auth=(username, password),
                scheme=scheme,
                ca_certs=ca_certs,
                verify_certs=verify_certs,
                timeout=timeout,
                connection_class=connection_class,
            )
        else:
            # there is no authentication for this elasticsearch instance
            client = Elasticsearch(
                hosts=hosts,
                scheme=scheme,
                ca_certs=ca_certs,
                verify_certs=verify_certs,
                timeout=timeout,
                connection_class=connection_class,
            )

        # Test connection
        try:
            # ping uses a HEAD request on the root URI. In some cases, the user might not have permissions for that,
            # resulting in a HTTP Forbidden 403 response.
            if username in ["", "elastic"]:
                status = client.ping()
                if not status:
                    raise ConnectionError(
                        f"Initial connection to Elasticsearch failed. Make sure you run an Elasticsearch instance "
                        f"at `{hosts}` and that it has finished the initial ramp up (can take > 30s)."
                    )
        except Exception:
            raise ConnectionError(
                f"Initial connection to Elasticsearch failed. Make sure you run an Elasticsearch instance at `{hosts}` and that it has finished the initial ramp up (can take > 30s)."
            )
        return client

    def query_by_embedding(
        self,
        query_emb: np.ndarray,
        filters: Optional[FilterType] = None,
        top_k: int = 10,
        index: Optional[str] = None,
        return_embedding: Optional[bool] = None,
        headers: Optional[Dict[str, str]] = None,
        scale_score: bool = True,
    ) -> List[Document]:
        """
        Find the document that is most similar to the provided `query_emb` by using a vector similarity metric.

        :param query_emb: Embedding of the query (e.g. gathered from DPR)
        :param filters: Optional filters to narrow down the search space to documents whose metadata fulfill certain
                        conditions.
                        Filters are defined as nested dictionaries. The keys of the dictionaries can be a logical
                        operator (`"$and"`, `"$or"`, `"$not"`), a comparison operator (`"$eq"`, `"$in"`, `"$gt"`,
                        `"$gte"`, `"$lt"`, `"$lte"`) or a metadata field name.
                        Logical operator keys take a dictionary of metadata field names and/or logical operators as
                        value. Metadata field names take a dictionary of comparison operators as value. Comparison
                        operator keys take a single value or (in case of `"$in"`) a list of values as value.
                        If no logical operator is provided, `"$and"` is used as default operation. If no comparison
                        operator is provided, `"$eq"` (or `"$in"` if the comparison value is a list) is used as default
                        operation.

                            __Example__:

                            ```python
                            filters = {
                                "$and": {
                                    "type": {"$eq": "article"},
                                    "date": {"$gte": "2015-01-01", "$lt": "2021-01-01"},
                                    "rating": {"$gte": 3},
                                    "$or": {
                                        "genre": {"$in": ["economy", "politics"]},
                                        "publisher": {"$eq": "nytimes"}
                                    }
                                }
                            }
                            # or simpler using default operators
                            filters = {
                                "type": "article",
                                "date": {"$gte": "2015-01-01", "$lt": "2021-01-01"},
                                "rating": {"$gte": 3},
                                "$or": {
                                    "genre": ["economy", "politics"],
                                    "publisher": "nytimes"
                                }
                            }
                            ```

                            To use the same logical operator multiple times on the same level, logical operators take
                            optionally a list of dictionaries as value.

                            __Example__:

                            ```python
                            filters = {
                                "$or": [
                                    {
                                        "$and": {
                                            "Type": "News Paper",
                                            "Date": {
                                                "$lt": "2019-01-01"
                                            }
                                        }
                                    },
                                    {
                                        "$and": {
                                            "Type": "Blog Post",
                                            "Date": {
                                                "$gte": "2019-01-01"
                                            }
                                        }
                                    }
                                ]
                            }
                            ```
        :param top_k: How many documents to return
        :param index: Index name for storing the docs and metadata
        :param return_embedding: To return document embedding
        :param headers: Custom HTTP headers to pass to elasticsearch client (e.g. {'Authorization': 'Basic YWRtaW46cm9vdA=='})
                Check out https://www.elastic.co/guide/en/elasticsearch/reference/current/http-clients.html for more information.
        :param scale_score: Whether to scale the similarity score to the unit interval (range of [0,1]).
                            If true (default) similarity scores (e.g. cosine or dot_product) which naturally have a different value range will be scaled to a range of [0,1], where 1 means extremely relevant.
                            Otherwise raw similarity scores (e.g. cosine or dot_product) will be used.
        :return:
        """
        if index is None:
            index = self.index

        if return_embedding is None:
            return_embedding = self.return_embedding

        if not self.embedding_field:
            raise RuntimeError("Please specify arg `embedding_field` in ElasticsearchDocumentStore()")

        body = self._construct_dense_query_body(
            query_emb=query_emb, filters=filters, top_k=top_k, return_embedding=return_embedding
        )

        try:
            result = self.client.search(index=index, body=body, request_timeout=300, headers=headers)["hits"]["hits"]
            if len(result) == 0:
                count_documents = self.get_document_count(index=index, headers=headers)
                if count_documents == 0:
                    logger.warning("Index is empty. First add some documents to search them.")
                count_embeddings = self.get_embedding_count(index=index, headers=headers)
                if count_embeddings == 0:
                    logger.warning("No documents with embeddings. Run the document store's update_embeddings() method.")
        except self._RequestError as e:
            if e.error == "search_phase_execution_exception":
                error_message: str = (
                    "search_phase_execution_exception: Likely some of your stored documents don't have embeddings. "
                    "Run the document store's update_embeddings() method."
                )
                raise self._RequestError(e.status_code, error_message, e.info)
            raise e

        documents = [
            self._convert_es_hit_to_document(hit, adapt_score_for_embedding=True, scale_score=scale_score)
            for hit in result
        ]
        return documents

    def _construct_dense_query_body(
        self,
        query_emb: np.ndarray,
<<<<<<< HEAD
        return_embedding: bool,
        filters: Optional[Dict[str, Union[Dict, List, str, int, float, bool]]] = None,
=======
        filters: Optional[FilterType] = None,
>>>>>>> 600dc2d6
        top_k: int = 10,
    ):
        body = {"size": top_k, "query": self._get_vector_similarity_query(query_emb, top_k)}
        if filters:
            filter_ = {"bool": {"filter": LogicalFilterClause.parse(filters).convert_to_elasticsearch()}}
            if body["query"]["script_score"]["query"] == {"match_all": {}}:
                body["query"]["script_score"]["query"] = filter_
            else:
                body["query"]["script_score"]["query"]["bool"]["filter"]["bool"]["must"].append(filter_)

        excluded_fields = self._get_excluded_fields(return_embedding=return_embedding)
        if excluded_fields:
            body["_source"] = {"excludes": excluded_fields}

        return body

    def _create_document_index(self, index_name: str, headers: Optional[Dict[str, str]] = None):
        """
        Create a new index for storing documents. In case if an index with the name already exists, it ensures that
        the embedding_field is present.
        """
        # Check if index_name refers to an alias
        if self.client.indices.exists_alias(name=index_name):
            logger.debug("Index name %s is an alias.", index_name)

        # check if the existing index has the embedding field; if not create it
        if self.client.indices.exists(index=index_name, headers=headers):
            indices = self.client.indices.get(index_name, headers=headers)
            # If the index name is an alias that groups multiple existing indices, each of them must have an embedding_field.
            for index_id, index_info in indices.items():
                mapping = index_info["mappings"]
                if self.search_fields:
                    for search_field in self.search_fields:
                        if (
                            search_field in mapping["properties"]
                            and mapping["properties"][search_field]["type"] != "text"
                        ):
                            raise Exception(
                                f"The search_field '{search_field}' of index '{index_id}' with type '{mapping['properties'][search_field]['type']}' "
                                f"does not have the right type 'text' to be queried in fulltext search. Please use only 'text' type properties as search_fields or use another index. "
                                f"This error might occur if you are trying to use haystack 1.0 and above with an existing elasticsearch index created with a previous version of haystack. "
                                f'In this case deleting the index with `delete_index(index="{index_id}")` will fix your environment. '
                                f"Note, that all data stored in the index will be lost!"
                            )
                if self.embedding_field:
                    if (
                        self.embedding_field in mapping["properties"]
                        and mapping["properties"][self.embedding_field]["type"] != "dense_vector"
                    ):
                        raise Exception(
                            f"The '{index_id}' index in Elasticsearch already has a field called '{self.embedding_field}'"
                            f" with the type '{mapping['properties'][self.embedding_field]['type']}'. Please update the "
                            f"document_store to use a different name for the embedding_field parameter."
                        )
                    mapping["properties"][self.embedding_field] = {"type": "dense_vector", "dims": self.embedding_dim}
                    self.client.indices.put_mapping(index=index_id, body=mapping, headers=headers)
            return

        if self.custom_mapping:
            mapping = self.custom_mapping
        else:
            mapping = {
                "mappings": {
                    "properties": {self.name_field: {"type": "keyword"}, self.content_field: {"type": "text"}},
                    "dynamic_templates": [
                        {"strings": {"path_match": "*", "match_mapping_type": "string", "mapping": {"type": "keyword"}}}
                    ],
                },
                "settings": {"analysis": {"analyzer": {"default": {"type": self.analyzer}}}},
            }

            if self.synonyms:
                for field in self.search_fields:
                    mapping["mappings"]["properties"].update({field: {"type": "text", "analyzer": "synonym"}})
                mapping["mappings"]["properties"][self.content_field] = {"type": "text", "analyzer": "synonym"}

                mapping["settings"]["analysis"]["analyzer"]["synonym"] = {
                    "tokenizer": "whitespace",
                    "filter": ["lowercase", "synonym"],
                }
                mapping["settings"]["analysis"]["filter"] = {
                    "synonym": {"type": self.synonym_type, "synonyms": self.synonyms}
                }

            else:
                for field in self.search_fields:
                    mapping["mappings"]["properties"].update({field: {"type": "text"}})

            if self.embedding_field:
                mapping["mappings"]["properties"][self.embedding_field] = {
                    "type": "dense_vector",
                    "dims": self.embedding_dim,
                }

        try:
            self.client.indices.create(index=index_name, body=mapping, headers=headers)
        except self._RequestError as e:
            # With multiple workers we need to avoid race conditions, where:
            # - there's no index in the beginning
            # - both want to create one
            # - one fails as the other one already created it
            if not self.client.indices.exists(index=index_name, headers=headers):
                raise e

    def _create_label_index(self, index_name: str, headers: Optional[Dict[str, str]] = None):
        if self.client.indices.exists(index=index_name, headers=headers):
            return
        mapping = {
            "mappings": {
                "properties": {
                    "query": {"type": "text"},
                    "answer": {"type": "nested"},
                    "document": {"type": "nested"},
                    "is_correct_answer": {"type": "boolean"},
                    "is_correct_document": {"type": "boolean"},
                    "origin": {"type": "keyword"},  # e.g. user-feedback or gold-label
                    "document_id": {"type": "keyword"},
                    "no_answer": {"type": "boolean"},
                    "pipeline_id": {"type": "keyword"},
                    "created_at": {"type": "date", "format": "yyyy-MM-dd HH:mm:ss||yyyy-MM-dd||epoch_millis"},
                    "updated_at": {"type": "date", "format": "yyyy-MM-dd HH:mm:ss||yyyy-MM-dd||epoch_millis"}
                    # TODO add pipeline_hash and pipeline_name once we migrated the REST API to pipelines
                }
            }
        }
        try:
            self.client.indices.create(index=index_name, body=mapping, headers=headers)
        except self._RequestError as e:
            # With multiple workers we need to avoid race conditions, where:
            # - there's no index in the beginning
            # - both want to create one
            # - one fails as the other one already created it
            if not self.client.indices.exists(index=index_name, headers=headers):
                raise e

    def _get_vector_similarity_query(self, query_emb: np.ndarray, top_k: int):
        """
        Generate Elasticsearch query for vector similarity.
        """
        if self.similarity == "cosine":
            similarity_fn_name = "cosineSimilarity"
        elif self.similarity == "dot_product":
            similarity_fn_name = "dotProduct"
        elif self.similarity == "l2":
            similarity_fn_name = "l2norm"
        else:
            raise Exception(
                "Invalid value for similarity in ElasticSearchDocumentStore constructor. Choose between 'cosine', 'dot_product' and 'l2'"
            )

        # To handle scenarios where embeddings may be missing
        script_score_query: dict = {"match_all": {}}
        if self.skip_missing_embeddings:
            script_score_query = {"bool": {"filter": {"bool": {"must": [{"exists": {"field": self.embedding_field}}]}}}}

        query = {
            "script_score": {
                "query": script_score_query,
                "script": {
                    # offset score to ensure a positive range as required by Elasticsearch
                    "source": f"{similarity_fn_name}(params.query_vector,'{self.embedding_field}') + 1000",
                    "params": {"query_vector": query_emb.tolist()},
                },
            }
        }
        return query

    def _get_raw_similarity_score(self, score):
        return score - 1000<|MERGE_RESOLUTION|>--- conflicted
+++ resolved
@@ -1,10 +1,6 @@
 import logging
-<<<<<<< HEAD
-from typing import List, Optional, Type, Union, Dict
-=======
 from typing import Dict, List, Optional, Type, Union
 from copy import deepcopy
->>>>>>> 600dc2d6
 
 import numpy as np
 
@@ -411,12 +407,8 @@
     def _construct_dense_query_body(
         self,
         query_emb: np.ndarray,
-<<<<<<< HEAD
         return_embedding: bool,
-        filters: Optional[Dict[str, Union[Dict, List, str, int, float, bool]]] = None,
-=======
         filters: Optional[FilterType] = None,
->>>>>>> 600dc2d6
         top_k: int = 10,
     ):
         body = {"size": top_k, "query": self._get_vector_similarity_query(query_emb, top_k)}
