--- conflicted
+++ resolved
@@ -37,13 +37,9 @@
         return_embedding: bool = False,
         similarity: str = "dot_product",
         progress_bar: bool = True,
-<<<<<<< HEAD
         duplicate_documents: str = 'overwrite',
         use_gpu: bool = True,
         scoring_batch_size: int = 500000
-=======
-        duplicate_documents: str = "overwrite",
->>>>>>> a59bca36
     ):
         """
         :param index: The documents are scoped to an index attribute that can be used when writing, querying,
@@ -214,7 +210,6 @@
         documents = [self.indexes[index][id] for id in ids]
         return documents
 
-<<<<<<< HEAD
     def get_scores_torch(self, query_emb: np.ndarray, document_to_search: List[Document]) -> List[float]:
         """
         Calculate similarity scores between query embedding and a list of documents using torch.
@@ -294,14 +289,6 @@
 
         return scores
 
-    def query_by_embedding(self,
-                           query_emb: np.ndarray,
-                           filters: Optional[Dict[str, List[str]]] = None,
-                           top_k: int = 10,
-                           index: Optional[str] = None,
-                           return_embedding: Optional[bool] = None,
-                           headers: Optional[Dict[str, str]] = None) -> List[Document]:
-=======
     def query_by_embedding(
         self,
         query_emb: np.ndarray,
@@ -311,7 +298,6 @@
         return_embedding: Optional[bool] = None,
         headers: Optional[Dict[str, str]] = None,
     ) -> List[Document]:
->>>>>>> a59bca36
         """
         Find the document that is most similar to the provided `query_emb` by using a vector similarity metric.
 
@@ -339,17 +325,8 @@
         candidate_docs = []
         for doc, score in zip(document_to_search, scores):
             curr_meta = deepcopy(doc.meta)
-<<<<<<< HEAD
-            new_document = Document(
-                id=doc.id,
-                content=doc.content,
-                meta=curr_meta,
-                embedding=doc.embedding
-            )
-=======
             new_document = Document(id=doc.id, content=doc.content, meta=curr_meta, embedding=doc.embedding)
             new_document.embedding = doc.embedding if return_embedding is True else None
->>>>>>> a59bca36
 
             new_document.embedding = doc.embedding if return_embedding is True else None
             new_document.score = self.finalize_raw_score(score, self.similarity)
