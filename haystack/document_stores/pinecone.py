--- conflicted
+++ resolved
@@ -127,12 +127,8 @@
 
         self.progress_bar = progress_bar
 
-<<<<<<< HEAD
         super().__init__(url=sql_url, index=clean_index, duplicate_documents=duplicate_documents)
 
-
-=======
->>>>>>> ff8cfb22
     def _sanitize_index_name(self, index: str) -> str:
         return index.replace("_", "-").lower()
 
