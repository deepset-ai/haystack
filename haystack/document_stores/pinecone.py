from typing import Set, Union, List, Optional, Dict, Generator, Any

import logging
from itertools import islice
from functools import reduce
import operator

import pinecone
import numpy as np
from tqdm.auto import tqdm

from haystack.schema import Document, FilterType, Label, Answer, Span
from haystack.document_stores import BaseDocumentStore

from haystack.document_stores.filter_utils import LogicalFilterClause
from haystack.errors import PineconeDocumentStoreError, DuplicateDocumentError
from haystack.nodes.retriever import DenseRetriever


logger = logging.getLogger(__name__)


def _sanitize_index_name(index: Optional[str]) -> Optional[str]:
    if index:
        return index.replace("_", "-").lower()
    return None


def _get_by_path(root, items):
    """Access a nested object in root by item sequence."""
    return reduce(operator.getitem, items, root)


def _set_by_path(root, items, value):
    """Set a value in a nested object in root by item sequence."""
    _get_by_path(root, items[:-1])[items[-1]] = value


class PineconeDocumentStore(BaseDocumentStore):
    """
    Document store for very large scale embedding based dense retrievers like the DPR. This is a hosted document store,
    this means that your vectors will not be stored locally but in the cloud. This means that the similarity
    search will be run on the cloud as well.

    It implements the Pinecone vector database ([https://www.pinecone.io](https://www.pinecone.io))
    to perform similarity search on vectors. In order to use this document store, you need an API key that you can
    obtain by creating an account on the [Pinecone website](https://www.pinecone.io).

    The document text is stored using the SQLDocumentStore, while
    the vector embeddings and metadata (for filtering) are indexed in a Pinecone Index.
    """

    top_k_limit = 10_000
    top_k_limit_vectors = 1_000

    def __init__(
        self,
        api_key: str,
        environment: str = "us-west1-gcp",
        pinecone_index: Optional[pinecone.Index] = None,
        embedding_dim: int = 768,
        return_embedding: bool = False,
        index: str = "document",
        similarity: str = "cosine",
        replicas: int = 1,
        shards: int = 1,
        embedding_field: str = "embedding",
        progress_bar: bool = True,
        duplicate_documents: str = "overwrite",
        recreate_index: bool = False,
        metadata_config: Optional[Dict] = None,
        validate_index_sync: bool = True,
    ):
        """
        :param api_key: Pinecone vector database API key ([https://app.pinecone.io](https://app.pinecone.io)).
        :param environment: Pinecone cloud environment uses `"us-west1-gcp"` by default. Other GCP and AWS regions are
            supported, contact Pinecone [here](https://www.pinecone.io/contact/) if required.
        :param pinecone_index: pinecone-client Index object, an index will be initialized or loaded if not specified.
        :param embedding_dim: The embedding vector size.
        :param return_embedding: Whether to return document embeddings.
        :param index: Name of index in document store to use.
        :param similarity: The similarity function used to compare document vectors. `"cosine"` is the default
            and is recommended if you are using a Sentence-Transformer model. `"dot_product"` is more performant
            with DPR embeddings.
            In both cases, the returned values in Document.score are normalized to be in range [0,1]:
                - For `"dot_product"`: `expit(np.asarray(raw_score / 100))`
                - For `"cosine"`: `(raw_score + 1) / 2`
        :param replicas: The number of replicas. Replicas duplicate the index. They provide higher availability and
            throughput.
        :param shards: The number of shards to be used in the index. We recommend to use 1 shard per 1GB of data.
        :param embedding_field: Name of field containing an embedding vector.
        :param progress_bar: Whether to show a tqdm progress bar or not.
            Can be helpful to disable in production deployments to keep the logs clean.
        :param duplicate_documents: Handle duplicate documents based on parameter options.\

            Parameter options:
                - `"skip"`: Ignore the duplicate documents.
                - `"overwrite"`: Update any existing documents with the same ID when adding documents.
                - `"fail"`: An error is raised if the document ID of the document being added already exists.
        :param recreate_index: If set to True, an existing Pinecone index will be deleted and a new one will be
            created using the config you are using for initialization. Be aware that all data in the old index will be
            lost if you choose to recreate the index. Be aware that both the document_index and the label_index will
            be recreated.
        :param metadata_config: Which metadata fields should be indexed, part of the
            [selective metadata filtering](https://www.pinecone.io/docs/manage-indexes/#selective-metadata-indexing) feature.
            Should be in the format `{"indexed": ["metadata-field-1", "metadata-field-2", "metadata-field-n"]}`. By default,
            no fields are indexed.
        """
        if metadata_config is None:
            metadata_config = {"indexed": []}
        # Connect to Pinecone server using python client binding
        if not api_key:
            raise PineconeDocumentStoreError(
                "Pinecone requires an API key, please provide one. https://app.pinecone.io"
            )

        pinecone.init(api_key=api_key, environment=environment)
        self._api_key = api_key

        # Formal similarity string
        if similarity == "cosine":
            self.metric_type = similarity
        elif similarity == "dot_product":
            self.metric_type = "dotproduct"
        elif similarity in ("l2", "euclidean"):
            self.metric_type = "euclidean"
        else:
            raise ValueError(
                "The Pinecone document store can currently only support dot_product, cosine and euclidean metrics. "
                "Please set similarity to one of the above."
            )

        self.similarity = similarity
        self.index: str = self._index_name(index)
        self.embedding_dim = embedding_dim
        self.return_embedding = return_embedding
        self.embedding_field = embedding_field
        self.progress_bar = progress_bar
        self.duplicate_documents = duplicate_documents
        self.document_namespace = "no-vectors"
        self.embedding_namespace = "vectors"

        # Pinecone index params
        self.replicas = replicas
        self.shards = shards

        # Add necessary metadata fields to metadata_config
        fields = ["label-id", "query"]
        metadata_config["indexed"] += fields
        self.metadata_config = metadata_config

        # Initialize dictionary of index connections
        self.pinecone_indexes: Dict[str, pinecone.Index] = {}
        self.return_embedding = return_embedding
        self.embedding_field = embedding_field

        # Initialize dictionary to store temporary set of document IDs
        self.all_ids: dict = {}
        # Dummy query to be used during searches
        self.dummy_query = [0.0] * self.embedding_dim

        self.progress_bar = progress_bar

        if pinecone_index:
            if not isinstance(pinecone_index, pinecone.Index):
                raise PineconeDocumentStoreError(
                    f"The parameter `pinecone_index` needs to be a "
                    f"`pinecone.Index` object. You provided an object of "
                    f"type `{type(pinecone_index)}`."
                )
            self.pinecone_indexes[self.index] = pinecone_index
        else:
            self.pinecone_indexes[self.index] = self._create_index(
                embedding_dim=self.embedding_dim,
                index=self.index,
                metric_type=self.metric_type,
                replicas=self.replicas,
                shards=self.shards,
                recreate_index=recreate_index,
                metadata_config=self.metadata_config,
            )

        super().__init__()

    def _add_local_ids(self, index: str, ids: list):
        """
        Add all document IDs to the set of all IDs.
        """
        if index not in self.all_ids:
            self.all_ids[index] = set()
        self.all_ids[index] = self.all_ids[index].union(set(ids))

    def _index_name(self, index) -> str:
        index = _sanitize_index_name(index) or self.index
        # self.index = index  # TODO maybe not needed
        return index

    def _create_index(
        self,
        embedding_dim: int,
        index: Optional[str] = None,
        metric_type: Optional[str] = "cosine",
        replicas: Optional[int] = 1,
        shards: Optional[int] = 1,
        recreate_index: bool = False,
        metadata_config: Optional[Dict] = None,
    ):
        """
        Create a new index for storing documents in case an
        index with the name doesn't exist already.
        """
        if metadata_config is None:
            metadata_config = {"indexed": []}
        index = self._index_name(index)

        if recreate_index:
            self.delete_index(index)

        # Skip if already exists
        if index in self.pinecone_indexes.keys():
            index_connection = self.pinecone_indexes[index]
        else:
            # Search pinecone hosted indexes and create an index if it does not exist
            if index not in pinecone.list_indexes():
                pinecone.create_index(
                    name=index,
                    dimension=embedding_dim,
                    metric=metric_type,
                    replicas=replicas,
                    shards=shards,
                    metadata_config=metadata_config,
                )
            index_connection = pinecone.Index(index)

        # Get index statistics
        stats = index_connection.describe_index_stats()
        dims = stats["dimension"]
        count = stats["namespaces"][""]["vector_count"] if stats["namespaces"].get("") else 0
        logger.info("Index statistics: name: %s embedding dimensions: %s, record count: %s", index, dims, count)
        # return index connection
        return index_connection

    def get_document_count(
        self,
        filters: Optional[FilterType] = None,
        index: Optional[str] = None,
        only_documents_without_embedding: bool = False,
        headers: Optional[Dict[str, str]] = None,
    ) -> int:
        """
        Return the count of embeddings in the document store.
        :param filters: Optional filters to narrow down the documents for which embeddings are to be updated.
            Filters are defined as nested dictionaries. The keys of the dictionaries can be a logical
            operator (`"$and"`, `"$or"`, `"$not"`), a comparison operator (`"$eq"`, `"$in"`, `"$gt"`,
            `"$gte"`, `"$lt"`, `"$lte"`), or a metadata field name.
            Logical operator keys take a dictionary of metadata field names or logical operators as
            value. Metadata field names take a dictionary of comparison operators as value. Comparison
            operator keys take a single value or (in case of `"$in"`) a list of values as value.
            If no logical operator is provided, `"$and"` is used as default operation. If no comparison
            operator is provided, `"$eq"` (or `"$in"` if the comparison value is a list) is used as default
            operation.
                __Example__:

                ```python
                filters = {
                    "$and": {
                        "type": {"$eq": "article"},
                        "date": {"$gte": "2015-01-01", "$lt": "2021-01-01"},
                        "rating": {"$gte": 3},
                        "$or": {
                            "genre": {"$in": ["economy", "politics"]},
                            "publisher": {"$eq": "nytimes"}
                        }
                    }
                }
                ```
        :param index: Optional index to use for the query. If not provided, the default index is used.
        :param only_documents_without_embedding: If set to `True`, only documents without embeddings are counted.
        :param headers: PineconeDocumentStore does not support headers.
        """
        if headers:
            raise NotImplementedError("PineconeDocumentStore does not support headers.")

        index = self._index_name(index)
        if index not in self.pinecone_indexes:
            raise PineconeDocumentStoreError(
                f"Index named '{index}' does not exist. Try reinitializing PineconeDocumentStore() and running "
                f"'update_embeddings()' to create and populate an index."
            )

        pinecone_syntax_filter = LogicalFilterClause.parse(filters).convert_to_pinecone() if filters else None

        stats = self.pinecone_indexes[index].describe_index_stats(filter=pinecone_syntax_filter)
        # Document count is total number of vectors across all namespaces (no-vectors + vectors)
        count = 0
        for namespace in stats["namespaces"].keys():
            if not (only_documents_without_embedding and "no-vectors" not in namespace):
                count += stats["namespaces"][namespace]["vector_count"]
        return count

    def _validate_index_sync(self, index: Optional[str] = None):
        """
        This check ensures the correct number of documents and embeddings are found in the
        Pinecone database.
        """
        if self.get_document_count(index=index) != self.get_embedding_count(index=index):
            raise PineconeDocumentStoreError(
                f"The number of documents present in Pinecone ({self.get_document_count(index=index)}) "
                "does not match the number of embeddings in Pinecone "
                f" ({self.get_embedding_count(index=index)}). This can happen if a document store "
                "instance is deleted during write operations. Call "
                "the `update_documents` method to fix it."
            )

    def write_documents(
        self,
        documents: Union[List[dict], List[Document]],
        index: Optional[str] = None,
        batch_size: int = 32,
        duplicate_documents: Optional[str] = None,
        headers: Optional[Dict[str, str]] = None,
        labels: Optional[bool] = False,
    ):
        """
        Add new documents to the DocumentStore.

        :param documents: List of `Dicts` or list of `Documents`. If they already contain embeddings, we'll index them
            right away in Pinecone. If not, you can later call `update_embeddings()` to create & index them.
        :param index: Index name for storing the docs and metadata.
        :param batch_size: Number of documents to process at a time. When working with large number of documents,
            batching can help to reduce the memory footprint.
        :param duplicate_documents: handle duplicate documents based on parameter options.

            Parameter options:
                - `"skip"`: Ignore the duplicate documents.
                - `"overwrite"`: Update any existing documents with the same ID when adding documents.
                - `"fail"`: An error is raised if the document ID of the document being added already exists.
        :param headers: PineconeDocumentStore does not support headers.
        :param labels: Tells us whether these records are labels or not. Defaults to False.
        :raises DuplicateDocumentError: Exception trigger on duplicate document.
        """
        if headers:
            raise NotImplementedError("PineconeDocumentStore does not support headers.")

        index = self._index_name(index)
        duplicate_documents = duplicate_documents or self.duplicate_documents
        assert (
            duplicate_documents in self.duplicate_documents_options
        ), f"duplicate_documents parameter must be {', '.join(self.duplicate_documents_options)}"

        if index not in self.pinecone_indexes:
            self.pinecone_indexes[index] = self._create_index(
                embedding_dim=self.embedding_dim,
                index=index,
                metric_type=self.metric_type,
                replicas=self.replicas,
                shards=self.shards,
                recreate_index=False,
                metadata_config=self.metadata_config,
            )

        field_map = self._create_document_field_map()
        document_objects = [Document.from_dict(d, field_map=field_map) if isinstance(d, dict) else d for d in documents]
        document_objects = self._handle_duplicate_documents(
            documents=document_objects, index=index, duplicate_documents=duplicate_documents
        )
        if len(document_objects) > 0:
            add_vectors = False if document_objects[0].embedding is None else True
            # If these are not labels, we need to find the correct namespace
            if not labels:
                # If not adding vectors we use document namespace
                namespace = self.embedding_namespace if add_vectors else self.document_namespace
            else:
                namespace = "labels"
            if not add_vectors:
                # To store documents in Pinecone, we use dummy embeddings (to be replaced with real embeddings later)
                embeddings_to_index = np.zeros((batch_size, self.embedding_dim), dtype="float32")
                # Convert embeddings to list objects
                embeddings = [embed.tolist() if embed is not None else None for embed in embeddings_to_index]
            with tqdm(
                total=len(document_objects), disable=not self.progress_bar, position=0, desc="Writing Documents"
            ) as progress_bar:
                for i in range(0, len(document_objects), batch_size):
                    document_batch = document_objects[i : i + batch_size]
                    ids = [doc.id for doc in document_batch]
                    # If duplicate_documents set to skip or fail, we need to check for existing documents
                    if duplicate_documents in ["skip", "fail"]:
                        existing_documents = self.get_documents_by_id(ids=ids, index=index, namespace=namespace)
                        # First check for documents in current batch that exist in the index
                        if len(existing_documents) > 0:
                            if duplicate_documents == "skip":
                                # If we should skip existing documents, we drop the ids that already exist
                                skip_ids = [doc.id for doc in existing_documents]
                                # We need to drop the affected document objects from the batch
                                document_batch = [doc for doc in document_batch if doc.id not in skip_ids]
                                # Now rebuild the ID list
                                ids = [doc.id for doc in document_batch]
                                progress_bar.update(len(skip_ids))
                            elif duplicate_documents == "fail":
                                # Otherwise, we raise an error
                                raise DuplicateDocumentError(
                                    f"Document ID {existing_documents[0].id} already exists in index {index}"
                                )
                        # Now check for duplicate documents within the batch itself
                        if len(ids) != len(set(ids)):
                            if duplicate_documents in "skip":
                                # We just keep the first instance of each duplicate document
                                ids = []
                                temp_document_batch = []
                                for doc in document_batch:
                                    if doc.id not in ids:
                                        ids.append(doc.id)
                                        temp_document_batch.append(doc)
                                document_batch = temp_document_batch
                            elif duplicate_documents == "fail":
                                # Otherwise, we raise an error
                                raise DuplicateDocumentError(f"Duplicate document IDs found in batch: {ids}")
                    metadata = [
                        self._meta_for_pinecone({"content": doc.content, "content_type": doc.content_type, **doc.meta})
                        for doc in document_objects[i : i + batch_size]
                    ]
                    if add_vectors:
                        embeddings = [doc.embedding for doc in document_objects[i : i + batch_size]]
                        embeddings_to_index = np.array(embeddings, dtype="float32")
                        if self.similarity == "cosine":
                            # Normalize embeddings inplace
                            self.normalize_embedding(embeddings_to_index)
                        # Convert embeddings to list objects
                        embeddings = [embed.tolist() if embed is not None else None for embed in embeddings_to_index]
                    data_to_write_to_pinecone = zip(ids, embeddings, metadata)
                    # Metadata fields and embeddings are stored in Pinecone
                    self.pinecone_indexes[index].upsert(vectors=data_to_write_to_pinecone, namespace=namespace)
                    # Add IDs to ID list
                    self._add_local_ids(index, ids)
                    progress_bar.update(batch_size)
            progress_bar.close()

    def _create_document_field_map(self) -> Dict:
        return {self.embedding_field: "embedding"}

    def update_embeddings(
        self,
        retriever: DenseRetriever,
        index: Optional[str] = None,
        update_existing_embeddings: bool = True,
        filters: Optional[FilterType] = None,
        batch_size: int = 32,
    ):
        """
        Updates the embeddings in the document store using the encoding model specified in the retriever.
        This can be useful if you want to add or change the embeddings for your documents (e.g. after changing the
        retriever config).

        :param retriever: Retriever to use to get embeddings for text.
        :param index: Index name for which embeddings are to be updated. If set to `None`, the default `self.index` is
            used.
        :param update_existing_embeddings: Whether to update existing embeddings of the documents. If set to `False`,
            only documents without embeddings are processed. This mode can be used for incremental updating of
            embeddings, wherein, only newly indexed documents get processed.
        :param filters: Optional filters to narrow down the documents for which embeddings are to be updated.
            Filters are defined as nested dictionaries. The keys of the dictionaries can be a logical
            operator (`"$and"`, `"$or"`, `"$not"`), a comparison operator (`"$eq"`, `"$in"`, `"$gt"`,
            `"$gte"`, `"$lt"`, `"$lte"`) or a metadata field name.
            Logical operator keys take a dictionary of metadata field names and/or logical operators as
            value. Metadata field names take a dictionary of comparison operators as value. Comparison
            operator keys take a single value or (in case of `"$in"`) a list of values as value.
            If no logical operator is provided, `"$and"` is used as default operation. If no comparison
            operator is provided, `"$eq"` (or `"$in"` if the comparison value is a list) is used as default
            operation.
                __Example__:

                ```python
                filters = {
                    "$and": {
                        "type": {"$eq": "article"},
                        "date": {"$gte": "2015-01-01", "$lt": "2021-01-01"},
                        "rating": {"$gte": 3},
                        "$or": {
                            "genre": {"$in": ["economy", "politics"]},
                            "publisher": {"$eq": "nytimes"}
                        }
                    }
                }
                ```
        :param batch_size: Number of documents to process at a time. When working with large number of documents,
            batching can help reduce memory footprint.
        """
        index = self._index_name(index)
        if index not in self.pinecone_indexes:
            raise ValueError(
                f"Couldn't find a the index '{index}' in Pinecone. Try to init the "
                f"PineconeDocumentStore() again ..."
            )
        document_count = self.get_document_count(index=index, filters=filters)
        if document_count == 0:
            logger.warning("Calling DocumentStore.update_embeddings() on an empty index")
            return

        logger.info("Updating embeddings for %s docs...", document_count)

        # If the embedding namespace is empty or the user does not want to update existing embeddings, we use document namespace
        if self.get_embedding_count(index=index) == 0 or not update_existing_embeddings:
            namespace = self.document_namespace
        else:
            # Else, we use the embedding namespace as this is the primary namespace for embeddings
            namespace = self.embedding_namespace

        documents = self.get_all_documents_generator(
            index=index, namespace=namespace, filters=filters, return_embedding=False, batch_size=batch_size
        )

        with tqdm(
            total=document_count, disable=not self.progress_bar, position=0, unit=" docs", desc="Updating Embedding"
        ) as progress_bar:
            for _ in range(0, document_count, batch_size):
                document_batch = list(islice(documents, batch_size))
                embeddings = retriever.embed_documents(document_batch)
                if embeddings.size == 0:
                    # Skip batch if there are no embeddings. Otherwise, incorrect embedding shape will be inferred and
                    # Pinecone APi will return a "No vectors provided" Bad Request Error
                    progress_bar.set_description_str("Documents Processed")
                    progress_bar.update(batch_size)
                    continue
                self._validate_embeddings_shape(
                    embeddings=embeddings, num_documents=len(document_batch), embedding_dim=self.embedding_dim
                )

                if self.similarity == "cosine":
                    self.normalize_embedding(embeddings)

                metadata = []
                ids = []
                for doc in document_batch:
                    metadata.append(
                        self._meta_for_pinecone({"content": doc.content, "content_type": doc.content_type, **doc.meta})
                    )
                    ids.append(doc.id)
                # Update existing vectors in pinecone index
                self.pinecone_indexes[index].upsert(
                    vectors=zip(ids, embeddings.tolist(), metadata), namespace=self.embedding_namespace
                )
                # Delete existing vectors from document namespace if they exist there
                self.delete_documents(index=index, ids=ids, namespace=self.document_namespace)
                # Add these vector IDs to local store
                self._add_local_ids(index, ids)
                progress_bar.set_description_str("Documents Processed")
                progress_bar.update(batch_size)

    def get_all_documents(
        self,
        index: Optional[str] = None,
        filters: Optional[FilterType] = None,
        return_embedding: Optional[bool] = None,
        batch_size: int = 32,
        headers: Optional[Dict[str, str]] = None,
        namespace: Optional[str] = None,
    ) -> List[Document]:
        """
        Retrieves all documents in the index.

        :param index: Optional index name to retrieve all documents from.
        :param filters: Optional filters to narrow down the documents that will be retrieved.
            Filters are defined as nested dictionaries. The keys of the dictionaries can be a logical
            operator (`"$and"`, `"$or"`, `"$not"`), a comparison operator (`"$eq"`, `"$in"`, `"$gt"`,
            `"$gte"`, `"$lt"`, `"$lte"`) or a metadata field name.
            Logical operator keys take a dictionary of metadata field names and/or logical operators as
            value. Metadata field names take a dictionary of comparison operators as value. Comparison
            operator keys take a single value or (in case of `"$in"`) a list of values as value.
            If no logical operator is provided, `"$and"` is used as default operation. If no comparison
            operator is provided, `"$eq"` (or `"$in"` if the comparison value is a list) is used as default
            operation.
                __Example__:

                ```python
                filters = {
                    "$and": {
                        "type": {"$eq": "article"},
                        "date": {"$gte": "2015-01-01", "$lt": "2021-01-01"},
                        "rating": {"$gte": 3},
                        "$or": {
                            "genre": {"$in": ["economy", "politics"]},
                            "publisher": {"$eq": "nytimes"}
                        }
                    }
                }
                ```
        :param return_embedding: Optional flag to return the embedding of the document.
        :param batch_size: Number of documents to process at a time. When working with large number of documents,
            batching can help reduce memory footprint.
        :param headers: Pinecone does not support headers.
        :param namespace: Optional namespace to retrieve documents from.
        """
        if headers:
            raise NotImplementedError("PineconeDocumentStore does not support headers.")

        if namespace is None:
            if self.get_embedding_count(index=index) > 0:
                namespace = self.embedding_namespace
            else:
                namespace = self.document_namespace

        result = self.get_all_documents_generator(
            index=index, namespace=namespace, filters=filters, return_embedding=return_embedding, batch_size=batch_size
        )
        documents: List[Document] = list(result)
        return documents

    def get_all_documents_generator(
        self,
        index: Optional[str] = None,
        filters: Optional[FilterType] = None,
        return_embedding: Optional[bool] = None,
        batch_size: int = 32,
        headers: Optional[Dict[str, str]] = None,
        namespace: Optional[str] = None,
    ) -> Generator[Document, None, None]:
        """
        Get all documents from the document store. Under-the-hood, documents are fetched in batches from the
        document store and yielded as individual documents. This method can be used to iteratively process
        a large number of documents without having to load all documents in memory.

        :param index: Name of the index to get the documents from. If None, the
                      DocumentStore's default index (self.index) will be used.
        :param filters: Optional filters to narrow down the documents for which embeddings are to be updated.
            Filters are defined as nested dictionaries. The keys of the dictionaries can be a logical
            operator (`"$and"`, `"$or"`, `"$not"`), a comparison operator (`"$eq"`, `"$in"`, `"$gt"`,
            `"$gte"`, `"$lt"`, `"$lte"`) or a metadata field name.
            Logical operator keys take a dictionary of metadata field names and/or logical operators as
            value. Metadata field names take a dictionary of comparison operators as value. Comparison
            operator keys take a single value or (in case of `"$in"`) a list of values as value.
            If no logical operator is provided, `"$and"` is used as default operation. If no comparison
            operator is provided, `"$eq"` (or `"$in"` if the comparison value is a list) is used as default
            operation.
                __Example__:

                ```python
                filters = {
                    "$and": {
                        "type": {"$eq": "article"},
                        "date": {"$gte": "2015-01-01", "$lt": "2021-01-01"},
                        "rating": {"$gte": 3},
                        "$or": {
                            "genre": {"$in": ["economy", "politics"]},
                            "publisher": {"$eq": "nytimes"}
                        }
                    }
                }
                ```
        :param return_embedding: Whether to return the document embeddings.
        :param batch_size: When working with large number of documents, batching can help reduce memory footprint.
        :param headers: PineconeDocumentStore does not support headers.
        :param namespace: Optional namespace to retrieve documents from.
        """
        if headers:
            raise NotImplementedError("PineconeDocumentStore does not support headers.")

        if return_embedding is None:
            return_embedding = self.return_embedding

        index = self._index_name(index)
        if index not in self.pinecone_indexes:
            raise PineconeDocumentStoreError(
                f"Index named '{index}' does not exist. Try reinitializing PineconeDocumentStore() and running "
                f"'update_embeddings()' to create and populate an index."
            )

        if namespace is None:
            if self.get_embedding_count(index=index) > 0:
                namespace = self.embedding_namespace
            else:
                namespace = self.document_namespace

        ids = self._get_all_document_ids(index=index, namespace=namespace, filters=filters, batch_size=batch_size)

        if filters is not None and len(ids) == 0:
            logger.warning(
                "This query might have been done without metadata indexed and thus no DOCUMENTS were retrieved. "
                "Make sure the desired metadata you want to filter with is indexed."
            )

        for i in range(0, len(ids), batch_size):
            i_end = min(len(ids), i + batch_size)
            documents = self.get_documents_by_id(
                ids=ids[i:i_end],
                index=index,
                namespace=namespace,
                batch_size=batch_size,
                return_embedding=return_embedding,
            )
            for doc in documents:
                yield doc

    def _get_all_document_ids(
        self,
        index: Optional[str] = None,
        namespace: Optional[str] = None,
        filters: Optional[FilterType] = None,
        batch_size: int = 32,
    ) -> List[str]:
        index = self._index_name(index)
        if index not in self.pinecone_indexes:
            raise PineconeDocumentStoreError(
                f"Index named '{index}' does not exist. Try reinitializing PineconeDocumentStore() and running "
                f"'update_embeddings()' to create and populate an index."
            )

        if namespace is None:
            if self.get_embedding_count(index=index) > 0:
                namespace = self.embedding_namespace
            else:
                namespace = self.document_namespace

        document_count = self.get_document_count(index=index)

        if index not in self.all_ids:
            self.all_ids[index] = set()
        if len(self.all_ids[index]) == document_count and filters is None:
            # We have all of the IDs and don't need to extract from Pinecone
            return list(self.all_ids[index])
        else:
            # Otherwise we must query and extract IDs from the original namespace, then move the retrieved embeddings
            # to a temporary namespace and query again for new items. We repeat this process until all embeddings
            # have been retrieved.
            target_namespace = f"{namespace}-copy"
            all_ids: Set[str] = set()
            vector_id_matrix = ["dummy-id"]
            with tqdm(
                total=document_count, disable=not self.progress_bar, position=0, unit=" ids", desc="Retrieving IDs"
            ) as progress_bar:
                while len(vector_id_matrix) != 0:
                    # Retrieve IDs from Pinecone
                    vector_id_matrix = self._get_ids(
                        index=index, namespace=namespace, batch_size=batch_size, filters=filters
                    )
                    # Save IDs
                    all_ids = all_ids.union(set(vector_id_matrix))
                    # Move these IDs to new namespace
                    self._move_documents_by_id_namespace(
                        ids=vector_id_matrix,
                        index=index,
                        source_namespace=namespace,
                        target_namespace=target_namespace,
                        batch_size=batch_size,
                    )
                    progress_bar.set_description_str("Retrieved IDs")
                    progress_bar.update(len(set(vector_id_matrix)))
            # Now move all documents back to source namespace
            self._namespace_cleanup(index)
            self._add_local_ids(index, list(all_ids))
            return list(all_ids)

    def _move_documents_by_id_namespace(
        self,
        ids: List[str],
        index: Optional[str] = None,
        source_namespace: Optional[str] = "vectors",
        target_namespace: Optional[str] = "copy",
        batch_size: int = 32,
    ):
        index = self._index_name(index)
        if index not in self.pinecone_indexes:
            raise PineconeDocumentStoreError(
                f"Index named '{index}' does not exist. Try reinitializing PineconeDocumentStore() and running "
                f"'update_embeddings()' to create and populate an index."
            )

        if source_namespace == target_namespace:
            raise PineconeDocumentStoreError(
                f"Source namespace '{source_namespace}' cannot be the same as target namespace '{target_namespace}'."
            )
        with tqdm(
            total=len(ids), disable=not self.progress_bar, position=0, unit=" docs", desc="Moving Documents"
        ) as progress_bar:
            for i in range(0, len(ids), batch_size):
                i_end = min(len(ids), i + batch_size)
                # TODO if i == i_end:
                #    break
                id_batch = ids[i:i_end]
                # Retrieve documents from source_namespace
                result = self.pinecone_indexes[index].fetch(ids=id_batch, namespace=source_namespace)
                vector_id_matrix = result["vectors"].keys()
                meta_matrix = [result["vectors"][_id]["metadata"] for _id in vector_id_matrix]
                embedding_matrix = [result["vectors"][_id]["values"] for _id in vector_id_matrix]
                data_to_write_to_pinecone = list(zip(vector_id_matrix, embedding_matrix, meta_matrix))
                # Store metadata nd embeddings in new target_namespace
                self.pinecone_indexes[index].upsert(vectors=data_to_write_to_pinecone, namespace=target_namespace)
                # Delete vectors from source_namespace
                self.delete_documents(index=index, ids=ids[i:i_end], namespace=source_namespace, drop_ids=False)
                progress_bar.set_description_str("Documents Moved")
                progress_bar.update(len(id_batch))

    def get_documents_by_id(
        self,
        ids: List[str],
        index: Optional[str] = None,
        batch_size: int = 32,
        headers: Optional[Dict[str, str]] = None,
        return_embedding: Optional[bool] = None,
        namespace: Optional[str] = None,
    ) -> List[Document]:
        """
        Retrieves all documents in the index using their IDs.

        :param ids: List of IDs to retrieve.
        :param index: Optional index name to retrieve all documents from.
        :param batch_size: Number of documents to retrieve at a time. When working with large number of documents,
            batching can help reduce memory footprint.
        :param headers: Pinecone does not support headers.
        :param return_embedding: Optional flag to return the embedding of the document.
        :param namespace: Optional namespace to retrieve documents from.
        """

        if headers:
            raise NotImplementedError("PineconeDocumentStore does not support headers.")

        if return_embedding is None:
            return_embedding = self.return_embedding

        if namespace is None:
            if self.get_embedding_count(index=index) > 0:
                namespace = self.embedding_namespace
            else:
                namespace = self.document_namespace

        index = self._index_name(index)
        if index not in self.pinecone_indexes:
            raise PineconeDocumentStoreError(
                f"Index named '{index}' does not exist. Try reinitializing PineconeDocumentStore() and running "
                f"'update_embeddings()' to create and populate an index."
            )

        documents = []
        for i in range(0, len(ids), batch_size):
            i_end = min(len(ids), i + batch_size)
            id_batch = ids[i:i_end]
            result = self.pinecone_indexes[index].fetch(ids=id_batch, namespace=namespace)

            vector_id_matrix = []
            meta_matrix = []
            embedding_matrix = []
            for _id in result["vectors"].keys():
                vector_id_matrix.append(_id)
                meta_matrix.append(self._pinecone_meta_format(result["vectors"][_id]["metadata"]))
                if return_embedding:
                    embedding_matrix.append(result["vectors"][_id]["values"])
            if return_embedding:
                values = embedding_matrix
            else:
                values = None
            document_batch = self._get_documents_by_meta(
                vector_id_matrix, meta_matrix, values=values, index=index, return_embedding=return_embedding
            )
            documents.extend(document_batch)

        return documents

    def get_document_by_id(
        self,
        id: str,
        index: Optional[str] = None,
        headers: Optional[Dict[str, str]] = None,
        return_embedding: Optional[bool] = None,
        namespace: Optional[str] = None,
    ) -> Document:
        """
        Returns a single Document retrieved using an ID.

        :param id: ID string to retrieve.
        :param index: Optional index name to retrieve all documents from.
        :param headers: Pinecone does not support headers.
        :param return_embedding: Optional flag to return the embedding of the document.
        :param namespace: Optional namespace to retrieve documents from.
        """
        documents = self.get_documents_by_id(
            ids=[id], namespace=namespace, index=index, headers=headers, return_embedding=return_embedding
        )
        return documents[0]

    def get_embedding_count(self, index: Optional[str] = None, filters: Optional[FilterType] = None) -> int:
        """
        Return the count of embeddings in the document store.

        :param index: Optional index name to retrieve all documents from.
        :param filters: Filters are not supported for `get_embedding_count` in Pinecone.
        """
        if filters:
            raise NotImplementedError("Filters are not supported for get_embedding_count in PineconeDocumentStore")

        index = self._index_name(index)
        if index not in self.pinecone_indexes:
            raise PineconeDocumentStoreError(
                f"Index named '{index}' does not exist. Try reinitializing PineconeDocumentStore() and running "
                f"'update_embeddings()' to create and populate an index."
            )

        stats = self.pinecone_indexes[index].describe_index_stats()
        # if no embeddings namespace return zero
        if self.embedding_namespace in stats["namespaces"]:
            count = stats["namespaces"][self.embedding_namespace]["vector_count"]
        else:
            count = 0
        return count

    def update_document_meta(self, id: str, meta: Dict[str, str], namespace: Optional[str] = None, index: Optional[str] = None):  # type: ignore
        """
        Update the metadata dictionary of a document by specifying its string ID.

        :param id: ID of the Document to update.
        :param meta: Dictionary of new metadata.
        :param namespace: Optional namespace to update documents from. If not specified, defaults to the embedding
            namespace (vectors) if it exists, otherwise the document namespace (no-vectors).
        :param index: Optional index name to update documents from.
        """

        index = self._index_name(index)
        if index not in self.pinecone_indexes:
            raise PineconeDocumentStoreError(
                f"Index named '{index}' does not exist. Try reinitializing PineconeDocumentStore() and running "
                f"'update_embeddings()' to create and populate an index."
            )

        if namespace is None:
            if self.get_embedding_count(index=index) > 0:
                namespace = self.embedding_namespace
            else:
                namespace = self.document_namespace

        doc = self.get_documents_by_id(ids=[id], index=index, return_embedding=True)[0]
        if doc.embedding is not None:
            meta = {"content": doc.content, "content_type": doc.content_type, **meta}
            self.pinecone_indexes[index].upsert(vectors=[(id, doc.embedding.tolist(), meta)], namespace=namespace)

    def delete_documents(
        self,
        index: Optional[str] = None,
        ids: Optional[List[str]] = None,
        filters: Optional[FilterType] = None,
        headers: Optional[Dict[str, str]] = None,
        drop_ids: Optional[bool] = True,
        namespace: Optional[str] = None,
    ):
        """
        Delete documents from the document store.

        :param index: Index name to delete the documents from. If `None`, the DocumentStore's default index
            (`self.index`) will be used.
        :param ids: Optional list of IDs to narrow down the documents to be deleted.
        :param namespace: Optional namespace string. By default, it deletes vectors from the embeddings namespace
            unless the namespace is empty, in which case it deletes from the documents namespace.
        :param filters: Optional filters to narrow down the documents for which embeddings are to be updated.
            Filters are defined as nested dictionaries. The keys of the dictionaries can be a logical
            operator (`"$and"`, `"$or"`, `"$not"`), a comparison operator (`"$eq"`, `"$in"`, `"$gt"`,
            `"$gte"`, `"$lt"`, `"$lte"`) or a metadata field name.
            Logical operator keys take a dictionary of metadata field names and/or logical operators as
            value. Metadata field names take a dictionary of comparison operators as value. Comparison
            operator keys take a single value or (in case of `"$in"`) a list of values as value.
            If no logical operator is provided, `"$and"` is used as default operation. If no comparison
            operator is provided, `"$eq"` (or `"$in"` if the comparison value is a list) is used as default
            operation.
                __Example__:

                ```python
                filters = {
                    "$and": {
                        "type": {"$eq": "article"},
                        "date": {"$gte": "2015-01-01", "$lt": "2021-01-01"},
                        "rating": {"$gte": 3},
                        "$or": {
                            "genre": {"$in": ["economy", "politics"]},
                            "publisher": {"$eq": "nytimes"}
                        }
                    }
                }
                ```
        :param headers: PineconeDocumentStore does not support headers.
        :param drop_ids: Specifies if the locally stored IDs should be deleted. The default
            is True.
        :param namespace: Optional namespace to delete documents from. If not specified, defaults to the embedding
            namespace (vectors) if it exists, otherwise the document namespace (no-vectors).
        :return None:
        """
        if headers:
            raise NotImplementedError("PineconeDocumentStore does not support headers.")

        if namespace is None:
            if self.get_embedding_count(index=index) > 0:
                namespace = self.embedding_namespace
            else:
                namespace = self.document_namespace

        index = self._index_name(index)
        if index not in self.pinecone_indexes:
            raise PineconeDocumentStoreError(
                f"Index named '{index}' does not exist. Try reinitializing PineconeDocumentStore() and running "
                f"'update_embeddings()' to create and populate an index."
            )

        pinecone_syntax_filter = LogicalFilterClause.parse(filters).convert_to_pinecone() if filters else None

        if ids is None and pinecone_syntax_filter is None:
            # If no filters or IDs we delete everything
            self.pinecone_indexes[index].delete(delete_all=True, namespace=namespace)
            id_values = list(self.all_ids[index])
        else:
            if ids is None:
                # In this case we identify all IDs that satisfy the filter condition
                id_values = self._get_all_document_ids(index=index, namespace=namespace, filters=pinecone_syntax_filter)
            else:
                id_values = ids
            if pinecone_syntax_filter:
                # We must first identify the IDs that satisfy the filter condition
                docs = self.get_all_documents(index=index, namespace=namespace, filters=pinecone_syntax_filter)
                filter_ids = [doc.id for doc in docs]
                # Find the intersect
                id_values = list(set(id_values).intersection(set(filter_ids)))
            if len(id_values) > 0:
                # Now we delete
                self.pinecone_indexes[index].delete(ids=id_values, namespace=namespace)
        if drop_ids:
            self.all_ids[index] = self.all_ids[index].difference(set(id_values))

    def delete_index(self, index: str):
        """
        Delete an existing index. The index including all data will be removed.

        :param index: The name of the index to delete.
        :return: None
        """
        index = self._index_name(index)
        if index in pinecone.list_indexes():
            pinecone.delete_index(index)
            logger.info("Index '%s' deleted.", index)
        if index in self.pinecone_indexes:
            del self.pinecone_indexes[index]
        if index in self.all_ids:
            self.all_ids[index] = set()

    def query_by_embedding(
        self,
        query_emb: np.ndarray,
        filters: Optional[FilterType] = None,
        top_k: int = 10,
        index: Optional[str] = None,
        return_embedding: Optional[bool] = None,
        headers: Optional[Dict[str, str]] = None,
        scale_score: bool = True,
        namespace: Optional[str] = None,
    ) -> List[Document]:
        """
        Find the document that is most similar to the provided `query_emb` by using a vector similarity metric.

        :param query_emb: Embedding of the query (e.g. gathered from DPR).
        :param filters: Optional filters to narrow down the search space to documents whose metadata fulfill certain
            conditions.
            Filters are defined as nested dictionaries. The keys of the dictionaries can be a logical
            operator (`"$and"`, `"$or"`, `"$not"`), a comparison operator (`"$eq"`, `"$in"`, `"$gt"`,
            `"$gte"`, `"$lt"`, `"$lte"`) or a metadata field name.
            Logical operator keys take a dictionary of metadata field names and/or logical operators as
            value. Metadata field names take a dictionary of comparison operators as value. Comparison
            operator keys take a single value or (in case of `"$in"`) a list of values as value.
            If no logical operator is provided, `"$and"` is used as default operation. If no comparison
            operator is provided, `"$eq"` (or `"$in"` if the comparison value is a list) is used as default
            operation.
                __Example__:

                ```python
                filters = {
                    "$and": {
                        "type": {"$eq": "article"},
                        "date": {"$gte": "2015-01-01", "$lt": "2021-01-01"},
                        "rating": {"$gte": 3},
                        "$or": {
                            "genre": {"$in": ["economy", "politics"]},
                            "publisher": {"$eq": "nytimes"}
                        }
                    }
                }
                # or simpler using default operators
                filters = {
                    "type": "article",
                    "date": {"$gte": "2015-01-01", "$lt": "2021-01-01"},
                    "rating": {"$gte": 3},
                    "$or": {
                        "genre": ["economy", "politics"],
                        "publisher": "nytimes"
                    }
                }
                ```
                To use the same logical operator multiple times on the same level, logical operators take
                optionally a list of dictionaries as value.
                __Example__:

                ```python
                filters = {
                    "$or": [
                        {
                            "$and": {
                                "Type": "News Paper",
                                "Date": {
                                    "$lt": "2019-01-01"
                                }
                            }
                        },
                        {
                            "$and": {
                                "Type": "Blog Post",
                                "Date": {
                                    "$gte": "2019-01-01"
                                }
                            }
                        }
                    ]
                }
                ```
        :param top_k: How many documents to return.
        :param index: The name of the index from which to retrieve documents.
        :param return_embedding: Whether to return document embedding.
        :param headers: PineconeDocumentStore does not support headers.
        :param scale_score: Whether to scale the similarity score to the unit interval (range of [0,1]).
                            If true (default) similarity scores (e.g. cosine or dot_product) which naturally have a different value range will be scaled to a range of [0,1], where 1 means extremely relevant.
                            Otherwise raw similarity scores (e.g. cosine or dot_product) will be used.
        """
        if headers:
            raise NotImplementedError("PineconeDocumentStore does not support headers.")

        if return_embedding is None:
            return_embedding = self.return_embedding
        self._limit_check(top_k, include_values=return_embedding)

        pinecone_syntax_filter = LogicalFilterClause.parse(filters).convert_to_pinecone() if filters else None

        index = self._index_name(index)
        if index not in self.pinecone_indexes:
            raise PineconeDocumentStoreError(
                f"Index named '{index}' does not exist. Try reinitializing PineconeDocumentStore() and running "
                f"'update_embeddings()' to create and populate an index."
            )
        query_emb = query_emb.astype(np.float32)

        if self.similarity == "cosine":
            self.normalize_embedding(query_emb)

        if namespace is None:
            namespace = self.embedding_namespace

        res = self.pinecone_indexes[index].query(
            query_emb.tolist(),
            namespace=namespace,
            top_k=top_k,
            include_values=return_embedding,
            include_metadata=True,
            filter=pinecone_syntax_filter,
        )

        score_matrix = []
        vector_id_matrix = []
        meta_matrix = []
        embedding_matrix = []
        for match in res["matches"]:
            score_matrix.append(match["score"])
            vector_id_matrix.append(match["id"])
            meta_matrix.append(match["metadata"])
            if return_embedding:
                embedding_matrix.append(match["values"])
        if return_embedding:
            values = embedding_matrix
        else:
            values = None
        documents = self._get_documents_by_meta(
            vector_id_matrix, meta_matrix, values=values, index=index, return_embedding=return_embedding
        )

        if filters is not None and len(documents) == 0:
            logger.warning(
                "This query might have been done without metadata indexed and thus no results were retrieved. "
                "Make sure the desired metadata you want to filter with is indexed."
            )

        # assign query score to each document
        scores_for_vector_ids: Dict[str, float] = {str(v_id): s for v_id, s in zip(vector_id_matrix, score_matrix)}
        for doc in documents:
            score = scores_for_vector_ids[doc.id]
            if scale_score:
                score = self.scale_to_unit_interval(score, self.similarity)
            doc.score = score

        return documents

    def _get_documents_by_meta(
        self,
        ids: List[str],
        metadata: List[dict],
        values: Optional[List[List[float]]] = None,
        namespace: Optional[str] = None,
        index: Optional[str] = None,
        headers: Optional[Dict[str, str]] = None,
        return_embedding: Optional[bool] = None,
    ) -> List[Document]:
        if headers:
            raise NotImplementedError("PineconeDocumentStore does not support headers.")

        if return_embedding is None:
            return_embedding = self.return_embedding

        if namespace is None:
            if self.get_embedding_count(index=index) > 0:
                namespace = self.embedding_namespace
            else:
                namespace = self.document_namespace

        index = self._index_name(index)

        # extract ID, content, and metadata to create Documents
        documents = []
        for _id, meta in zip(ids, metadata):
            content = meta.pop("content")
            content_type = meta.pop("content_type")
            doc = Document(id=_id, content=content, content_type=content_type, meta=meta)
            documents.append(doc)
        if return_embedding:
            if values is None:
                # If no embedding values are provided, we must request the embeddings from Pinecone
                for doc in documents:
                    self._attach_embedding_to_document(document=doc, index=index, namespace=namespace)
            else:
                # If embedding values are given, we just add
                for doc, embedding in zip(documents, values):
                    doc.embedding = np.asarray(embedding, dtype=np.float32)

        return documents

    def _attach_embedding_to_document(self, document: Document, index: str, namespace: str):
        """
        Fetches the Document's embedding from the specified Pinecone index and attaches it to the Document's
        embedding field.
        """
        result = self.pinecone_indexes[index].fetch(ids=[document.id], namespace=namespace)
        if result["vectors"].get(document.id, False):
            embedding = result["vectors"][document.id].get("values", None)
            document.embedding = np.asarray(embedding, dtype=np.float32)

    def _limit_check(self, top_k: int, include_values: Optional[bool] = None):
        """
        Confirms the top_k value does not exceed Pinecone vector database limits.
        """
        if include_values:
            if top_k > self.top_k_limit_vectors:
                raise PineconeDocumentStoreError(
                    f"PineconeDocumentStore allows requests of no more than {self.top_k_limit_vectors} records "
                    f"when returning embedding values. This request is attempting to return {top_k} records."
                )
        else:
            if top_k > self.top_k_limit:
                raise PineconeDocumentStoreError(
                    f"PineconeDocumentStore allows requests of no more than {self.top_k_limit} records. "
                    f"This request is attempting to return {top_k} records."
                )

    def _list_namespaces(self, index: str) -> List[str]:
        """
        Returns a list of namespaces.
        """
        res = self.pinecone_indexes[index].describe_index_stats()
        namespaces = res["namespaces"].keys()
        return namespaces

    def _check_exists(self, id: str, index: str, namespace: str) -> bool:
        """
        Checks if the specified ID exists in the specified index and namespace.
        """
        res = self.pinecone_indexes[index].fetch(ids=[id], namespace=namespace)
        return bool(res["vectors"].get(id, False))

    def _namespace_cleanup(self, index: str, batch_size: int = 32):
        """
        Searches for any "-copy" namespaces and shifts vectors back to the original namespace.
        """
        namespaces = self._list_namespaces(index)
        namespaces = [name for name in namespaces if name[-5:] == "-copy"]

        with tqdm(
            total=len(namespaces),
            disable=not self.progress_bar,
            position=0,
            unit=" namespaces",
            desc="Cleaning Namespace",
        ) as progress_bar:
            for namespace in namespaces:
                target_namespace = namespace[:-5]
                while True:
                    # Retrieve IDs from Pinecone
                    vector_id_matrix = self._get_ids(index=index, namespace=namespace, batch_size=batch_size)
                    # Once we reach final item, we break
                    if len(vector_id_matrix) == 0:
                        break
                    # Move these IDs to new namespace
                    self._move_documents_by_id_namespace(
                        ids=vector_id_matrix,
                        index=index,
                        source_namespace=namespace,
                        target_namespace=target_namespace,
                        batch_size=batch_size,
                    )
                progress_bar.set_description_str("Cleaned Namespace")
                progress_bar.update(1)

    def _get_ids(
        self, index: str, namespace: str, batch_size: int = 32, filters: Optional[FilterType] = None
    ) -> List[str]:
        """
        Retrieves a list of IDs that satisfy a particular filter condition (or any) using
        a dummy query embedding.
        """
        pinecone_syntax_filter = LogicalFilterClause.parse(filters).convert_to_pinecone() if filters else None

        # Retrieve embeddings from Pinecone
        try:
            res = self.pinecone_indexes[index].query(
                self.dummy_query,
                namespace=namespace,
                top_k=batch_size,
                include_values=False,
                include_metadata=False,
                filter=pinecone_syntax_filter,
            )
        except pinecone.ApiException as e:
            raise PineconeDocumentStoreError(
                f"The API returned an exception.\nReason: {e.reason}\nHeaders: {e.headers}\nBody: {e.body}"
            ) from e

        ids = []
        for match in res["matches"]:
            ids.append(match["id"])
        return ids

    @classmethod
    def load(cls):
        """
        Default class method used for loading indexes. Not applicable to PineconeDocumentStore.
        """
        raise NotImplementedError("load method not supported for PineconeDocumentStore")

    def _meta_for_pinecone(self, meta: Dict[str, Any], parent_key: str = "", labels: bool = False) -> Dict[str, Any]:
        """
        Converts the meta dictionary to a format that can be stored in Pinecone.
        :param meta: Metadata dictionary to be converted.
        :param parent_key: Optional, used for recursive calls to keep track of parent keys, for example:
            ```
            {"parent1": {"parent2": {"child": "value"}}}
            ```
            On the second recursive call, parent_key would be "parent1", and the final key would be "parent1.parent2.child".
        :param labels: Optional, used to indicate whether the metadata is being stored as a label or not. If True the
            the flattening of dictionaries is not required.
        """
        items: list = []
        if labels:
            # Replace any None values with empty strings
            for key, value in meta.items():
                if value is None:
                    meta[key] = ""
        else:
            # Explode dict of dicts into single flattened dict
            for key, value in meta.items():
                # Replace any None values with empty strings
                if value is None:
                    value = ""
                # format key
                new_key = f"{parent_key}.{key}" if parent_key else key
                # if value is dict, expand
                if isinstance(value, dict):
                    items.extend(self._meta_for_pinecone(value, parent_key=new_key).items())
                else:
                    items.append((new_key, value))
            # Create new flattened dictionary
            meta = dict(items)
        return meta

    def _pinecone_meta_format(self, meta: Dict[str, Any], labels: bool = False) -> Dict[str, Any]:
        """
        Converts the meta extracted from Pinecone into a better format for Python.
        :param meta: Metadata dictionary to be converted.
        :param labels: Optional, used to indicate whether the metadata is being stored as a label or not. If True the
            the flattening of dictionaries is not required.
        """
        new_meta: Dict[str, Any] = {}

        if labels:
            # Replace any empty strings with None values
            for key, value in meta.items():
                if value == "":
                    meta[key] = None
            return meta
        else:
            for key, value in meta.items():
                # Replace any empty strings with None values
                if value == "":
                    value = None
                if "." in key:
                    # We must split into nested dictionary
                    keys = key.split(".")
                    # Iterate through each dictionary level
                    for i in range(len(keys)):
                        path = keys[: i + 1]
                        # Check if path exists
                        try:
                            _get_by_path(new_meta, path)
                        except KeyError:
                            # Create path
                            if i == len(keys) - 1:
                                _set_by_path(new_meta, path, value)
                            else:
                                _set_by_path(new_meta, path, {})
                else:
                    new_meta[key] = value
            return new_meta

    def _label_to_meta(self, labels: list) -> dict:
        """
        Converts a list of labels to a dictionary of ID: metadata mappings.
        """
        metadata = {}
        for label in labels:
            # Get main labels data
            meta = {
                "label-id": label.id,
                "query": label.query,
                "label-is-correct-answer": label.is_correct_answer,
                "label-is-correct-document": label.is_correct_document,
                "label-document-content": label.document.content,
                "label-document-id": label.document.id,
                "label-no-answer": label.no_answer,
                "label-origin": label.origin,
                "label-created-at": label.created_at,
                "label-updated-at": label.updated_at,
                "label-pipeline-id": label.pipeline_id,
            }
            # Get document metadata
            if label.document.meta is not None:
                for k, v in label.document.meta.items():
                    meta[f"label-document-meta-{k}"] = v
            # Get label metadata
            if label.meta is not None:
                for k, v in label.meta.items():
                    meta[f"label-meta-{k}"] = v
            # Get Answer data
            if label.answer is not None:
                meta.update(
                    {
                        "label-answer-answer": label.answer.answer,
                        "label-answer-type": label.answer.type,
                        "label-answer-score": label.answer.score,
                        "label-answer-context": label.answer.context,
                        "label-answer-document-ids": label.answer.document_ids,
                    }
                )
                # Get offset data
                if label.answer.offsets_in_document:
                    meta["label-answer-offsets-in-document-start"] = label.answer.offsets_in_document[0].start
                    meta["label-answer-offsets-in-document-end"] = label.answer.offsets_in_document[0].end
                else:
                    meta["label-answer-offsets-in-document-start"] = None
                    meta["label-answer-offsets-in-document-end"] = None
                if label.answer.offsets_in_context:
                    meta["label-answer-offsets-in-context-start"] = label.answer.offsets_in_context[0].start
                    meta["label-answer-offsets-in-context-end"] = label.answer.offsets_in_context[0].end
                else:
                    meta["label-answer-offsets-in-context-start"] = None
                    meta["label-answer-offsets-in-context-end"] = None
            metadata[label.id] = meta
        metadata = self._meta_for_pinecone(metadata, labels=True)
        return metadata

    def _meta_to_labels(self, documents: List[Document]) -> List[Label]:
        """
        Converts a list of metadata dictionaries to a list of Labels.
        """
        labels = []
        for d in documents:
            label_meta = {k: v for k, v in d.meta.items() if k[:6] == "label-" or k == "query"}
            other_meta = {k: v for k, v in d.meta.items() if k[:6] != "label-" and k != "query"}
            # Create document
            doc = Document(
                id=label_meta["label-document-id"], content=d.content, meta={}, score=d.score, embedding=d.embedding
            )
            # Extract document metadata
            for k, v in d.meta.items():
                if k.startswith("label-document-meta-"):
                    doc.meta[k[20:]] = v
            # Extract offsets
            offsets: Dict[str, Optional[List[Span]]] = {"document": None, "context": None}
            for mode in offsets.keys():
                if label_meta.get(f"label-answer-offsets-in-{mode}-start") is not None:
                    offsets[mode] = [
                        Span(
                            label_meta[f"label-answer-offsets-in-{mode}-start"],
                            label_meta[f"label-answer-offsets-in-{mode}-end"],
                        )
                    ]
            # Extract Answer
            answer = None
            if label_meta.get("label-answer-answer") is not None:
                # backwards compatibility: if legacy answer object with `document_id` is present, convert to `document_ids
                if "label-answer-document-id" in label_meta:
                    document_id = label_meta["label-answer-document-id"]
                    document_ids = [document_id] if document_id is not None else None
                else:
                    document_ids = label_meta["label-answer-document-ids"]

                answer = Answer(
                    answer=label_meta["label-answer-answer"]
                    or "",  # If we leave as None a schema validation error will be thrown
                    type=label_meta["label-answer-type"],
                    score=label_meta["label-answer-score"],
                    context=label_meta["label-answer-context"],
                    offsets_in_document=offsets["document"],
                    offsets_in_context=offsets["context"],
<<<<<<< HEAD
                    document_ids=[label_meta["label-answer-document-id"]],
=======
                    document_ids=document_ids,
>>>>>>> 4a88fae1
                    meta=other_meta,
                )
            # Extract Label metadata
            label_meta_metadata = {}
            for k, v in d.meta.items():
                if k.startswith("label-meta-"):
                    label_meta_metadata[k[11:]] = v
            # Rebuild Label object
            label = Label(
                id=label_meta["label-id"],
                query=label_meta["query"],
                document=doc,
                answer=answer,
                pipeline_id=label_meta["label-pipeline-id"],
                created_at=label_meta["label-created-at"],
                updated_at=label_meta["label-updated-at"],
                is_correct_answer=label_meta["label-is-correct-answer"],
                is_correct_document=label_meta["label-is-correct-document"],
                origin=label_meta["label-origin"],
                meta=label_meta_metadata,
                filters=None,
            )
            labels.append(label)
        return labels

    def delete_labels(
        self,
        index: Optional[str] = None,
        ids: Optional[List[str]] = None,
        filters: Optional[FilterType] = None,
        headers: Optional[Dict[str, str]] = None,
        batch_size: int = 32,
    ):
        """
        Default class method used for deleting labels. Not supported by PineconeDocumentStore.
        """
        index = self._index_name(index)
        if index not in self.pinecone_indexes:
            raise PineconeDocumentStoreError(
                f"Index named '{index}' does not exist. Try reinitializing PineconeDocumentStore() and running "
                f"'update_embeddings()' to create and populate an index."
            )

        pinecone_syntax_filter = LogicalFilterClause.parse(filters).convert_to_pinecone() if filters else None

        i = 0
        dummy_query = np.asarray(self.dummy_query)
        # Set label namespace
        namespace = "labels"

        while True:
            if ids is None:
                # Iteratively upsert new records without the labels metadata
                docs = self.query_by_embedding(
                    dummy_query,
                    filters=pinecone_syntax_filter,
                    top_k=batch_size,
                    index=index,
                    return_embedding=True,
                    namespace=namespace,
                )
                update_ids = [doc.id for doc in docs]
            else:
                i_end = min(i + batch_size, len(ids))
                update_ids = ids[i:i_end]
                if pinecone_syntax_filter:
                    pinecone_syntax_filter["label-id"] = {"$in": update_ids}
                else:
                    pinecone_syntax_filter = {"label-id": {"$in": update_ids}}
                # Retrieve embeddings and metadata for the batch of documents
                docs = self.query_by_embedding(
                    dummy_query,
                    filters=pinecone_syntax_filter,
                    top_k=batch_size,
                    index=index,
                    return_embedding=True,
                    namespace=namespace,
                )
                # Apply filter to update IDs, finding intersection
                update_ids = list(set(update_ids).intersection({doc.id for doc in docs}))
                i = i_end
            if len(update_ids) == 0:
                break
            # Delete the documents
            self.delete_documents(ids=update_ids, index=index, namespace=namespace)

    def get_all_labels(
        self, index=None, filters: Optional[FilterType] = None, headers: Optional[Dict[str, str]] = None
    ):
        """
        Default class method used for getting all labels.
        """
        index = self._index_name(index)
        if index not in self.pinecone_indexes:
            raise PineconeDocumentStoreError(
                f"Index named '{index}' does not exist. Try reinitializing PineconeDocumentStore() and running "
                f"'update_embeddings()' to create and populate an index."
            )

        documents = self.get_all_documents(index=index, filters=filters, headers=headers, namespace="labels")
        for doc in documents:
            doc.meta = self._pinecone_meta_format(doc.meta, labels=True)
        labels = self._meta_to_labels(documents)
        return labels

    def get_label_count(self, index: Optional[str] = None, headers: Optional[Dict[str, str]] = None):
        """
        Default class method used for counting labels. Not supported by PineconeDocumentStore.
        """
        raise NotImplementedError("Labels are not supported by PineconeDocumentStore.")

    def write_labels(self, labels, index=None, headers: Optional[Dict[str, str]] = None):
        """
        Default class method used for writing labels.
        """
        index = self._index_name(index)
        if index not in self.pinecone_indexes:
            self.pinecone_indexes[index] = self._create_index(
                embedding_dim=self.embedding_dim,
                index=index,
                metric_type=self.metric_type,
                replicas=self.replicas,
                shards=self.shards,
                recreate_index=False,
                metadata_config=self.metadata_config,
            )

        # Convert Label objects to dictionary of metadata
        metadata = self._label_to_meta(labels)
        ids = list(metadata.keys())
        # Set label namespace
        namespace = "labels"
        # Check if vectors exist in the namespace
        existing_documents = self.get_documents_by_id(ids=ids, index=index, namespace=namespace, return_embedding=True)
        if len(existing_documents) != 0:
            # If they exist, we loop through and partial update their metadata with the new labels
            existing_ids = [doc.id for doc in existing_documents]
            for _id in existing_ids:
                meta = self._meta_for_pinecone(metadata[_id])
                self.pinecone_indexes[index].update(id=_id, set_metadata=meta, namespace=namespace)
                # After update, we delete the ID from the metadata list
                del metadata[_id]
        # If there are any remaining IDs, we create new documents with the remaining metadata
        if len(metadata) != 0:
            documents = []
            for _id, meta in metadata.items():
                metadata[_id] = self._meta_for_pinecone(meta)
                documents.append(Document(id=_id, content=meta["label-document-content"], meta=meta))
            self.write_documents(documents, index=index, labels=True)<|MERGE_RESOLUTION|>--- conflicted
+++ resolved
@@ -1514,11 +1514,7 @@
                     context=label_meta["label-answer-context"],
                     offsets_in_document=offsets["document"],
                     offsets_in_context=offsets["context"],
-<<<<<<< HEAD
-                    document_ids=[label_meta["label-answer-document-id"]],
-=======
                     document_ids=document_ids,
->>>>>>> 4a88fae1
                     meta=other_meta,
                 )
             # Extract Label metadata
