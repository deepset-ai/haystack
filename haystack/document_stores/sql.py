from typing import Any, Dict, Union, List, Optional, Generator

import logging
import itertools
from uuid import uuid4

import numpy as np

try:
    from sqlalchemy import (
        and_,
        func,
        create_engine,
        Column,
        String,
        DateTime,
        Boolean,
        Text,
        text,
        JSON,
        ForeignKeyConstraint,
        UniqueConstraint,
    )
    from sqlalchemy.ext.declarative import declarative_base
    from sqlalchemy.orm import relationship, sessionmaker, validates
    from sqlalchemy.sql import case, null
except (ImportError, ModuleNotFoundError) as ie:
    from haystack.utils.import_utils import _optional_component_not_installed

    _optional_component_not_installed(__name__, "sql", ie)

from haystack.schema import Document, Label, Answer
from haystack.document_stores.base import BaseDocumentStore
from haystack.document_stores.filter_utils import LogicalFilterClause


logger = logging.getLogger(__name__)
Base = declarative_base()  # type: Any


class ORMBase(Base):
    __abstract__ = True

    id = Column(String(100), default=lambda: str(uuid4()), primary_key=True)
    created_at = Column(DateTime, server_default=func.now())
    updated_at = Column(DateTime, server_default=func.now(), server_onupdate=func.now())


class DocumentORM(ORMBase):
    __tablename__ = "document"

    content = Column(JSON, nullable=False)
    content_type = Column(Text, nullable=True)
    # primary key in combination with id to allow the same doc in different indices
    index = Column(String(100), nullable=False, primary_key=True)
    vector_id = Column(String(100), nullable=True)
    # speeds up queries for get_documents_by_vector_ids() by having a single query that returns joined metadata
    meta = relationship("MetaDocumentORM", back_populates="documents", lazy="joined")

    __table_args__ = (UniqueConstraint("index", "vector_id", name="index_vector_id_uc"),)


class MetaDocumentORM(ORMBase):
    __tablename__ = "meta_document"

    name = Column(String(100), index=True)
    value = Column(String(1000), index=True)
    documents = relationship("DocumentORM", back_populates="meta")

    document_id = Column(String(100), nullable=False, index=True)
    document_index = Column(String(100), nullable=False, index=True)
    __table_args__ = (
        ForeignKeyConstraint(
            [document_id, document_index], [DocumentORM.id, DocumentORM.index], ondelete="CASCADE", onupdate="CASCADE"
        ),
        {},
    )  # type: ignore

    valid_metadata_types = (str, int, float, bool, bytes, bytearray, type(None))

    @validates("value")
    def validate_value(self, key, value):
        if not isinstance(value, self.valid_metadata_types):
            raise TypeError(
                f"Discarded metadata '{self.name}', since it has invalid type: {type(value).__name__}.\n"
                f"SQLDocumentStore can accept and cast to string only the following types: {', '.join([el.__name__ for el in self.valid_metadata_types])}"
            )
        return value


class LabelORM(ORMBase):
    __tablename__ = "label"

    index = Column(String(100), nullable=False, primary_key=True)
    query = Column(Text, nullable=False)
    answer = Column(JSON, nullable=True)
    document = Column(JSON, nullable=False)
    no_answer = Column(Boolean, nullable=False)
    origin = Column(String(100), nullable=False)
    is_correct_answer = Column(Boolean, nullable=False)
    is_correct_document = Column(Boolean, nullable=False)
    pipeline_id = Column(String(500), nullable=True)

    meta = relationship("MetaLabelORM", back_populates="labels", lazy="joined")


class MetaLabelORM(ORMBase):
    __tablename__ = "meta_label"

    name = Column(String(100), index=True)
    value = Column(String(1000), index=True)
    labels = relationship("LabelORM", back_populates="meta")

    label_id = Column(String(100), nullable=False, index=True)
    label_index = Column(String(100), nullable=False, index=True)
    __table_args__ = (
        ForeignKeyConstraint(
            [label_id, label_index], [LabelORM.id, LabelORM.index], ondelete="CASCADE", onupdate="CASCADE"
        ),
        {},
    )  # type: ignore


class SQLDocumentStore(BaseDocumentStore):
    def __init__(
        self,
        url: str = "sqlite://",
        index: str = "document",
        label_index: str = "label",
        duplicate_documents: str = "overwrite",
        check_same_thread: bool = False,
        isolation_level: Optional[str] = None,
    ):
        """
        An SQL backed DocumentStore. Currently supports SQLite, PostgreSQL and MySQL backends.

        :param url: URL for SQL database as expected by SQLAlchemy. More info here: https://docs.sqlalchemy.org/en/13/core/engines.html#database-urls
        :param index: The documents are scoped to an index attribute that can be used when writing, querying, or deleting documents.
                      This parameter sets the default value for document index.
        :param label_index: The default value of index attribute for the labels.
        :param duplicate_documents: Handle duplicates document based on parameter options.
                                    Parameter options : ( 'skip','overwrite','fail')
                                    skip: Ignore the duplicates documents
                                    overwrite: Update any existing documents with the same ID when adding documents.
                                    fail: an error is raised if the document ID of the document being added already
                                    exists.
        :param check_same_thread: Set to False to mitigate multithreading issues in older SQLite versions (see https://docs.sqlalchemy.org/en/14/dialects/sqlite.html?highlight=check_same_thread#threading-pooling-behavior)
        :param isolation_level: see SQLAlchemy's `isolation_level` parameter for `create_engine()` (https://docs.sqlalchemy.org/en/14/core/engines.html#sqlalchemy.create_engine.params.isolation_level)
        """
        super().__init__()

        create_engine_params = {}
        if isolation_level:
            create_engine_params["isolation_level"] = isolation_level
        if "sqlite" in url:
            engine = create_engine(url, connect_args={"check_same_thread": check_same_thread}, **create_engine_params)
        else:
            engine = create_engine(url, **create_engine_params)
        Base.metadata.create_all(engine)
        Session = sessionmaker(bind=engine)
        self.session = Session()
        self.index: str = index
        self.label_index = label_index
        self.duplicate_documents = duplicate_documents
        if getattr(self, "similarity", None) is None:
            self.similarity = None
        self.use_windowed_query = True
        if "sqlite" in url:
            import sqlite3

            if sqlite3.sqlite_version < "3.25":
                self.use_windowed_query = False

    def get_document_by_id(
        self, id: str, index: Optional[str] = None, headers: Optional[Dict[str, str]] = None
    ) -> Optional[Document]:
        """Fetch a document by specifying its text id string"""
        if headers:
            raise NotImplementedError("SQLDocumentStore does not support headers.")

        documents = self.get_documents_by_id([id], index)
        document = documents[0] if documents else None
        return document

    def get_documents_by_id(
        self,
        ids: List[str],
        index: Optional[str] = None,
        batch_size: int = 10_000,
        headers: Optional[Dict[str, str]] = None,
    ) -> List[Document]:
        """Fetch documents by specifying a list of text id strings"""
        if headers:
            raise NotImplementedError("SQLDocumentStore does not support headers.")

        index = index or self.index

        documents = []
        for i in range(0, len(ids), batch_size):
            query = self.session.query(DocumentORM).filter(
                DocumentORM.id.in_(ids[i : i + batch_size]), DocumentORM.index == index
            )
            for row in query.all():
                documents.append(self._convert_sql_row_to_document(row))

        return documents

    def get_documents_by_vector_ids(self, vector_ids: List[str], index: Optional[str] = None, batch_size: int = 10_000):
        """Fetch documents by specifying a list of text vector id strings"""
        index = index or self.index

        documents = []
        for i in range(0, len(vector_ids), batch_size):
            query = self.session.query(DocumentORM).filter(
                DocumentORM.vector_id.in_(vector_ids[i : i + batch_size]), DocumentORM.index == index
            )
            for row in query.all():
                documents.append(self._convert_sql_row_to_document(row))

        sorted_documents = sorted(documents, key=lambda doc: vector_ids.index(doc.meta["vector_id"]))
        return sorted_documents

    def get_all_documents(
        self,
        index: Optional[str] = None,
        filters: Optional[Dict[str, Any]] = None,  # TODO: Adapt type once we allow extended filters in SQLDocStore
        return_embedding: Optional[bool] = None,
        batch_size: int = 10_000,
        headers: Optional[Dict[str, str]] = None,
    ) -> List[Document]:
        if headers:
            raise NotImplementedError("SQLDocumentStore does not support headers.")

        documents = list(
            self.get_all_documents_generator(
                index=index, filters=filters, return_embedding=return_embedding, batch_size=batch_size
            )
        )
        return documents

    def get_all_documents_generator(
        self,
        index: Optional[str] = None,
        filters: Optional[Dict[str, Any]] = None,  # TODO: Adapt type once we allow extended filters in SQLDocStore
        return_embedding: Optional[bool] = None,
        batch_size: int = 10_000,
        headers: Optional[Dict[str, str]] = None,
    ) -> Generator[Document, None, None]:
        """
        Get documents from the document store. Under-the-hood, documents are fetched in batches from the
        document store and yielded as individual documents. This method can be used to iteratively process
        a large number of documents without having to load all documents in memory.

        :param index: Name of the index to get the documents from. If None, the
                      DocumentStore's default index (self.index) will be used.
        :param filters: Optional filters to narrow down the documents to return.
                        Example: {"name": ["some", "more"], "category": ["only_one"]}
        :param return_embedding: Whether to return the document embeddings.
        :param batch_size: When working with large number of documents, batching can help reduce memory footprint.
        """
        if headers:
            raise NotImplementedError("SQLDocumentStore does not support headers.")

        if return_embedding is True:
            raise Exception("return_embeddings is not supported by SQLDocumentStore.")
        result = self._query(index=index, filters=filters, batch_size=batch_size)
        yield from result

    def _create_document_field_map(self) -> Dict:
        """
        There is no field mapping required
        """
        return {}

    def _query(
        self,
        index: Optional[str] = None,
        filters: Optional[Dict[str, Any]] = None,  # TODO: Adapt type once we allow extended filters in SQLDocStore
        vector_ids: Optional[List[str]] = None,
        only_documents_without_embedding: bool = False,
        batch_size: int = 10_000,
    ):
        """
        :param index: Name of the index to get the documents from. If None, the
                      DocumentStore's default index (self.index) will be used.
        :param filters: Optional filters to narrow down the documents to return.
                        Example: {"name": ["some", "more"], "category": ["only_one"]}
        :param vector_ids: List of vector_id strings to filter the documents by.
        :param only_documents_without_embedding: return only documents without an embedding.
        :param batch_size: When working with large number of documents, batching can help reduce memory footprint.
        """
        index = index or self.index
        # Generally ORM objects kept in memory cause performance issue
        # Hence using directly column name improve memory and performance.
        # Refer https://stackoverflow.com/questions/23185319/why-is-loading-sqlalchemy-objects-via-the-orm-5-8x-slower-than-rows-via-a-raw-my
        documents_query = self.session.query(
            DocumentORM.id, DocumentORM.content, DocumentORM.content_type, DocumentORM.vector_id
        ).filter_by(index=index)

        if filters:
            parsed_filter = LogicalFilterClause.parse(filters)
            select_ids = parsed_filter.convert_to_sql(MetaDocumentORM)
            documents_query = documents_query.filter(DocumentORM.id.in_(select_ids))

        if only_documents_without_embedding:
            documents_query = documents_query.filter(DocumentORM.vector_id.is_(None))
        if vector_ids:
            documents_query = documents_query.filter(DocumentORM.vector_id.in_(vector_ids))

        documents_map = {}

        if self.use_windowed_query:
            documents_query = self._windowed_query(documents_query, DocumentORM.id, batch_size)

        for i, row in enumerate(documents_query, start=1):
            documents_map[row.id] = Document.from_dict(
                {
                    "id": row.id,
                    "content": row.content,
                    "content_type": row.content_type,
                    "meta": {} if row.vector_id is None else {"vector_id": row.vector_id},
                }
            )
            if i % batch_size == 0:
                documents_map = self._get_documents_meta(documents_map)
                yield from documents_map.values()
                documents_map = {}
        if documents_map:
            documents_map = self._get_documents_meta(documents_map)
            yield from documents_map.values()

    def _get_documents_meta(self, documents_map):
        doc_ids = documents_map.keys()
        meta_query = self.session.query(
            MetaDocumentORM.document_id, MetaDocumentORM.name, MetaDocumentORM.value
        ).filter(MetaDocumentORM.document_id.in_(doc_ids))

        for row in meta_query.all():
            documents_map[row.document_id].meta[row.name] = row.value
        return documents_map

    def get_all_labels(self, index=None, filters: Optional[dict] = None, headers: Optional[Dict[str, str]] = None):
        """
        Return all labels in the document store
        """
        if headers:
            raise NotImplementedError("SQLDocumentStore does not support headers.")

        index = index or self.label_index
        # TODO: Use batch_size
        label_rows = self.session.query(LabelORM).filter_by(index=index).all()
        labels = [self._convert_sql_row_to_label(row) for row in label_rows]

        return labels

    def write_documents(
        self,
        documents: Union[List[dict], List[Document]],
        index: Optional[str] = None,
        batch_size: int = 10_000,
        duplicate_documents: Optional[str] = None,
        headers: Optional[Dict[str, str]] = None,
    ) -> None:
        """
        Indexes documents for later queries.

        :param documents: a list of Python dictionaries or a list of Haystack Document objects.
                          For documents as dictionaries, the format is {"text": "<the-actual-text>"}.
                          Optionally: Include meta data via {"text": "<the-actual-text>",
                          "meta":{"name": "<some-document-name>, "author": "somebody", ...}}
                          It can be used for filtering and is accessible in the responses of the Finder.
        :param index: add an optional index attribute to documents. It can be later used for filtering. For instance,
                      documents for evaluation can be indexed in a separate index than the documents for search.
        :param batch_size: When working with large number of documents, batching can help reduce memory footprint.
        :param duplicate_documents: Handle duplicates document based on parameter options.
                                    Parameter options : ( 'skip','overwrite','fail')
                                    skip: Ignore the duplicates documents
                                    overwrite: Update any existing documents with the same ID when adding documents
                                    but is considerably slower (default).
                                    fail: an error is raised if the document ID of the document being added already
                                    exists.

        :return: None
        """
        if headers:
            raise NotImplementedError("SQLDocumentStore does not support headers.")

        index = index or self.index
        duplicate_documents = duplicate_documents or self.duplicate_documents
        if len(documents) == 0:
            return
        # Make sure we comply to Document class format
        document_objects = [Document.from_dict(d) if isinstance(d, dict) else d for d in documents]

        document_objects = self._handle_duplicate_documents(
            documents=document_objects, index=index, duplicate_documents=duplicate_documents
        )
        for i in range(0, len(document_objects), batch_size):
            docs_orm = []
            for doc in document_objects[i : i + batch_size]:
                meta_fields = doc.meta or {}
                if "classification" in meta_fields:
                    meta_fields = self._flatten_classification_meta_fields(meta_fields)
                vector_id = meta_fields.pop("vector_id", None)
                meta_orms = []
                for key, value in meta_fields.items():
                    try:
                        meta_orms.append(MetaDocumentORM(name=key, value=value))
                    except TypeError as ex:
                        logger.error("Document %s - %s", doc.id, ex)
                doc_orm = DocumentORM(
                    id=doc.id,
                    content=doc.to_dict()["content"],
                    content_type=doc.content_type,
                    vector_id=vector_id,
                    meta=meta_orms,
                    index=index,
                )
                if duplicate_documents == "overwrite":
                    # First old meta data cleaning is required
                    self.session.query(MetaDocumentORM).filter_by(document_id=doc.id).delete()
                    self.session.merge(doc_orm)
                else:
<<<<<<< HEAD
                    docs_orm.append(doc_mapping)
=======
                    docs_orm.append(doc_orm)

>>>>>>> ba75d390
            if docs_orm:
                self.session.add_all(docs_orm)

            try:
                self.session.commit()
            except Exception as ex:
                logger.error("Transaction rollback: %s", ex.__cause__)
                # Rollback is important here otherwise self.session will be in inconsistent state and next call will fail
                self.session.rollback()
                raise ex

    def write_labels(self, labels, index=None, headers: Optional[Dict[str, str]] = None):
        """Write annotation labels into document store."""
        if headers:
            raise NotImplementedError("SQLDocumentStore does not support headers.")

        labels = [Label.from_dict(l) if isinstance(l, dict) else l for l in labels]
        index = index or self.label_index

        duplicate_ids: list = [label.id for label in self._get_duplicate_labels(labels, index=index)]
        if len(duplicate_ids) > 0:
            logger.warning(
                f"Duplicate Label IDs: Inserting a Label whose id already exists in this document store."
                f" This will overwrite the old Label. Please make sure Label.id is a unique identifier of"
                f" the answer annotation and not the question."
                f"   Problematic ids: {','.join(duplicate_ids)}"
            )
        # TODO: Use batch_size

        for label in labels:
            # TODO As of now, we write documents as part of the Label table as this is consistent with the other
            #  document stores (e.g. elasticsearch) where "indices" are completely independent.
            # We should eventually switch to an approach here that writes related documents to the document table if not already existing.
            # See Issue XXX

            # self.write_documents(documents=[label.document], index=index, duplicate_documents="skip")

            # TODO: Handle label meta data

            # Sanitize fields to adhere to SQL constraints
            answer = label.answer
            if answer is not None:
                answer = answer.to_json()

            no_answer = label.no_answer
            if label.no_answer is None:
                no_answer = False

            document = label.document
            if document is not None:
                document = document.to_json()

            label_orm = LabelORM(
                id=label.id,
                no_answer=no_answer,
                # document_id=label.document.id,
                document=document,
                origin=label.origin,
                query=label.query,
                is_correct_answer=label.is_correct_answer,
                is_correct_document=label.is_correct_document,
                answer=answer,
                pipeline_id=label.pipeline_id,
                index=index,
            )
            if label.id in duplicate_ids:
                self.session.merge(label_orm)
            else:
                self.session.add(label_orm)

            # TODO: investigate why test_multilabel() failed when not committing within the loop
            # Seems that in some cases only the last label get than "committed"
            self.session.commit()

    def update_vector_ids(self, vector_id_map: Dict[str, str], index: Optional[str] = None, batch_size: int = 10_000):
        """
        Update vector_ids for given document_ids.

        :param vector_id_map: dict containing mapping of document_id -> vector_id.
        :param index: filter documents by the optional index attribute for documents in database.
        :param batch_size: When working with large number of documents, batching can help reduce memory footprint.
        """
        index = index or self.index
        for chunk_map in self.chunked_dict(vector_id_map, size=batch_size):
            self.session.query(DocumentORM).filter(DocumentORM.id.in_(chunk_map), DocumentORM.index == index).update(
                {DocumentORM.vector_id: case(chunk_map, value=DocumentORM.id)}, synchronize_session=False
            )
            try:
                self.session.commit()
            except Exception as ex:
                logger.error("Transaction rollback: %s", ex.__cause__)
                self.session.rollback()
                raise ex

    def reset_vector_ids(self, index: Optional[str] = None):
        """
        Set vector IDs for all documents as None
        """
        index = index or self.index
        self.session.query(DocumentORM).filter_by(index=index).update({DocumentORM.vector_id: null()})
        self.session.commit()

    def update_document_meta(self, id: str, meta: Dict[str, str], index: Optional[str] = None):
        """
        Update the metadata dictionary of a document by specifying its string id
        """
        if not index:
            index = self.index
        self.session.query(MetaDocumentORM).filter_by(document_id=id, document_index=index).delete()
        meta_orms = [
            MetaDocumentORM(name=key, value=value, document_id=id, document_index=index) for key, value in meta.items()
        ]
        for m in meta_orms:
            self.session.add(m)
        self.session.commit()

    def get_document_count(
        self,
        filters: Optional[Dict[str, Any]] = None,  # TODO: Adapt type once we allow extended filters in SQLDocStore
        index: Optional[str] = None,
        only_documents_without_embedding: bool = False,
        headers: Optional[Dict[str, str]] = None,
    ) -> int:
        """
        Return the number of documents in the document store.
        """
        if headers:
            raise NotImplementedError("SQLDocumentStore does not support headers.")

        index = index or self.index
        query = self.session.query(DocumentORM).filter_by(index=index)

        if filters:
            for key, values in filters.items():
                query = query.join(MetaDocumentORM, aliased=True).filter(
                    MetaDocumentORM.name == key, MetaDocumentORM.value.in_(values)
                )

        if only_documents_without_embedding:
            query = query.filter(DocumentORM.vector_id.is_(None))

        count = query.count()
        return count

    def get_label_count(self, index: Optional[str] = None, headers: Optional[Dict[str, str]] = None) -> int:
        """
        Return the number of labels in the document store
        """
        if headers:
            raise NotImplementedError("SQLDocumentStore does not support headers.")

        index = index or self.label_index
        return self.session.query(LabelORM).filter_by(index=index).count()

    def _convert_sql_row_to_document(self, row) -> Document:
        doc_dict = {
            "id": row.id,
            "content": row.content,
            "content_type": row.content_type,
            "meta": {meta.name: meta.value for meta in row.meta},
        }
        document = Document.from_dict(doc_dict)

        if row.vector_id:
            document.meta["vector_id"] = row.vector_id
        return document

    def _convert_sql_row_to_label(self, row) -> Label:
        answer = row.answer
        if answer is not None:
            answer = Answer.from_json(answer)

        label = Label(
            query=row.query,
            answer=answer,
            document=Document.from_json(row.document),
            is_correct_answer=row.is_correct_answer,
            is_correct_document=row.is_correct_document,
            origin=row.origin,
            id=row.id,
            pipeline_id=row.pipeline_id,
            created_at=str(row.created_at),
            updated_at=str(row.updated_at),
            meta=row.meta,
        )
        return label

    def query_by_embedding(
        self,
        query_emb: np.ndarray,
        filters: Optional[dict] = None,
        top_k: int = 10,
        index: Optional[str] = None,
        return_embedding: Optional[bool] = None,
        headers: Optional[Dict[str, str]] = None,
        scale_score: bool = True,
    ) -> List[Document]:

        raise NotImplementedError(
            "SQLDocumentStore is currently not supporting embedding queries. "
            "Change the query type (e.g. by choosing a different retriever) "
            "or change the DocumentStore (e.g. to ElasticsearchDocumentStore)"
        )

    def delete_all_documents(
        self,
        index: Optional[str] = None,
        filters: Optional[Dict[str, Any]] = None,  # TODO: Adapt type once we allow extended filters in SQLDocStore
        headers: Optional[Dict[str, str]] = None,
    ):
        """
        Delete documents in an index. All documents are deleted if no filters are passed.

        :param index: Index name to delete the document from.
        :param filters: Optional filters to narrow down the documents to be deleted.
        :return: None
        """
        if headers:
            raise NotImplementedError("SQLDocumentStore does not support headers.")

        logger.warning(
            """DEPRECATION WARNINGS:
                1. delete_all_documents() method is deprecated, please use delete_documents method
                For more details, please refer to the issue: https://github.com/deepset-ai/haystack/issues/1045
                """
        )
        self.delete_documents(index, None, filters)

    def delete_documents(
        self,
        index: Optional[str] = None,
        ids: Optional[List[str]] = None,
        filters: Optional[Dict[str, Any]] = None,  # TODO: Adapt type once we allow extended filters in SQLDocStore
        headers: Optional[Dict[str, str]] = None,
    ):
        """
        Delete documents in an index. All documents are deleted if no filters are passed.

        :param index: Index name to delete the document from. If None, the
                      DocumentStore's default index (self.index) will be used.
        :param ids: Optional list of IDs to narrow down the documents to be deleted.
        :param filters: Optional filters to narrow down the documents to be deleted.
            Example filters: {"name": ["some", "more"], "category": ["only_one"]}.
            If filters are provided along with a list of IDs, this method deletes the
            intersection of the two query results (documents that match the filters and
            have their ID in the list).
        :return: None
        """
        index = index or self.index
        if not filters and not ids:
            self.session.query(DocumentORM).filter_by(index=index).delete(synchronize_session=False)
        else:
            document_ids_to_delete = self.session.query(DocumentORM.id).filter(DocumentORM.index == index)
            if filters:
                for key, values in filters.items():
                    document_ids_to_delete = document_ids_to_delete.join(MetaDocumentORM, aliased=True).filter(
                        MetaDocumentORM.name == key, MetaDocumentORM.value.in_(values)
                    )
            if ids:
                document_ids_to_delete = document_ids_to_delete.filter(DocumentORM.id.in_(ids))

            self.session.query(DocumentORM).filter(DocumentORM.id.in_(document_ids_to_delete)).delete(
                synchronize_session=False
            )

        self.session.commit()

    def delete_index(self, index: str):
        """
        Delete an existing index. The index including all data will be removed.

        :param index: The name of the index to delete.
        :return: None
        """
        SQLDocumentStore.delete_documents(self, index)

    def delete_labels(
        self,
        index: Optional[str] = None,
        ids: Optional[List[str]] = None,
        filters: Optional[Dict[str, Any]] = None,  # TODO: Adapt type once we allow extended filters in SQLDocStore
        headers: Optional[Dict[str, str]] = None,
    ):
        """
        Delete labels from the document store. All labels are deleted if no filters are passed.

        :param index: Index name to delete the labels from. If None, the
                      DocumentStore's default label index (self.label_index) will be used.
        :param ids: Optional list of IDs to narrow down the labels to be deleted.
        :param filters: Optional filters to narrow down the labels to be deleted.
                        Example filters: {"id": ["9a196e41-f7b5-45b4-bd19-5feb7501c159", "9a196e41-f7b5-45b4-bd19-5feb7501c159"]} or {"query": ["question2"]}
        :return: None
        """
        if headers:
            raise NotImplementedError("SQLDocumentStore does not support headers.")

        index = index or self.label_index
        if not filters and not ids:
            self.session.query(LabelORM).filter_by(index=index).delete(synchronize_session=False)
        else:
            label_ids_to_delete = self.session.query(LabelORM.id).filter_by(index=index)
            if filters:
                for key, values in filters.items():
                    label_attribute = getattr(LabelORM, key)
                    label_ids_to_delete = label_ids_to_delete.filter(label_attribute.in_(values))

            if ids:
                label_ids_to_delete = label_ids_to_delete.filter(LabelORM.id.in_(ids))

            self.session.query(LabelORM).filter(LabelORM.id.in_(label_ids_to_delete)).delete(synchronize_session=False)

        self.session.commit()

    def _get_or_create(self, session, model, **kwargs):
        instance = session.query(model).filter_by(**kwargs).first()
        if instance:
            return instance
        else:
            instance = model(**kwargs)
            session.add(instance)
            session.commit()
            return instance

    def chunked_dict(self, dictionary, size):
        it = iter(dictionary)
        for i in range(0, len(dictionary), size):
            yield {k: dictionary[k] for k in itertools.islice(it, size)}

    def _column_windows(self, session, column, windowsize):
        """Return a series of WHERE clauses against
        a given column that break it into windows.

        Result is an iterable of tuples, consisting of
        ((start, end), whereclause), where (start, end) are the ids.

        The code is taken from: https://github.com/sqlalchemy/sqlalchemy/wiki/RangeQuery-and-WindowedRangeQuery
        """

        def int_for_range(start_id, end_id):
            if end_id:
                return and_(column >= start_id, column < end_id)
            else:
                return column >= start_id

        q = session.query(column, func.row_number().over(order_by=column).label("rownum")).from_self(column)
        if windowsize > 1:
            q = q.filter(text("rownum %% %d=1" % windowsize))

        intervals = [id for id, in q]

        while intervals:
            start = intervals.pop(0)
            if intervals:
                end = intervals[0]
            else:
                end = None
            yield int_for_range(start, end)

    def _windowed_query(self, q, column, windowsize):
        """ "Break a Query into windows on a given column."""

        for whereclause in self._column_windows(q.session, column, windowsize):
            for row in q.filter(whereclause).order_by(column):
                yield row

    def _flatten_classification_meta_fields(self, meta_fields: dict) -> dict:
        """
        Since SQLDocumentStore does not support dictionaries for metadata values,
        the DocumentClassifier output is flattened
        """
        meta_fields["classification.label"] = meta_fields["classification"]["label"]
        meta_fields["classification.score"] = meta_fields["classification"]["score"]
        meta_fields["classification.details"] = str(meta_fields["classification"]["details"])
        del meta_fields["classification"]
        return meta_fields<|MERGE_RESOLUTION|>--- conflicted
+++ resolved
@@ -421,12 +421,8 @@
                     self.session.query(MetaDocumentORM).filter_by(document_id=doc.id).delete()
                     self.session.merge(doc_orm)
                 else:
-<<<<<<< HEAD
-                    docs_orm.append(doc_mapping)
-=======
                     docs_orm.append(doc_orm)
 
->>>>>>> ba75d390
             if docs_orm:
                 self.session.add_all(docs_orm)
 
