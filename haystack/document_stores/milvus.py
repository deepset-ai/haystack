--- conflicted
+++ resolved
@@ -303,15 +303,11 @@
             for document_batch in batched_documents:
                 self._delete_vector_ids_from_milvus(documents=document_batch, index=index)
 
-<<<<<<< HEAD
-                embeddings = retriever.embed_passages(document_batch)  # type: ignore
+                embeddings = retriever.embed_documents(document_batch) # type: ignore
                 if self.similarity=="cosine":
                     for embedding in embeddings:
                         self.normalize_embedding(embedding)
 
-=======
-                embeddings = retriever.embed_documents(document_batch)  # type: ignore
->>>>>>> 9025615b
                 embeddings_list = [embedding.tolist() for embedding in embeddings]
                 assert len(document_batch) == len(embeddings_list)
 
