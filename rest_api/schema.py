--- conflicted
+++ resolved
@@ -1,13 +1,6 @@
 from typing import Dict, List, Optional, Union, Any
 from pydantic import BaseModel, Field
-<<<<<<< HEAD
-from haystack import Answer
-from pydantic import BaseConfig
-
-BaseConfig.arbitrary_types_allowed = True
-=======
 from haystack import Document
->>>>>>> 63545283
 
 
 class QueryRequest(BaseModel):
@@ -19,11 +12,22 @@
     filters: Optional[Dict[str, Optional[Union[str, List[str]]]]] = None
 
 
+class QueryAnswer(BaseModel):
+    answer: Optional[str]
+    question: Optional[str]
+    score: Optional[float] = None
+    probability: Optional[float] = None
+    context: Optional[str]
+    offset_start: Optional[int]
+    offset_end: Optional[int]
+    offset_start_in_doc: Optional[int]
+    offset_end_in_doc: Optional[int]
+    document_id: Optional[str] = None
+    meta: Optional[Dict[str, Any]]
+
+
 class QueryResponse(BaseModel):
     query: str
-<<<<<<< HEAD
-    answers: List[Answer]
-=======
     answers: List[QueryAnswer]
 
 
@@ -50,5 +54,4 @@
     answer: str = Field(..., description="The answer string.")
     offset_start_in_doc: int = Field(
         ..., description="The answer start offset in the original doc. Only required for doc-qa feedback."
-    )
->>>>>>> 63545283
+    )