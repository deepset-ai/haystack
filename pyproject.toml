--- conflicted
+++ resolved
@@ -87,13 +87,8 @@
   "numba>=0.54.0", # This pin helps uv resolve the dependency tree. See https://github.com/astral-sh/uv/issues/7881
 
   "transformers[torch,sentencepiece]==4.47.1", # ExtractiveReader, TransformersSimilarityRanker, LocalWhisperTranscriber, HFGenerators...
-<<<<<<< HEAD
-  "huggingface_hub>=0.27.0, <0.28.0",                   # Hugging Face API Generators and Embedders
-  "sentence-transformers[onnx]>=3.0.0",        # SentenceTransformersTextEmbedder and SentenceTransformersDocumentEmbedder
-=======
   "huggingface_hub>=0.27.0",                   # Hugging Face API Generators and Embedders
-  "sentence-transformers>=3.0.0",              # SentenceTransformersTextEmbedder and SentenceTransformersDocumentEmbedder
->>>>>>> 5ae94886
+  "sentence-transformers[onnx]>=3.0.0",              # SentenceTransformersTextEmbedder and SentenceTransformersDocumentEmbedder
   "langdetect",                                # TextLanguageRouter and DocumentLanguageClassifier
   "openai-whisper>=20231106",                  # LocalWhisperTranscriber
   "arrow>=1.3.0",                              # Jinja2TimeExtension
