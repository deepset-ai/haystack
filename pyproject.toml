--- conflicted
+++ resolved
@@ -194,19 +194,14 @@
 colab = [
   "pillow<=9.0.0",
 ]
-<<<<<<< HEAD
-version2 = [
+# Haystack v2, codename "Alfalfa 🌿"
+alfalfa = [
   "canals @ git+https://github.com/deepset-ai/canals.git",  # Once canals settles, remove 'allow-direct-references = true' below
 ]
-version2-rest-api = [
+alfalfa-rest-api = [
   "uvicorn",
   "fastapi",
   "python-multipart"  # To allow file upload
-=======
-# Haystack v2, codename "Alfalfa 🌿"
-alfalfa = [
-  "canals @ git+https://github.com/deepset-ai/canals.git",  # Once canals settle, remove 'allow-direct-references = true' below
->>>>>>> a4b2eb6b
 ]
 dev = [
   "pre-commit",
