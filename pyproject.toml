--- conflicted
+++ resolved
@@ -52,11 +52,8 @@
   "protobuf<=3.20.2",  # same version they use in transformers[sentencepiece]
   "pandas",
   "rank_bm25",
-<<<<<<< HEAD
+  "scikit-learn>=1.0.0", # TF-IDF, SklearnQueryClassifier and metrics
   "generalimport",
-=======
-  "scikit-learn>=1.0.0", # TF-IDF, SklearnQueryClassifier and metrics
->>>>>>> 4cc41623
 
   # Utils
   "dill",  # pickle extension for (de-)serialization
