--- conflicted
+++ resolved
@@ -88,11 +88,7 @@
   "elasticsearch>=7.7,<8",
 
   # OpenAI tokenizer
-<<<<<<< HEAD
-  "tiktoken>=0.2.0; python_version >= '3.8' and (platform_machine == 'amd64' or platform_machine == 'x86_64' or (platform_machine == 'arm64' and platform_system == 'Darwin'))",
-=======
-  "tiktoken>=0.1.2; python_version >= '3.8' and (platform_machine == 'AMD64' or platform_machine == 'amd64' or platform_machine == 'x86_64' or (platform_machine == 'arm64' and platform_system == 'Darwin'))",
->>>>>>> 8370715e
+  "tiktoken>=0.2.0; python_version >= '3.8' and (platform_machine == 'AMD64' or platform_machine == 'amd64' or platform_machine == 'x86_64' or (platform_machine == 'arm64' and platform_system == 'Darwin'))",
 
   # context matching
   "rapidfuzz>=2.0.15,<2.8.0",   # FIXME https://github.com/deepset-ai/haystack/pull/3199
