/**
 * Remark plugin to automatically add version context to reference links
 *
 * Transforms: /reference/slug -> /reference/{version}/slug
 * Where {version} is automatically determined from the current doc's version context
 *
 * Note: The latest version does NOT get a version prefix in the URL
 */

const path = require('path');
const fs = require('fs');

<<<<<<< HEAD
// Dynamically read the latest version from versions.json
function getLatestVersion() {
=======
// Cache the latest version at module level, but allow it to be read lazily
let latestVersion = null;

// Dynamically read the latest version from versions.json
function getLatestVersion() {
  if (latestVersion !== null) {
    return latestVersion;
  }

>>>>>>> 70521e81
  try {
    const versionsPath = path.join(__dirname, '../../versions.json');
    const versions = JSON.parse(fs.readFileSync(versionsPath, 'utf8'));
    // The first version in versions.json is the latest version
<<<<<<< HEAD
    return versions[0];
  } catch (error) {
    console.warn('Could not read versions.json, defaulting latest version detection', error);
=======
    latestVersion = versions[0];
    return latestVersion;
  } catch (error) {
    console.warn('[versionedReferenceLinks] Could not read versions.json:', error.message);
>>>>>>> 70521e81
    return null;
  }
}

function versionedReferenceLinks() {
  // Get the latest version once when the plugin is initialized
  const latestVersion = getLatestVersion();

  return (tree, file) => {
<<<<<<< HEAD
    // Try to get version from file metadata (set by Docusaurus)
    let version = file.data?.version;

    // If not in metadata, extract from file path
    if (!version) {
      // file.history[0] contains the file path
      const filePath = file.history?.[0] || '';

      // Match patterns like: versioned_docs/version-2.19/ or reference_versioned_docs/version-2.19/
      const versionMatch = filePath.match(/versioned_docs\/version-([^/]+)\//);

      if (versionMatch) {
        version = versionMatch[1]; // e.g., "2.19"
      } else {
        // Check if it's in the current/next docs (no version folder)
=======
    // Read the latest version inside the processor function
    const currentLatestVersion = getLatestVersion();

    // Try multiple ways to get the version, in order of reliability:
    // 1. versionMetadata.versionName (Docusaurus 3.x)
    // 2. version from file.data (older Docusaurus)
    // 3. Extract from file path
    let version =
      file.data?.versionMetadata?.versionName ||
      file.data?.version ||
      null;

    // If not in metadata, extract from file path
    if (!version) {
      // file.history[0] or file.path contains the file path
      const filePath = file.history?.[0] || file.path || '';

      // Match patterns like: versioned_docs/version-2.19/ or reference_versioned_docs/version-2.19/
      // Handle both relative and absolute paths, and both / and \ separators
      const versionMatch = filePath.match(/versioned_docs[/\\]version-([^/\\]+)[/\\]/);

      if (versionMatch) {
        version = versionMatch[1]; // e.g., "2.19"
      } else if (
        // Check if file is in the base docs/ or reference/ folder (not versioned)
        /[/\\]docs[/\\]/.test(filePath) && !/versioned_docs/.test(filePath) ||
        /[/\\]reference[/\\]/.test(filePath) && !/reference_versioned_docs/.test(filePath)
      ) {
        // Current/unreleased version (in the main docs/reference folder, not versioned)
        version = 'current';
      } else {
        // Fallback: assume current version
>>>>>>> 70521e81
        version = 'current';
      }
    }

    // Manually visit all nodes in the tree
    const visit = (node, callback) => {
      callback(node);
      if (node.children) {
        node.children.forEach(child => visit(child, callback));
      }
    };

    visit(tree, (node) => {
      // Check if this is a link node
      if (node.type === 'link' || node.type === 'linkReference') {
        if (node.url && node.url.startsWith('/reference/')) {
          // Check if it already has a version
          const hasVersion = /^\/reference\/(next|v?\d+\.\d+)\//.test(node.url);

          if (!hasVersion) {
            // Latest version: no version prefix needed (served at /reference/)
            // Current/next version: add /next/
            // Other versions: add version number
<<<<<<< HEAD
            if (version === latestVersion) {
=======
            if (version === currentLatestVersion) {
>>>>>>> 70521e81
              // Latest version - no changes needed, keep as /reference/...
              return;
            } else if (version === 'current') {
              // Current version - add /next/
              node.url = node.url.replace('/reference/', '/reference/next/');
            } else {
              // Older version - add version number
              node.url = node.url.replace('/reference/', `/reference/${version}/`);
            }
          }
        }
      }
    });
  };
}

module.exports = versionedReferenceLinks;<|MERGE_RESOLUTION|>--- conflicted
+++ resolved
@@ -10,10 +10,6 @@
 const path = require('path');
 const fs = require('fs');
 
-<<<<<<< HEAD
-// Dynamically read the latest version from versions.json
-function getLatestVersion() {
-=======
 // Cache the latest version at module level, but allow it to be read lazily
 let latestVersion = null;
 
@@ -23,21 +19,14 @@
     return latestVersion;
   }
 
->>>>>>> 70521e81
   try {
     const versionsPath = path.join(__dirname, '../../versions.json');
     const versions = JSON.parse(fs.readFileSync(versionsPath, 'utf8'));
     // The first version in versions.json is the latest version
-<<<<<<< HEAD
-    return versions[0];
-  } catch (error) {
-    console.warn('Could not read versions.json, defaulting latest version detection', error);
-=======
     latestVersion = versions[0];
     return latestVersion;
   } catch (error) {
     console.warn('[versionedReferenceLinks] Could not read versions.json:', error.message);
->>>>>>> 70521e81
     return null;
   }
 }
@@ -47,23 +36,6 @@
   const latestVersion = getLatestVersion();
 
   return (tree, file) => {
-<<<<<<< HEAD
-    // Try to get version from file metadata (set by Docusaurus)
-    let version = file.data?.version;
-
-    // If not in metadata, extract from file path
-    if (!version) {
-      // file.history[0] contains the file path
-      const filePath = file.history?.[0] || '';
-
-      // Match patterns like: versioned_docs/version-2.19/ or reference_versioned_docs/version-2.19/
-      const versionMatch = filePath.match(/versioned_docs\/version-([^/]+)\//);
-
-      if (versionMatch) {
-        version = versionMatch[1]; // e.g., "2.19"
-      } else {
-        // Check if it's in the current/next docs (no version folder)
-=======
     // Read the latest version inside the processor function
     const currentLatestVersion = getLatestVersion();
 
@@ -96,7 +68,6 @@
         version = 'current';
       } else {
         // Fallback: assume current version
->>>>>>> 70521e81
         version = 'current';
       }
     }
@@ -120,11 +91,7 @@
             // Latest version: no version prefix needed (served at /reference/)
             // Current/next version: add /next/
             // Other versions: add version number
-<<<<<<< HEAD
-            if (version === latestVersion) {
-=======
             if (version === currentLatestVersion) {
->>>>>>> 70521e81
               // Latest version - no changes needed, keep as /reference/...
               return;
             } else if (version === 'current') {
