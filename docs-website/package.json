--- conflicted
+++ resolved
@@ -12,11 +12,6 @@
     "serve": "docusaurus serve",
     "write-translations": "docusaurus write-translations",
     "write-heading-ids": "docusaurus write-heading-ids",
-<<<<<<< HEAD
-=======
-    "update-next-version": "node scripts/update-next-version.js",
-    "create-version": "node scripts/create-new-version.js",
->>>>>>> d08b54b8
     "generate-llms-txt": "docusaurus generate-llms-txt"
   },
   "dependencies": {
