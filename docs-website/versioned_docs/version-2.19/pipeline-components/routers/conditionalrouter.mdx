---
title: "ConditionalRouter"
id: conditionalrouter
slug: "/conditionalrouter"
description: "`ConditionalRouter` routes your data through different paths down the pipeline by evaluating the conditions that you specified."
---

# ConditionalRouter

`ConditionalRouter` routes your data through different paths down the pipeline by evaluating the conditions that you specified.

<<<<<<< HEAD
|  |  |
| --- | --- |
=======
<div className="key-value-table">

|                                        |                                                                                                                                       |
| :------------------------------------- | :------------------------------------------------------------------------------------------------------------------------------------ |
>>>>>>> 93712839
| **Most common position in a pipeline** | Flexible                                                                                                                              |
| **Mandatory init variables**           | `routes`: A list of dictionaries defining routs (See the [Overview](#overview) section below)                                         |
| **Mandatory run variables**            | `**kwargs`: Input variables to evaluate in order to choose a specific route. See [Variables](#variables)  section for more details. |
| **Output variables**                   | A dictionary containing one or more output names and values of the chosen route                                                       |
| **API reference**                      | [Routers](/reference/routers-api)                                                                                                            |
| **GitHub link**                        | https://github.com/deepset-ai/haystack/blob/main/haystack/components/routers/conditional_router.py                                  |

</div>

## Overview

To use `ConditionalRouter` you need to define a list of routes.
Each route is a dictionary with the following elements:

- `'condition'`: A Jinja2 string expression that determines if the route is selected.
- `'output'`:  A Jinja2 expression or list of expressions defining one or more output values.
- `'output_type'`: The expected type or list of types corresponding to each output (for example, `str`, `List[int]`).
  - Note that this doesn't enforce the type conversion of the output. Instead, the output field is rendered using Jinja2, which automatically infers types. If you need to ensure the result is a string (for example, "123" instead of `123`), wrap the Jinja expression in single quotes like this: `output: "'{{message.text}}'"`. This ensures the rendered output is treated as a string by Jinja2.
- `'output_name'`: The name or list of names under which the output values are published. This is used to connect the router to other components in the pipeline.

### Variables

The `ConditionalRouter` lets you define which variables are optional in your routing conditions.

```python
from haystack.components.routers import ConditionalRouter

routes = [
    {
        "condition": '{{ path == "rag" }}',
        "output": "{{ question }}",
        "output_name": "rag_route",
        "output_type": str
    },
    {
        "condition": "{{ True }}",  # fallback route
        "output": "{{ question }}",
        "output_name": "default_route",
        "output_type": str
    }
]

## 'path' is optional, 'question' is required
router = ConditionalRouter(
    routes=routes,
    optional_variables=["path"]
)
```

The component only waits for the required inputs before running. If you use an optional variable in a condition but don't provide it at runtime, it’s evaluated as `None`, which generally does not raise an error but can affect the condition’s outcome.

### Unsafe behaviour

The `ConditionalRouter` internally renders all the rules' templates using Jinja, by default this is a safe behaviour. Though it limits the output types to strings, bytes, numbers, tuples, lists, dicts, sets, booleans, `None` and `Ellipsis` (`...`), as well as any combination of these structures.

If you want to use more types like `ChatMessage`, `Document` or `Answer` you must enable rendering of unsafe templates by setting the `unsafe` init argument to `True`.

Beware that this is unsafe and can lead to remote code execution if a rule `condition` or `output` templates are customizable by the end user.

## Usage

### On its own

This component is primarily meant to be used in pipelines.

In this example, we configure two routes. The first route sends the `'streams'` value to `'enough_streams'` if the stream count exceeds two. Conversely, the second route directs `'streams'` to `'insufficient_streams'` when there are two or fewer streams.

```python
from haystack.components.routers import ConditionalRouter
from typing import List

routes = [
    {
        "condition": "{{streams|length > 2}}",
        "output": "{{streams}}",
        "output_name": "enough_streams",
        "output_type": List[int],
    },
    {
        "condition": "{{streams|length <= 2}}",
        "output": "{{streams}}",
        "output_name": "insufficient_streams",
        "output_type": List[int],
    },
]

router = ConditionalRouter(routes)

kwargs = {"streams": [1, 2, 3], "query": "Haystack"}
result = router.run(**kwargs)

print(result)
## {"enough_streams": [1, 2, 3]}
```

### In a pipeline

Below is an example of a simple pipeline that routes a query based on its length and returns both the text and its character count.

If the query is too short, the pipeline returns a warning message and the character count, then stops.

If the query is long enough, the pipeline returns the original query and its character count, sends the query to the `PromptBuilder`, and then to the Generator to produce the final answer.

```python
from haystack import Pipeline
from haystack.components.routers import ConditionalRouter
from haystack.components.builders.chat_prompt_builder import ChatPromptBuilder
from haystack.components.generators.chat import OpenAIChatGenerator
from haystack.dataclasses import ChatMessage

## Two routes, each returning two outputs: the text and its length
routes = [
    {
        "condition": "{{ query|length > 10 }}",
        "output": ["{{ query }}", "{{ query|length }}"],
        "output_name": ["ok_query", "length"],
        "output_type": [str, int],
    },
    {
        "condition": "{{ query|length <= 10 }}",
        "output": ["query too short: {{ query }}", "{{ query|length }}"],
        "output_name": ["too_short_query", "length"],
        "output_type": [str, int],
    },
]

router = ConditionalRouter(routes=routes)

pipe = Pipeline()
pipe.add_component("router", router)
pipe.add_component(
    "prompt_builder",
    ChatPromptBuilder(
        template=[ChatMessage.from_user("Answer the following query: {{ query }}")],
        required_variables={"query"},
    ),
)
pipe.add_component("generator", OpenAIChatGenerator())

pipe.connect("router.ok_query", "prompt_builder.query")
pipe.connect("prompt_builder.prompt", "generator.messages")

## Short query: length ≤ 10 ⇒ fallback route fires.
print(pipe.run(data={"router": {"query": "Berlin"}}))
## {'router': {'too_short_query': 'query too short: Berlin', 'length': 6}}

## Long query: length > 10 ⇒ first route fires.
print(pipe.run(data={"router": {"query": "What is the capital of Italy?"}}))
## {'generator': {'replies': ['The capital of Italy is Rome.'], …}}
```

<br />

## Additional References

:notebook: Tutorial: [Building Fallbacks to Websearch with Conditional Routing](https://haystack.deepset.ai/tutorials/36_building_fallbacks_with_conditional_routing)<|MERGE_RESOLUTION|>--- conflicted
+++ resolved
@@ -9,15 +9,10 @@
 
 `ConditionalRouter` routes your data through different paths down the pipeline by evaluating the conditions that you specified.
 
-<<<<<<< HEAD
-|  |  |
-| --- | --- |
-=======
 <div className="key-value-table">
 
 |                                        |                                                                                                                                       |
 | :------------------------------------- | :------------------------------------------------------------------------------------------------------------------------------------ |
->>>>>>> 93712839
 | **Most common position in a pipeline** | Flexible                                                                                                                              |
 | **Mandatory init variables**           | `routes`: A list of dictionaries defining routs (See the [Overview](#overview) section below)                                         |
 | **Mandatory run variables**            | `**kwargs`: Input variables to evaluate in order to choose a specific route. See [Variables](#variables)  section for more details. |
