---
title: "FilterRetriever"
id: filterretriever
slug: "/filterretriever"
description: "Use this Retriever with any Document Store to get the Documents that match specific filters."
---

# FilterRetriever

Use this Retriever with any Document Store to get the Documents that match specific filters.

<<<<<<< HEAD
|  |  |
| --- | --- |
=======
<div className="key-value-table">

|                                        |                                                                                                       |
| :------------------------------------- | :---------------------------------------------------------------------------------------------------- |
>>>>>>> 93712839
| **Most common position in a pipeline** | At the beginning of a Pipeline                                                                        |
| **Mandatory init variables**           | `document_store`: An instance of a Document Store                                                     |
| **Mandatory run variables**            | `filters`: A dictionary of filters in the same syntax supported by the Document Stores                |
| **Output variables**                   | `documents`: All the documents that match these filters                                               |
| **API reference**                      | [Retrievers](/reference/retrievers-api)                                                                      |
| **GitHub link**                        | https://github.com/deepset-ai/haystack/blob/main/haystack/components/retrievers/filter_retriever.py |

</div>

## Overview

`FilterRetriever` retrieves Documents that match the provided filters.

It’s a special kind of Retriever – it can work with all Document Stores instead of being specialized to work with only one.

However, as every other Retriever, it needs some Document Store at initialization time, and it will perform filtering on the content of that instance only.

Therefore, it can be used as any other Retriever in a Pipeline.

Pay attention when using `FilterRetriever` on a Document Store that contains many Documents, as `FilterRetriever` will return all documents that match the filters. The `run` command with no filters can easily overwhelm other components in the Pipeline (for example, Generators):

```python
filter_retriever.run({})
```

Another thing to note is that `FilterRetriever` does not score your Documents or rank them in any way. If you need to rank the Documents by similarity to a query, consider using Ranker components.

## Usage

### On its own

```python
from haystack import Document
from haystack.components.retrievers import FilterRetriever
from haystack.document_stores.in_memory import InMemoryDocumentStore

docs = [
	Document(content="Python is a popular programming language", meta={"lang": "en"}),
	Document(content="python ist eine beliebte Programmiersprache", meta={"lang": "de"}),
]

doc_store = InMemoryDocumentStore()
doc_store.write_documents(docs)
retriever = FilterRetriever(doc_store)
result = retriever.run(filters={"field": "lang", "operator": "==", "value": "en"})

assert "documents" in result
assert len(result["documents"]) == 1
assert result["documents"][0].content == "Python is a popular programming language"
```

### In a RAG pipeline

Set your `OPENAI_API_KEY` as an environment variable and then run the following code:

```python
from haystack.components.retrievers.filter_retriever import FilterRetriever
from haystack.document_stores.in_memory import InMemoryDocumentStore

from haystack import Document, Pipeline
from haystack.components.builders.answer_builder import AnswerBuilder
from haystack.components.builders.prompt_builder import PromptBuilder
from haystack.components.generators import OpenAIGenerator
from haystack.document_stores.types import DuplicatePolicy

import os
api_key = os.environ['OPENAI_API_KEY']

document_store = InMemoryDocumentStore()
documents = [
		Document(content="Mark lives in Berlin.", meta={"year": 2018}),
		Document(content="Mark lives in Paris.", meta={"year": 2021}),
		Document(content="Mark is Danish.", meta={"year": 2021}),
		Document(content="Mark lives in New York.", meta={"year": 2023}),
]
document_store.write_documents(documents=documents)

## Create a RAG query pipeline
prompt_template = """
    Given these documents, answer the question.\nDocuments:
    {% for doc in documents %}
        {{ doc.content }}
    {% endfor %}

    \nQuestion: {{question}}
    \nAnswer:
    """

rag_pipeline = Pipeline()
rag_pipeline.add_component(name="retriever", instance=FilterRetriever(document_store=document_store))
rag_pipeline.add_component(instance=PromptBuilder(template=prompt_template), name="prompt_builder")
rag_pipeline.add_component(instance=OpenAIGenerator(api_key=api_key), name="llm")
rag_pipeline.connect("retriever", "prompt_builder.documents")
rag_pipeline.connect("prompt_builder", "llm")

result = rag_pipeline.run(
  {
    "retriever": {"filters": {"field": "year", "operator": "==", "value": 2021}},
    "prompt_builder": {"question": "Where does Mark live?"},
  }
)
print(result['answer_builder']['answers'][0])`
```

Here’s an example output you might get:

```
According to the provided documents, Mark lives in Paris.
```<|MERGE_RESOLUTION|>--- conflicted
+++ resolved
@@ -9,15 +9,10 @@
 
 Use this Retriever with any Document Store to get the Documents that match specific filters.
 
-<<<<<<< HEAD
-|  |  |
-| --- | --- |
-=======
 <div className="key-value-table">
 
 |                                        |                                                                                                       |
 | :------------------------------------- | :---------------------------------------------------------------------------------------------------- |
->>>>>>> 93712839
 | **Most common position in a pipeline** | At the beginning of a Pipeline                                                                        |
 | **Mandatory init variables**           | `document_store`: An instance of a Document Store                                                     |
 | **Mandatory run variables**            | `filters`: A dictionary of filters in the same syntax supported by the Document Stores                |
