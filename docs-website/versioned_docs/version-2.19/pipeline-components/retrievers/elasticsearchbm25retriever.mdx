--- conflicted
+++ resolved
@@ -9,15 +9,10 @@
 
 A keyword-based Retriever that fetches Documents matching a query from the Elasticsearch Document Store.
 
-<<<<<<< HEAD
-|  |  |
-| --- | --- |
-=======
 <div className="key-value-table">
 
 |                                        |                                                                                                                                                                                                                         |
 | :------------------------------------- | :---------------------------------------------------------------------------------------------------------------------------------------------------------------------------------------------------------------------- |
->>>>>>> 93712839
 | **Most common position in a pipeline** | 1. Before a [`PromptBuilder`](../builders/promptbuilder.mdx)   in a RAG pipeline  2. The last component in the semantic search pipeline  3. Before an [`ExtractiveReader`](../readers/extractivereader.mdx)   in an extractive QA pipeline |
 | **Mandatory init variables**           | `document_store`: An instance of [ElasticsearchDocumentStore](../../document-stores/elasticsearch-document-store.mdx)                                                                                                                       |
 | **Mandatory run variables**            | `query`: A string                                                                                                                                                                                                       |
