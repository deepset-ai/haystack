---
title: "HierarchicalDocumentSplitter"
id: hierarchicaldocumentsplitter
slug: "/hierarchicaldocumentsplitter"
description: "Use this component to create a multi-level document structure based on parent-children relationships between text segments."
---

# HierarchicalDocumentSplitter

Use this component to create a multi-level document structure based on parent-children relationships between text segments.

<<<<<<< HEAD
|  |  |
| --- | --- |
=======
<div className="key-value-table">

|                                        |                                                                                                                                                                                                                                                                                                                          |
| -------------------------------------- | ------------------------------------------------------------------------------------------------------------------------------------------------------------------------------------------------------------------------------------------------------------------------------------------------------------------------ |
>>>>>>> 93712839
| **Most common position in a pipeline** | In indexing pipelines after [Converters](../converters.mdx)   and [`DocumentCleaner`](documentcleaner.mdx)                                                                                                                                                                                                              |
| **Mandatory init variables**           | `block_sizes`: Set of block sizes to split the document into. The blocks are split in descending order.                                                                                                                                                                                                                  |
| **Mandatory run variables**            | `documents`: A list of documents to split into hierarchical blocks                                                                                                                                                                                                                                                       |
| **Output variables**                   | `documents`: A list of hierarchical documents                                                                                                                                                                                                                                                                            |
| **API reference**                      | [PreProcessors](/reference/preprocessors-api)                                                                                                                                                                                                                                                                                   |
| **GitHub link**                        | [https://github.com/deepset-ai/haystack/blob/dae8c7babaf28d2ffab4f2a8dedecd63e2394fb4/haystack/components/preprocessors/hierarchical_document_splitter.py](https://github.com/deepset-ai/haystack/blob/dae8c7babaf28d2ffab4f2a8dedecd63e2394fb4/haystack/components/preprocessors/hierarchical_document_splitter.py#L12) |

</div>

## Overview

The `HierarchicalDocumentSplitter` divides documents into blocks of different sizes, creating a tree-like structure.

A block is one of the chunks of text that the splitter produces. It is similar to cutting a long piece of text into smaller pieces: each piece is a block. Blocks form a tree structure where your full document is the root block, and as you split it into smaller and smaller pieces you get child-blocks and leaf-blocks, down to whatever smallest size specified.

The [`AutoMergingRetriever`](../retrievers/automergingretriever.mdx) component then leverages this hierarchical structure to improve document retrieval.

To initialize the component, you need to specify the `block_size`, which is the “maximum length” of each of the blocks, measured in the specific unit (see `split_by` parameter). Pass a set of sizes (for example, `{20, 5}`), and it will:

- First, split the document into blocks of up to 20 units each (the “parent” blocks).
- Then, it will split each of those into blocks of up to 5 units each (the “child” blocks).

This descending order of sizes builds the hierarchy.

These additional parameters can be set when the component is initialized:

- `split_by` can be `"word"` (default), `"sentence"`, `"passage"`, `"page"`.
- `split_overlap` is an integer indicating the number of overlapping words, sentences, or passages between chunks, 0 being the default.

## Usage

### On its own

```python
from haystack import Document
from haystack.components.preprocessors import HierarchicalDocumentSplitter

doc = Document(content="This is a simple test document")
splitter = HierarchicalDocumentSplitter(block_sizes={3, 2}, split_overlap=0, split_by="word")
splitter.run([doc])

>> {'documents': [Document(id=3f7..., content: 'This is a simple test document', meta: {'block_size': 0, 'parent_id': None, 'children_ids': ['5ff..', '8dc..'], 'level': 0}),
>> Document(id=5ff.., content: 'This is a ', meta: {'block_size': 3, 'parent_id': '3f7..', 'children_ids': ['f19..', '52c..'], 'level': 1, 'source_id': '3f7..', 'page_number': 1, 'split_id': 0, 'split_idx_start': 0}),
>> Document(id=8dc.., content: 'simple test document', meta: {'block_size': 3, 'parent_id': '3f7..', 'children_ids': ['39d..', 'e23..'], 'level': 1, 'source_id': '3f7..', 'page_number': 1, 'split_id': 1, 'split_idx_start': 10}),
>> Document(id=f19.., content: 'This is ', meta: {'block_size': 2, 'parent_id': '5ff..', 'children_ids': [], 'level': 2, 'source_id': '5ff..', 'page_number': 1, 'split_id': 0, 'split_idx_start': 0}),
>> Document(id=52c.., content: 'a ', meta: {'block_size': 2, 'parent_id': '5ff..', 'children_ids': [], 'level': 2, 'source_id': '5ff..', 'page_number': 1, 'split_id': 1, 'split_idx_start': 8}),
>> Document(id=39d.., content: 'simple test ', meta: {'block_size': 2, 'parent_id': '8dc..', 'children_ids': [], 'level': 2, 'source_id': '8dc..', 'page_number': 1, 'split_id': 0, 'split_idx_start': 0}),
>> Document(id=e23.., content: 'document', meta: {'block_size': 2, 'parent_id': '8dc..', 'children_ids': [], 'level': 2, 'source_id': '8dc..', 'page_number': 1, 'split_id': 1, 'split_idx_start': 12})]}
```

### In a pipeline

This Haystack pipeline processes `.md` files by converting them to documents, cleaning the text, splitting it into sentence-based chunks, and storing the results in an In-Memory Document Store.

```python
from pathlib import Path

from haystack import Document
from haystack import Pipeline
from haystack.document_stores.in_memory import InMemoryDocumentStore
from haystack.components.converters.txt import TextFileToDocument
from haystack.components.preprocessors import DocumentCleaner
from haystack.components.preprocessors import HierarchicalDocumentSplitter
from haystack.components.writers import DocumentWriter

document_store = InMemoryDocumentStore()

Pipeline = Pipeline()
Pipeline.add_component(instance=TextFileToDocument(), name="text_file_converter")
Pipeline.add_component(instance=DocumentCleaner(), name="cleaner")
Pipeline.add_component(instance=HierarchicalDocumentSplitter(
	block_sizes={10, 6, 3}, split_overlap=0, split_by="sentence", name="splitter"
)
Pipeline.add_component(instance=DocumentWriter(document_store=document_store), name="writer")
Pipeline.connect("text_file_converter.documents", "cleaner.documents")
Pipeline.connect("cleaner.documents", "splitter.documents")
Pipeline.connect("splitter.documents", "writer.documents")

path = "path/to/your/files"
files = list(Path(path).glob("*.md"))
Pipeline.run({"text_file_converter": {"sources": files}})
```<|MERGE_RESOLUTION|>--- conflicted
+++ resolved
@@ -9,15 +9,10 @@
 
 Use this component to create a multi-level document structure based on parent-children relationships between text segments.
 
-<<<<<<< HEAD
-|  |  |
-| --- | --- |
-=======
 <div className="key-value-table">
 
 |                                        |                                                                                                                                                                                                                                                                                                                          |
 | -------------------------------------- | ------------------------------------------------------------------------------------------------------------------------------------------------------------------------------------------------------------------------------------------------------------------------------------------------------------------------ |
->>>>>>> 93712839
 | **Most common position in a pipeline** | In indexing pipelines after [Converters](../converters.mdx)   and [`DocumentCleaner`](documentcleaner.mdx)                                                                                                                                                                                                              |
 | **Mandatory init variables**           | `block_sizes`: Set of block sizes to split the document into. The blocks are split in descending order.                                                                                                                                                                                                                  |
 | **Mandatory run variables**            | `documents`: A list of documents to split into hierarchical blocks                                                                                                                                                                                                                                                       |
