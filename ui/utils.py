import os

import requests
import streamlit as st

API_ENDPOINT = os.getenv("API_ENDPOINT", "http://localhost:8000")
<<<<<<< HEAD
MODEL_ID = "1"
DOC_REQUEST = "doc-qa"
DOC_FEEDBACK = "doc-qa-feedback"
=======
DOC_REQUEST = "query"

>>>>>>> 8333a13d

@st.cache(show_spinner=False)
<<<<<<< HEAD
def retrieve_doc(question,filters=None,top_k_reader=5,top_k_retriever=5):
   # Query Haystack API
   url = API_ENDPOINT +'/models/' + MODEL_ID + "/" + DOC_REQUEST
   req = format_request(question,filters,top_k_reader=top_k_reader,top_k_retriever=top_k_retriever)
   response_raw = requests.post(url,json=req).json()
   
   # Format response
   result = []
   answers = response_raw['results'][0]['answers']
   for i in range(len(answers)):
       answer = answers[i]['answer']
       if answer:
           context = '...' + answers[i]['context'] + '...'
           meta_name = answers[i]['meta']['name']
           relevance = round(answers[i]['probability']*100,2)
           document_id = answers[i]['document_id']
           offset_start_in_doc = answers[i]['offset_start_in_doc']
           result.append({'context':context,'answer':answer,'source':meta_name,'relevance':relevance, 'document_id':document_id,'offset_start_in_doc':offset_start_in_doc})
   return result, response_raw

def feedback_doc(question,is_correct_answer,document_id,model_id,is_correct_document,answer,offset_start_in_doc):
   # Feedback Haystack API
   url = API_ENDPOINT + '/' + DOC_FEEDBACK
   req = {
         "question": question,
         "is_correct_answer": is_correct_answer,
         "document_id":  document_id,
         "model_id": model_id,
         "is_correct_document": is_correct_document,
         "answer": answer,
         "offset_start_in_doc": offset_start_in_doc
         }
   response_raw = requests.post(url,json=req).json()
   return response_raw
=======
def haystack_query(query, filters=None, top_k_reader=5, top_k_retriever=5):
    url = f"{API_ENDPOINT}/{DOC_REQUEST}"
    req = {"query": query, "filters": filters, "top_k_retriever": top_k_retriever, "top_k_reader": top_k_reader}
    response_raw = requests.post(url, json=req).json()

    result = []
    answers = response_raw["answers"]
    for i in range(len(answers)):
        answer = answers[i]["answer"]
        if answer:
            context = "..." + answers[i]["context"] + "..."
            meta_name = answers[i]["meta"].get("name")
            relevance = round(answers[i]["probability"] * 100, 2)
            result.append({"context": context, "answer": answer, "source": meta_name, "relevance": relevance})
    return result, response_raw
>>>>>>> 8333a13d
<|MERGE_RESOLUTION|>--- conflicted
+++ resolved
@@ -3,27 +3,20 @@
 import requests
 import streamlit as st
 
-API_ENDPOINT = os.getenv("API_ENDPOINT", "http://localhost:8000")
-<<<<<<< HEAD
-MODEL_ID = "1"
-DOC_REQUEST = "doc-qa"
-DOC_FEEDBACK = "doc-qa-feedback"
-=======
+API_ENDPOINT = os.getenv("API_ENDPOINT", "http://localhost:8000/")
 DOC_REQUEST = "query"
-
->>>>>>> 8333a13d
+DOC_FEEDBACK = "feedback"
 
 @st.cache(show_spinner=False)
-<<<<<<< HEAD
 def retrieve_doc(question,filters=None,top_k_reader=5,top_k_retriever=5):
    # Query Haystack API
-   url = API_ENDPOINT +'/models/' + MODEL_ID + "/" + DOC_REQUEST
-   req = format_request(question,filters,top_k_reader=top_k_reader,top_k_retriever=top_k_retriever)
+   url = f"{API_ENDPOINT}/{DOC_REQUEST}"
+   req = {"query": query, "filters": filters, "top_k_retriever": top_k_retriever, "top_k_reader": top_k_reader}
    response_raw = requests.post(url,json=req).json()
    
    # Format response
    result = []
-   answers = response_raw['results'][0]['answers']
+   answers = response_raw["answers"]
    for i in range(len(answers)):
        answer = answers[i]['answer']
        if answer:
@@ -37,7 +30,7 @@
 
 def feedback_doc(question,is_correct_answer,document_id,model_id,is_correct_document,answer,offset_start_in_doc):
    # Feedback Haystack API
-   url = API_ENDPOINT + '/' + DOC_FEEDBACK
+   url = f"{API_ENDPOINT}/{DOC_FEEDBACK}"
    req = {
          "question": question,
          "is_correct_answer": is_correct_answer,
@@ -48,21 +41,4 @@
          "offset_start_in_doc": offset_start_in_doc
          }
    response_raw = requests.post(url,json=req).json()
-   return response_raw
-=======
-def haystack_query(query, filters=None, top_k_reader=5, top_k_retriever=5):
-    url = f"{API_ENDPOINT}/{DOC_REQUEST}"
-    req = {"query": query, "filters": filters, "top_k_retriever": top_k_retriever, "top_k_reader": top_k_reader}
-    response_raw = requests.post(url, json=req).json()
-
-    result = []
-    answers = response_raw["answers"]
-    for i in range(len(answers)):
-        answer = answers[i]["answer"]
-        if answer:
-            context = "..." + answers[i]["context"] + "..."
-            meta_name = answers[i]["meta"].get("name")
-            relevance = round(answers[i]["probability"] * 100, 2)
-            result.append({"context": context, "answer": answer, "source": meta_name, "relevance": relevance})
-    return result, response_raw
->>>>>>> 8333a13d
+   return response_raw