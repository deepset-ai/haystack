import os
import sys

import logging
import pandas as pd
from json import JSONDecodeError
from pathlib import Path
<<<<<<< HEAD

try:
    import streamlit as st
    from annotated_text import annotation
    from markdown import markdown
    # streamlit does not support any states out of the box. On every button click, streamlit reload the whole page
    # and every value gets lost. To keep track of our feedback state we use the official streamlit gist mentioned
    # here https://gist.github.com/tvst/036da038ab3e999a64497f42de966a92
    import SessionState

    from ui.utils import haystack_is_ready, query, send_feedback, upload_doc, haystack_version, get_backlink
except (ImportError, ModuleNotFoundError) as ie:
    raise ImportError("Failed to load the Streamlit app due to missing dependencies. Run 'pip install farm-haystack[ui]' to install them.") from ie
=======
import streamlit as st
from annotated_text import annotation
from markdown import markdown

from utils import haystack_is_ready, query, send_feedback, upload_doc, haystack_version, get_backlink
>>>>>>> ea10d011


# Adjust to a question that you would like users to see in the search bar when they load the UI:
DEFAULT_QUESTION_AT_STARTUP = os.getenv("DEFAULT_QUESTION_AT_STARTUP", "What's the capital of France?")
DEFAULT_ANSWER_AT_STARTUP = os.getenv("DEFAULT_ANSWER_AT_STARTUP", "Paris")

# Sliders
DEFAULT_DOCS_FROM_RETRIEVER = int(os.getenv("DEFAULT_DOCS_FROM_RETRIEVER", 3))
DEFAULT_NUMBER_OF_ANSWERS = int(os.getenv("DEFAULT_NUMBER_OF_ANSWERS", 3))

# Labels for the evaluation
EVAL_LABELS = os.getenv("EVAL_FILE", Path(__file__).parent / "eval_labels_example.csv")

# Whether the file upload should be enabled or not
DISABLE_FILE_UPLOAD = bool(os.getenv("DISABLE_FILE_UPLOAD"))


def set_state_if_absent(key, value):
    if key not in st.session_state:
        st.session_state[key] = value

def main():

    st.set_page_config(page_title='Haystack Demo', page_icon="https://haystack.deepset.ai/img/HaystackIcon.png")

    # Persistent state
    set_state_if_absent('question', DEFAULT_QUESTION_AT_STARTUP)
    set_state_if_absent('answer', DEFAULT_ANSWER_AT_STARTUP)
    set_state_if_absent('results', None)
    set_state_if_absent('raw_json', None)
    set_state_if_absent('random_question_requested', False)


    # Small callback to reset the interface in case the text of the question changes
    def reset_results(*args):
        st.session_state.answer = None
        st.session_state.results = None
        st.session_state.raw_json = None

    # Title
    st.write("# Haystack Demo - Explore the world")
    st.markdown("""
This demo takes its data from a selection of Wikipedia pages crawled in November 2021 on the topic of

<h3 style='text-align:center;padding: 0 0 1rem;'>Countries and capital cities</h3>

Ask any question on this topic and see if Haystack can find the correct answer to your query!

*Note: do not use keywords, but full-fledged questions.* The demo is not optimized to deal with keyword queries and might misunderstand you.
""", unsafe_allow_html=True)

    # Sidebar
    st.sidebar.header("Options")
    top_k_reader = st.sidebar.slider(
        "Max. number of answers",
        min_value=1,
        max_value=10,
        value=DEFAULT_NUMBER_OF_ANSWERS,
        step=1,
        on_change=reset_results)
    top_k_retriever = st.sidebar.slider(
        "Max. number of documents from retriever",
        min_value=1,
        max_value=10,
        value=DEFAULT_DOCS_FROM_RETRIEVER,
        step=1,
        on_change=reset_results)
    eval_mode = st.sidebar.checkbox("Evaluation mode")
    debug = st.sidebar.checkbox("Show debug info")

    # File upload block
    if not DISABLE_FILE_UPLOAD:
        st.sidebar.write("## File Upload:")
        data_files = st.sidebar.file_uploader("", type=["pdf", "txt", "docx"], accept_multiple_files=True)
        for data_file in data_files:
            # Upload file
            if data_file:
                raw_json = upload_doc(data_file)
                st.sidebar.write(str(data_file.name) + " &nbsp;&nbsp; ✅ ")
                if debug:
                    st.subheader("REST API JSON response")
                    st.sidebar.write(raw_json)

    hs_version = ""
    try:
        hs_version = f" <small>(v{haystack_version()})</small>"
    except Exception:
        pass

    st.sidebar.markdown(f"""
    <style>
        a {{
            text-decoration: none;
        }}
        .haystack-footer {{
            text-align: center;
        }}
        .haystack-footer h4 {{
            margin: 0.1rem;
            padding:0;
        }}
        footer {{
            opacity: 0;
        }}
    </style>
    <div class="haystack-footer">
        <hr />
        <h4>Built with <a href="https://www.deepset.ai/haystack">Haystack</a>{hs_version}</h4>
        <p>Get it on <a href="https://github.com/deepset-ai/haystack/">GitHub</a> &nbsp;&nbsp; - &nbsp;&nbsp; Read the <a href="https://haystack.deepset.ai/overview/intro">Docs</a></p>
        <small>Data crawled from <a href="https://en.wikipedia.org/wiki/Category:Lists_of_countries_by_continent">Wikipedia</a> in November 2021.<br />See the <a href="https://creativecommons.org/licenses/by-sa/3.0/">License</a> (CC BY-SA 3.0).</small>
    </div>
    """, unsafe_allow_html=True)

    # Load csv into pandas dataframe
    try:
        df = pd.read_csv(EVAL_LABELS, sep=";")
    except Exception:
        st.error(f"The eval file was not found. Please check the demo's [README](https://github.com/deepset-ai/haystack/tree/master/ui/README.md) for more information.")
        sys.exit(f"The eval file was not found under `{EVAL_LABELS}`. Please check the README (https://github.com/deepset-ai/haystack/tree/master/ui/README.md) for more information.")

    # Search bar
    question = st.text_input("",
        value=st.session_state.question,
        max_chars=100,
        on_change=reset_results
    )
    col1, col2 = st.columns(2)
    col1.markdown("<style>.stButton button {width:100%;}</style>", unsafe_allow_html=True)
    col2.markdown("<style>.stButton button {width:100%;}</style>", unsafe_allow_html=True)

    # Run button
    run_pressed = col1.button("Run")

    # Get next random question from the CSV
    if col2.button("Random question"):
        reset_results()
        new_row = df.sample(1)
        while new_row["Question Text"].values[0] == st.session_state.question:  # Avoid picking the same question twice (the change is not visible on the UI)
            new_row = df.sample(1)
        st.session_state.question = new_row["Question Text"].values[0]
        st.session_state.answer = new_row["Answer"].values[0]
        st.session_state.random_question_requested = True
        # Re-runs the script setting the random question as the textbox value
        # Unfortunately necessary as the Random Question button is _below_ the textbox
        raise st.script_runner.RerunException(st.script_request_queue.RerunData(None))
    else:
        st.session_state.random_question_requested = False
    
    run_query = (run_pressed or question != st.session_state.question) and not st.session_state.random_question_requested
    
    # Check the connection
    with st.spinner("⌛️ &nbsp;&nbsp; Haystack is starting..."):
        if not haystack_is_ready():
            st.error("🚫 &nbsp;&nbsp; Connection Error. Is Haystack running?")
            run_query = False
            reset_results()

    # Get results for query
    if run_query and question:
        reset_results()
        st.session_state.question = question

        with st.spinner(
            "🧠 &nbsp;&nbsp; Performing neural search on documents... \n "
            "Do you want to optimize speed or accuracy? \n"
            "Check out the docs: https://haystack.deepset.ai/usage/optimization "
        ):
            try:
                st.session_state.results, st.session_state.raw_json = query(question, top_k_reader=top_k_reader,
                                                                            top_k_retriever=top_k_retriever)
            except JSONDecodeError as je:
                st.error("👓 &nbsp;&nbsp; An error occurred reading the results. Is the document store working?")
                return
            except Exception as e:
                logging.exception(e)
                if "The server is busy processing requests" in str(e) or "503" in str(e):
                    st.error("🧑‍🌾 &nbsp;&nbsp; All our workers are busy! Try again later.")
                else:
                    st.error("🐞 &nbsp;&nbsp; An error occurred during the request.")
                return

    if st.session_state.results:

        # Show the gold answer if we use a question of the given set
        if eval_mode and st.session_state.answer:
            st.write("## Correct answer:")
            st.write(st.session_state.answer)

        st.write("## Results:")

        for count, result in enumerate(st.session_state.results):
            if result["answer"]:
                answer, context = result["answer"], result["context"]
                start_idx = context.find(answer)
                end_idx = start_idx + len(answer)
                # Hack due to this bug: https://github.com/streamlit/streamlit/issues/3190
                st.write(markdown(context[:start_idx] + str(annotation(answer, "ANSWER", "#8ef")) + context[end_idx:]), unsafe_allow_html=True)
                source = ""
                url, title = get_backlink(result)
                if url and title:
                    source = f"[{result['document']['meta']['title']}]({result['document']['meta']['url']})"
                else:
                    source = f"{result['source']}"
                st.markdown(f"**Relevance:** {result['relevance']} -  **Source:** {source}")

            else:
                st.info("🤔 &nbsp;&nbsp; Haystack is unsure whether any of the documents contain an answer to your question. Try to reformulate it!")
                st.write("**Relevance:** ", result["relevance"])

            if eval_mode and result["answer"]:
                # Define columns for buttons
                is_correct_answer = None
                is_correct_document = None

                button_col1, button_col2, button_col3, _ = st.columns([1, 1, 1, 6])
                if button_col1.button("👍", key=f"{result['context']}{count}1", help="Correct answer"):
                    is_correct_answer=True
                    is_correct_document=True

                if button_col2.button("👎", key=f"{result['context']}{count}2", help="Wrong answer and wrong passage"):
                    is_correct_answer=False
                    is_correct_document=False

                if button_col3.button("👎👍", key=f"{result['context']}{count}3", help="Wrong answer, but correct passage"):
                    is_correct_answer=False
                    is_correct_document=True

                if is_correct_answer is not None and is_correct_document is not None:
                    try:
                        send_feedback(
                            query=question,
                            answer_obj=result["_raw"],
                            is_correct_answer=is_correct_answer,
                            is_correct_document=is_correct_document,
                            document=result["document"]
                        )
                        st.success("✨ &nbsp;&nbsp; Thanks for your feedback! &nbsp;&nbsp; ✨")
                    except Exception as e:
                        logging.exception(e)
                        st.error("🐞 &nbsp;&nbsp; An error occurred while submitting your feedback!")

            st.write("___")

        if debug:
            st.subheader("REST API JSON response")
            st.write(st.session_state.raw_json)

main()<|MERGE_RESOLUTION|>--- conflicted
+++ resolved
@@ -5,27 +5,15 @@
 import pandas as pd
 from json import JSONDecodeError
 from pathlib import Path
-<<<<<<< HEAD
 
 try:
     import streamlit as st
     from annotated_text import annotation
     from markdown import markdown
-    # streamlit does not support any states out of the box. On every button click, streamlit reload the whole page
-    # and every value gets lost. To keep track of our feedback state we use the official streamlit gist mentioned
-    # here https://gist.github.com/tvst/036da038ab3e999a64497f42de966a92
-    import SessionState
 
     from ui.utils import haystack_is_ready, query, send_feedback, upload_doc, haystack_version, get_backlink
 except (ImportError, ModuleNotFoundError) as ie:
     raise ImportError("Failed to load the Streamlit app due to missing dependencies. Run 'pip install farm-haystack[ui]' to install them.") from ie
-=======
-import streamlit as st
-from annotated_text import annotation
-from markdown import markdown
-
-from utils import haystack_is_ready, query, send_feedback, upload_doc, haystack_version, get_backlink
->>>>>>> ea10d011
 
 
 # Adjust to a question that you would like users to see in the search bar when they load the UI:
