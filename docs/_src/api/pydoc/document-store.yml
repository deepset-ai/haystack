loaders:
  - type: python
    search_path: [../../../../haystack/document_stores]
<<<<<<< HEAD
    modules: ['base', 'elasticsearch', 'memory', 'sql', 'faiss', 'milvus', 'weaviate', 'graphdb', 'deepsetcloud', 'utils']
=======
    modules: ['base', 'elasticsearch', 'memory', 'sql', 'faiss', 'milvus1', 'milvus2', 'weaviate', 'graphdb', 'deepsetcloud']
>>>>>>> bb107e50
    ignore_when_discovered: ['__init__']
processors:
  - type: filter
    expression: not name.startswith('_') and default()
    documented_only: true
    do_not_filter_modules: false
    skip_empty_modules: true
  - type: smart
  - type: crossref
renderer:
  type: markdown
  descriptive_class_title: false
  descriptive_module_title: true
  add_method_class_prefix: false
  add_member_class_prefix: false
  filename: document_store.md<|MERGE_RESOLUTION|>--- conflicted
+++ resolved
@@ -1,11 +1,7 @@
 loaders:
   - type: python
     search_path: [../../../../haystack/document_stores]
-<<<<<<< HEAD
-    modules: ['base', 'elasticsearch', 'memory', 'sql', 'faiss', 'milvus', 'weaviate', 'graphdb', 'deepsetcloud', 'utils']
-=======
-    modules: ['base', 'elasticsearch', 'memory', 'sql', 'faiss', 'milvus1', 'milvus2', 'weaviate', 'graphdb', 'deepsetcloud']
->>>>>>> bb107e50
+    modules: ['base', 'elasticsearch', 'memory', 'sql', 'faiss', 'milvus1', 'milvus2', 'weaviate', 'graphdb', 'deepsetcloud', 'utils']
     ignore_when_discovered: ['__init__']
 processors:
   - type: filter
