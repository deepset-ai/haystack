{
    "openapi": "3.0.2",
    "info": {
        "title": "Haystack REST API",
<<<<<<< HEAD
        "version": "1.2.0"
=======
        "version": "1.2.1rc0"
>>>>>>> 982ec443
    },
    "paths": {
        "/initialized": {
            "get": {
                "tags": [
                    "search"
                ],
                "summary": "Check Status",
                "description": "This endpoint can be used during startup to understand if the\nserver is ready to take any requests, or is still loading.\n\nThe recommended approach is to call this endpoint with a short timeout,\nlike 500ms, and in case of no reply, consider the server busy.",
                "operationId": "check_status_initialized_get",
                "responses": {
                    "200": {
                        "description": "Successful Response",
                        "content": {
                            "application/json": {
                                "schema": {}
                            }
                        }
                    }
                }
            }
        },
        "/hs_version": {
            "get": {
                "tags": [
                    "search"
                ],
                "summary": "Haystack Version",
                "description": "Get the running Haystack version.",
                "operationId": "haystack_version_hs_version_get",
                "responses": {
                    "200": {
                        "description": "Successful Response",
                        "content": {
                            "application/json": {
                                "schema": {}
                            }
                        }
                    }
                }
            }
        },
        "/query": {
            "post": {
                "tags": [
                    "search"
                ],
                "summary": "Query",
                "description": "This endpoint receives the question as a string and allows the requester to set\nadditional parameters that will be passed on to the Haystack pipeline.",
                "operationId": "query_query_post",
                "requestBody": {
                    "content": {
                        "application/json": {
                            "schema": {
                                "$ref": "#/components/schemas/QueryRequest"
                            }
                        }
                    },
                    "required": true
                },
                "responses": {
                    "200": {
                        "description": "Successful Response",
                        "content": {
                            "application/json": {
                                "schema": {
                                    "$ref": "#/components/schemas/QueryResponse"
                                }
                            }
                        }
                    },
                    "422": {
                        "description": "Validation Error",
                        "content": {
                            "application/json": {
                                "schema": {
                                    "$ref": "#/components/schemas/HTTPValidationError"
                                }
                            }
                        }
                    }
                }
            }
        },
        "/feedback": {
            "get": {
                "tags": [
                    "feedback"
                ],
                "summary": "Get Feedback",
                "description": "This endpoint allows the API user to retrieve all the feedback that has been submitted\nthrough the `POST /feedback` endpoint.",
                "operationId": "get_feedback_feedback_get",
                "responses": {
                    "200": {
                        "description": "Successful Response",
                        "content": {
                            "application/json": {
                                "schema": {}
                            }
                        }
                    }
                }
            },
            "post": {
                "tags": [
                    "feedback"
                ],
                "summary": "Post Feedback",
                "description": "This endpoint allows the API user to submit feedback on an answer for a particular query.\n\nFor example, the user can send feedback on whether the answer was correct and\nwhether the right snippet was identified as the answer.\n\nInformation submitted through this endpoint is used to train the underlying QA model.",
                "operationId": "post_feedback_feedback_post",
                "requestBody": {
                    "content": {
                        "application/json": {
                            "schema": {
                                "title": "Feedback",
                                "anyOf": [
                                    {
                                        "$ref": "#/components/schemas/LabelSerialized"
                                    },
                                    {
                                        "$ref": "#/components/schemas/CreateLabelSerialized"
                                    }
                                ]
                            }
                        }
                    },
                    "required": true
                },
                "responses": {
                    "200": {
                        "description": "Successful Response",
                        "content": {
                            "application/json": {
                                "schema": {}
                            }
                        }
                    },
                    "422": {
                        "description": "Validation Error",
                        "content": {
                            "application/json": {
                                "schema": {
                                    "$ref": "#/components/schemas/HTTPValidationError"
                                }
                            }
                        }
                    }
                }
            },
            "delete": {
                "tags": [
                    "feedback"
                ],
                "summary": "Delete Feedback",
                "description": "This endpoint allows the API user to delete all the\nfeedback that has been sumbitted through the\n`POST /feedback` endpoint",
                "operationId": "delete_feedback_feedback_delete",
                "responses": {
                    "200": {
                        "description": "Successful Response",
                        "content": {
                            "application/json": {
                                "schema": {}
                            }
                        }
                    }
                }
            }
        },
        "/eval-feedback": {
            "post": {
                "tags": [
                    "feedback"
                ],
                "summary": "Get Feedback Metrics",
                "description": "This endpoint returns basic accuracy metrics based on user feedback,\ne.g., the ratio of correct answers or correctly identified documents.\nYou can filter the output by document or label.\n\nExample:\n\n`curl --location --request POST 'http://127.0.0.1:8000/eval-doc-qa-feedback'      --header 'Content-Type: application/json'      --data-raw '{ \"filters\": {\"document_id\": [\"XRR3xnEBCYVTkbTystOB\"]} }'`",
                "operationId": "get_feedback_metrics_eval_feedback_post",
                "requestBody": {
                    "content": {
                        "application/json": {
                            "schema": {
                                "$ref": "#/components/schemas/FilterRequest"
                            }
                        }
                    }
                },
                "responses": {
                    "200": {
                        "description": "Successful Response",
                        "content": {
                            "application/json": {
                                "schema": {}
                            }
                        }
                    },
                    "422": {
                        "description": "Validation Error",
                        "content": {
                            "application/json": {
                                "schema": {
                                    "$ref": "#/components/schemas/HTTPValidationError"
                                }
                            }
                        }
                    }
                }
            }
        },
        "/export-feedback": {
            "get": {
                "tags": [
                    "feedback"
                ],
                "summary": "Export Feedback",
                "description": "This endpoint returns JSON output in the SQuAD format for question/answer pairs\nthat were marked as \"relevant\" by user feedback through the `POST /feedback` endpoint.\n\nThe context_size param can be used to limit response size for large documents.",
                "operationId": "export_feedback_export_feedback_get",
                "parameters": [
                    {
                        "required": false,
                        "schema": {
                            "title": "Context Size",
                            "type": "integer",
                            "default": 100000
                        },
                        "name": "context_size",
                        "in": "query"
                    },
                    {
                        "required": false,
                        "schema": {
                            "title": "Full Document Context",
                            "type": "boolean",
                            "default": true
                        },
                        "name": "full_document_context",
                        "in": "query"
                    },
                    {
                        "required": false,
                        "schema": {
                            "title": "Only Positive Labels",
                            "type": "boolean",
                            "default": false
                        },
                        "name": "only_positive_labels",
                        "in": "query"
                    }
                ],
                "responses": {
                    "200": {
                        "description": "Successful Response",
                        "content": {
                            "application/json": {
                                "schema": {}
                            }
                        }
                    },
                    "422": {
                        "description": "Validation Error",
                        "content": {
                            "application/json": {
                                "schema": {
                                    "$ref": "#/components/schemas/HTTPValidationError"
                                }
                            }
                        }
                    }
                }
            }
        },
        "/file-upload": {
            "post": {
                "tags": [
                    "file-upload"
                ],
                "summary": "Upload File",
                "description": "You can use this endpoint to upload a file for indexing\n(see https://haystack.deepset.ai/guides/rest-api#indexing-documents-in-the-haystack-rest-api-document-store).",
                "operationId": "upload_file_file_upload_post",
                "requestBody": {
                    "content": {
                        "multipart/form-data": {
                            "schema": {
                                "$ref": "#/components/schemas/Body_upload_file_file_upload_post"
                            }
                        }
                    },
                    "required": true
                },
                "responses": {
                    "200": {
                        "description": "Successful Response",
                        "content": {
                            "application/json": {
                                "schema": {}
                            }
                        }
                    },
                    "422": {
                        "description": "Validation Error",
                        "content": {
                            "application/json": {
                                "schema": {
                                    "$ref": "#/components/schemas/HTTPValidationError"
                                }
                            }
                        }
                    }
                }
            }
        },
        "/documents/get_by_filters": {
            "post": {
                "tags": [
                    "document"
                ],
                "summary": "Get Documents",
                "description": "This endpoint allows you to retrieve documents contained in your document store.\nYou can filter the documents to delete by metadata (like the document's name),\nor provide an empty JSON object to clear the document store.\n\nExample of filters:\n`'{\"filters\": {{\"name\": [\"some\", \"more\"], \"category\": [\"only_one\"]}}'`\n\nTo get all documents you should provide an empty dict, like:\n`'{\"filters\": {}}'`",
                "operationId": "get_documents_documents_get_by_filters_post",
                "requestBody": {
                    "content": {
                        "application/json": {
                            "schema": {
                                "$ref": "#/components/schemas/FilterRequest"
                            }
                        }
                    },
                    "required": true
                },
                "responses": {
                    "200": {
                        "description": "Successful Response",
                        "content": {
                            "application/json": {
                                "schema": {
                                    "title": "Response Get Documents Documents Get By Filters Post",
                                    "type": "array",
                                    "items": {
                                        "$ref": "#/components/schemas/DocumentSerialized"
                                    }
                                }
                            }
                        }
                    },
                    "422": {
                        "description": "Validation Error",
                        "content": {
                            "application/json": {
                                "schema": {
                                    "$ref": "#/components/schemas/HTTPValidationError"
                                }
                            }
                        }
                    }
                }
            }
        },
        "/documents/delete_by_filters": {
            "post": {
                "tags": [
                    "document"
                ],
                "summary": "Delete Documents",
                "description": "This endpoint allows you to delete documents contained in your document store.\nYou can filter the documents to delete by metadata (like the document's name),\nor provide an empty JSON object to clear the document store.\n\nExample of filters:\n`'{\"filters\": {{\"name\": [\"some\", \"more\"], \"category\": [\"only_one\"]}}'`\n\nTo get all documents you should provide an empty dict, like:\n`'{\"filters\": {}}'`",
                "operationId": "delete_documents_documents_delete_by_filters_post",
                "requestBody": {
                    "content": {
                        "application/json": {
                            "schema": {
                                "$ref": "#/components/schemas/FilterRequest"
                            }
                        }
                    },
                    "required": true
                },
                "responses": {
                    "200": {
                        "description": "Successful Response",
                        "content": {
                            "application/json": {
                                "schema": {
                                    "title": "Response Delete Documents Documents Delete By Filters Post",
                                    "type": "boolean"
                                }
                            }
                        }
                    },
                    "422": {
                        "description": "Validation Error",
                        "content": {
                            "application/json": {
                                "schema": {
                                    "$ref": "#/components/schemas/HTTPValidationError"
                                }
                            }
                        }
                    }
                }
            }
        }
    },
    "components": {
        "schemas": {
            "AnswerSerialized": {
                "title": "AnswerSerialized",
                "required": [
                    "answer"
                ],
                "type": "object",
                "properties": {
                    "answer": {
                        "title": "Answer",
                        "type": "string"
                    },
                    "type": {
                        "title": "Type",
                        "enum": [
                            "generative",
                            "extractive",
                            "other"
                        ],
                        "type": "string",
                        "default": "extractive"
                    },
                    "score": {
                        "title": "Score",
                        "type": "number"
                    },
                    "context": {
                        "title": "Context",
                        "type": "string"
                    },
                    "offsets_in_document": {
                        "title": "Offsets In Document",
                        "type": "array",
                        "items": {
                            "$ref": "#/components/schemas/Span"
                        }
                    },
                    "offsets_in_context": {
                        "title": "Offsets In Context",
                        "type": "array",
                        "items": {
                            "$ref": "#/components/schemas/Span"
                        }
                    },
                    "document_id": {
                        "title": "Document Id",
                        "type": "string"
                    },
                    "meta": {
                        "title": "Meta",
                        "type": "object"
                    }
                }
            },
            "Body_upload_file_file_upload_post": {
                "title": "Body_upload_file_file_upload_post",
                "required": [
                    "files"
                ],
                "type": "object",
                "properties": {
                    "files": {
                        "title": "Files",
                        "type": "array",
                        "items": {
                            "type": "string",
                            "format": "binary"
                        }
                    },
                    "meta": {
                        "title": "Meta",
                        "type": "string",
                        "default": "null"
                    },
                    "remove_numeric_tables": {
                        "title": "Remove Numeric Tables"
                    },
                    "valid_languages": {
                        "title": "Valid Languages"
                    },
                    "clean_whitespace": {
                        "title": "Clean Whitespace"
                    },
                    "clean_empty_lines": {
                        "title": "Clean Empty Lines"
                    },
                    "clean_header_footer": {
                        "title": "Clean Header Footer"
                    },
                    "split_by": {
                        "title": "Split By"
                    },
                    "split_length": {
                        "title": "Split Length"
                    },
                    "split_overlap": {
                        "title": "Split Overlap"
                    },
                    "split_respect_sentence_boundary": {
                        "title": "Split Respect Sentence Boundary"
                    }
                }
            },
            "CreateLabelSerialized": {
                "title": "CreateLabelSerialized",
                "required": [
                    "query",
                    "document",
                    "is_correct_answer",
                    "is_correct_document",
                    "origin"
                ],
                "type": "object",
                "properties": {
                    "id": {
                        "title": "Id",
                        "type": "string"
                    },
                    "query": {
                        "title": "Query",
                        "type": "string"
                    },
                    "document": {
                        "$ref": "#/components/schemas/DocumentSerialized"
                    },
                    "is_correct_answer": {
                        "title": "Is Correct Answer",
                        "type": "boolean"
                    },
                    "is_correct_document": {
                        "title": "Is Correct Document",
                        "type": "boolean"
                    },
                    "origin": {
                        "title": "Origin",
                        "enum": [
                            "user-feedback",
                            "gold-label"
                        ],
                        "type": "string"
                    },
                    "answer": {
                        "$ref": "#/components/schemas/AnswerSerialized"
                    },
                    "no_answer": {
                        "title": "No Answer",
                        "type": "boolean"
                    },
                    "pipeline_id": {
                        "title": "Pipeline Id",
                        "type": "string"
                    },
                    "created_at": {
                        "title": "Created At",
                        "type": "string"
                    },
                    "updated_at": {
                        "title": "Updated At",
                        "type": "string"
                    },
                    "meta": {
                        "title": "Meta",
                        "type": "object"
                    },
                    "filters": {
                        "title": "Filters",
                        "type": "object"
                    }
                },
                "additionalProperties": false
            },
            "DocumentSerialized": {
                "title": "DocumentSerialized",
                "required": [
                    "content",
                    "content_type",
                    "id",
                    "meta"
                ],
                "type": "object",
                "properties": {
                    "content": {
                        "title": "Content",
                        "type": "string"
                    },
                    "content_type": {
                        "title": "Content Type",
                        "enum": [
                            "text",
                            "table",
                            "image"
                        ],
                        "type": "string"
                    },
                    "id": {
                        "title": "Id",
                        "type": "string"
                    },
                    "meta": {
                        "title": "Meta",
                        "type": "object"
                    },
                    "score": {
                        "title": "Score",
                        "type": "number"
                    },
                    "embedding": {
                        "title": "Embedding",
                        "type": "array",
                        "items": {
                            "type": "number"
                        }
                    },
                    "id_hash_keys": {
                        "title": "Id Hash Keys",
                        "type": "array",
                        "items": {
                            "type": "string"
                        }
                    }
                }
            },
            "FilterRequest": {
                "title": "FilterRequest",
                "type": "object",
                "properties": {
                    "filters": {
                        "title": "Filters",
                        "type": "object",
                        "additionalProperties": {
                            "anyOf": [
                                {
                                    "type": "string"
                                },
                                {
                                    "type": "array",
                                    "items": {
                                        "type": "string"
                                    }
                                }
                            ]
                        }
                    }
                }
            },
            "HTTPValidationError": {
                "title": "HTTPValidationError",
                "type": "object",
                "properties": {
                    "detail": {
                        "title": "Detail",
                        "type": "array",
                        "items": {
                            "$ref": "#/components/schemas/ValidationError"
                        }
                    }
                }
            },
            "LabelSerialized": {
                "title": "LabelSerialized",
                "required": [
                    "id",
                    "query",
                    "document",
                    "is_correct_answer",
                    "is_correct_document",
                    "origin"
                ],
                "type": "object",
                "properties": {
                    "id": {
                        "title": "Id",
                        "type": "string"
                    },
                    "query": {
                        "title": "Query",
                        "type": "string"
                    },
                    "document": {
                        "$ref": "#/components/schemas/DocumentSerialized"
                    },
                    "is_correct_answer": {
                        "title": "Is Correct Answer",
                        "type": "boolean"
                    },
                    "is_correct_document": {
                        "title": "Is Correct Document",
                        "type": "boolean"
                    },
                    "origin": {
                        "title": "Origin",
                        "enum": [
                            "user-feedback",
                            "gold-label"
                        ],
                        "type": "string"
                    },
                    "answer": {
                        "$ref": "#/components/schemas/AnswerSerialized"
                    },
                    "no_answer": {
                        "title": "No Answer",
                        "type": "boolean"
                    },
                    "pipeline_id": {
                        "title": "Pipeline Id",
                        "type": "string"
                    },
                    "created_at": {
                        "title": "Created At",
                        "type": "string"
                    },
                    "updated_at": {
                        "title": "Updated At",
                        "type": "string"
                    },
                    "meta": {
                        "title": "Meta",
                        "type": "object"
                    },
                    "filters": {
                        "title": "Filters",
                        "type": "object"
                    }
                }
            },
            "QueryRequest": {
                "title": "QueryRequest",
                "required": [
                    "query"
                ],
                "type": "object",
                "properties": {
                    "query": {
                        "title": "Query",
                        "type": "string"
                    },
                    "params": {
                        "title": "Params",
                        "type": "object"
                    },
                    "debug": {
                        "title": "Debug",
                        "type": "boolean",
                        "default": false
                    }
                },
                "additionalProperties": false
            },
            "QueryResponse": {
                "title": "QueryResponse",
                "required": [
                    "query"
                ],
                "type": "object",
                "properties": {
                    "query": {
                        "title": "Query",
                        "type": "string"
                    },
                    "answers": {
                        "title": "Answers",
                        "type": "array",
                        "items": {
                            "$ref": "#/components/schemas/AnswerSerialized"
                        },
                        "default": []
                    },
                    "documents": {
                        "title": "Documents",
                        "type": "array",
                        "items": {
                            "$ref": "#/components/schemas/DocumentSerialized"
                        },
                        "default": []
                    },
                    "_debug": {
                        "title": " Debug",
                        "type": "object"
                    }
                }
            },
            "Span": {
                "title": "Span",
                "required": [
                    "start",
                    "end"
                ],
                "type": "object",
                "properties": {
                    "start": {
                        "title": "Start",
                        "type": "integer"
                    },
                    "end": {
                        "title": "End",
                        "type": "integer"
                    }
                }
            },
            "ValidationError": {
                "title": "ValidationError",
                "required": [
                    "loc",
                    "msg",
                    "type"
                ],
                "type": "object",
                "properties": {
                    "loc": {
                        "title": "Location",
                        "type": "array",
                        "items": {
                            "type": "string"
                        }
                    },
                    "msg": {
                        "title": "Message",
                        "type": "string"
                    },
                    "type": {
                        "title": "Error Type",
                        "type": "string"
                    }
                }
            }
        }
    }
}<|MERGE_RESOLUTION|>--- conflicted
+++ resolved
@@ -2,11 +2,7 @@
     "openapi": "3.0.2",
     "info": {
         "title": "Haystack REST API",
-<<<<<<< HEAD
-        "version": "1.2.0"
-=======
         "version": "1.2.1rc0"
->>>>>>> 982ec443
     },
     "paths": {
         "/initialized": {
