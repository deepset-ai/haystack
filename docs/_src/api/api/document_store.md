<a id="base"></a>

# Module base

<a id="base.BaseKnowledgeGraph"></a>

## BaseKnowledgeGraph

```python
class BaseKnowledgeGraph(BaseComponent)
```

Base class for implementing Knowledge Graphs.

<a id="base.BaseDocumentStore"></a>

## BaseDocumentStore

```python
class BaseDocumentStore(BaseComponent)
```

Base class for implementing Document Stores.

<a id="base.BaseDocumentStore.write_documents"></a>

#### write\_documents

```python
@abstractmethod
def write_documents(documents: Union[List[dict], List[Document]], index: Optional[str] = None, batch_size: int = 10_000, duplicate_documents: Optional[str] = None, headers: Optional[Dict[str, str]] = None)
```

Indexes documents for later queries.

**Arguments**:

- `documents`: a list of Python dictionaries or a list of Haystack Document objects.
For documents as dictionaries, the format is {"text": "<the-actual-text>"}.
Optionally: Include meta data via {"text": "<the-actual-text>",
"meta":{"name": "<some-document-name>, "author": "somebody", ...}}
It can be used for filtering and is accessible in the responses of the Finder.
- `index`: Optional name of index where the documents shall be written to.
If None, the DocumentStore's default index (self.index) will be used.
- `batch_size`: Number of documents that are passed to bulk function at a time.
- `duplicate_documents`: Handle duplicates document based on parameter options.
Parameter options : ( 'skip','overwrite','fail')
skip: Ignore the duplicates documents
overwrite: Update any existing documents with the same ID when adding documents.
fail: an error is raised if the document ID of the document being added already
exists.
- `headers`: Custom HTTP headers to pass to document store client if supported (e.g. {'Authorization': 'Basic YWRtaW46cm9vdA=='} for basic authentication)

**Returns**:

None

<a id="base.BaseDocumentStore.get_all_documents"></a>

#### get\_all\_documents

```python
@abstractmethod
def get_all_documents(index: Optional[str] = None, filters: Optional[Dict[str, List[str]]] = None, return_embedding: Optional[bool] = None, batch_size: int = 10_000, headers: Optional[Dict[str, str]] = None) -> List[Document]
```

Get documents from the document store.

**Arguments**:

- `index`: Name of the index to get the documents from. If None, the
DocumentStore's default index (self.index) will be used.
- `filters`: Optional filters to narrow down the documents to return.
Example: {"name": ["some", "more"], "category": ["only_one"]}
- `return_embedding`: Whether to return the document embeddings.
- `batch_size`: Number of documents that are passed to bulk function at a time.
- `headers`: Custom HTTP headers to pass to document store client if supported (e.g. {'Authorization': 'Basic YWRtaW46cm9vdA=='} for basic authentication)

<a id="base.BaseDocumentStore.get_all_documents_generator"></a>

#### get\_all\_documents\_generator

```python
@abstractmethod
def get_all_documents_generator(index: Optional[str] = None, filters: Optional[Dict[str, List[str]]] = None, return_embedding: Optional[bool] = None, batch_size: int = 10_000, headers: Optional[Dict[str, str]] = None) -> Generator[Document, None, None]
```

Get documents from the document store. Under-the-hood, documents are fetched in batches from the

document store and yielded as individual documents. This method can be used to iteratively process
a large number of documents without having to load all documents in memory.

**Arguments**:

- `index`: Name of the index to get the documents from. If None, the
DocumentStore's default index (self.index) will be used.
- `filters`: Optional filters to narrow down the documents to return.
Example: {"name": ["some", "more"], "category": ["only_one"]}
- `return_embedding`: Whether to return the document embeddings.
- `batch_size`: When working with large number of documents, batching can help reduce memory footprint.
- `headers`: Custom HTTP headers to pass to document store client if supported (e.g. {'Authorization': 'Basic YWRtaW46cm9vdA=='} for basic authentication)

<a id="base.BaseDocumentStore.get_all_labels_aggregated"></a>

#### get\_all\_labels\_aggregated

```python
def get_all_labels_aggregated(index: Optional[str] = None, filters: Optional[Dict[str, List[str]]] = None, open_domain: bool = True, drop_negative_labels: bool = False, drop_no_answers: bool = False, aggregate_by_meta: Optional[Union[str, list]] = None, headers: Optional[Dict[str, str]] = None) -> List[MultiLabel]
```

Return all labels in the DocumentStore, aggregated into MultiLabel objects.

This aggregation step helps, for example, if you collected multiple possible answers for one question and you
want now all answers bundled together in one place for evaluation.
How they are aggregated is defined by the open_domain and aggregate_by_meta parameters.
If the questions are being asked to a single document (i.e. SQuAD style), you should set open_domain=False to aggregate by question and document.
If the questions are being asked to your full collection of documents, you should set open_domain=True to aggregate just by question.
If the questions are being asked to a subslice of your document set (e.g. product review use cases),
you should set open_domain=True and populate aggregate_by_meta with the names of Label meta fields to aggregate by question and your custom meta fields.
For example, in a product review use case, you might set aggregate_by_meta=["product_id"] so that Labels
with the same question but different answers from different documents are aggregated into the one MultiLabel
object, provided that they have the same product_id (to be found in Label.meta["product_id"])

**Arguments**:

- `index`: Name of the index to get the labels from. If None, the
DocumentStore's default index (self.index) will be used.
- `filters`: Optional filters to narrow down the labels to return.
Example: {"name": ["some", "more"], "category": ["only_one"]}
- `open_domain`: When True, labels are aggregated purely based on the question text alone.
When False, labels are aggregated in a closed domain fashion based on the question text
and also the id of the document that the label is tied to. In this setting, this function
might return multiple MultiLabel objects with the same question string.
- `headers`: Custom HTTP headers to pass to document store client if supported (e.g. {'Authorization': 'Basic YWRtaW46cm9vdA=='} for basic authentication)
- `aggregate_by_meta`: The names of the Label meta fields by which to aggregate. For example: ["product_id"]
TODO drop params

<a id="base.BaseDocumentStore.normalize_embedding"></a>

#### normalize\_embedding

```python
@staticmethod
@njit
def normalize_embedding(emb: np.ndarray) -> None
```

Performs L2 normalization of embeddings vector inplace. Input can be a single vector (1D array) or a matrix
(2D array).

<a id="base.BaseDocumentStore.add_eval_data"></a>

#### add\_eval\_data

```python
def add_eval_data(filename: str, doc_index: str = "eval_document", label_index: str = "label", batch_size: Optional[int] = None, preprocessor: Optional[PreProcessor] = None, max_docs: Union[int, bool] = None, open_domain: bool = False, headers: Optional[Dict[str, str]] = None)
```

Adds a SQuAD-formatted file to the DocumentStore in order to be able to perform evaluation on it.

If a jsonl file and a batch_size is passed to the function, documents are loaded batchwise
from disk and also indexed batchwise to the DocumentStore in order to prevent out of memory errors.

**Arguments**:

- `filename`: Name of the file containing evaluation data (json or jsonl)
- `doc_index`: Elasticsearch index where evaluation documents should be stored
- `label_index`: Elasticsearch index where labeled questions should be stored
- `batch_size`: Optional number of documents that are loaded and processed at a time.
When set to None (default) all documents are processed at once.
- `preprocessor`: Optional PreProcessor to preprocess evaluation documents.
It can be used for splitting documents into passages (and assigning labels to corresponding passages).
Currently the PreProcessor does not support split_by sentence, cleaning nor split_overlap != 0.
When set to None (default) preprocessing is disabled.
- `max_docs`: Optional number of documents that will be loaded.
When set to None (default) all available eval documents are used.
- `open_domain`: Set this to True if your file is an open domain dataset where two different answers to the
same question might be found in different contexts.
- `headers`: Custom HTTP headers to pass to document store client if supported (e.g. {'Authorization': 'Basic YWRtaW46cm9vdA=='} for basic authentication)

<a id="base.BaseDocumentStore.run"></a>

#### run

```python
def run(documents: List[dict], index: Optional[str] = None, headers: Optional[Dict[str, str]] = None, id_hash_keys: Optional[List[str]] = None)
```

Run requests of document stores

Comment: We will gradually introduce the primitives. The doument stores also accept dicts and parse them to documents.
In the future, however, only documents themselves will be accepted. Parsing the dictionaries in the run function
is therefore only an interim solution until the run function also accepts documents.

**Arguments**:

- `documents`: A list of dicts that are documents.
- `headers`: A list of headers.
- `index`: Optional name of index where the documents shall be written to.
If None, the DocumentStore's default index (self.index) will be used.
- `id_hash_keys`: List of the fields that the hashes of the ids are generated from.

<a id="base.KeywordDocumentStore"></a>

## KeywordDocumentStore

```python
class KeywordDocumentStore(BaseDocumentStore)
```

Base class for implementing Document Stores that support keyword searches.

<a id="base.KeywordDocumentStore.query"></a>

#### query

```python
@abstractmethod
def query(query: Optional[str], filters: Optional[Dict[str, List[str]]] = None, top_k: int = 10, custom_query: Optional[str] = None, index: Optional[str] = None, headers: Optional[Dict[str, str]] = None) -> List[Document]
```

Scan through documents in DocumentStore and return a small number documents

that are most relevant to the query as defined by keyword matching algorithms like BM25.

**Arguments**:

- `query`: The query
- `filters`: A dictionary where the keys specify a metadata field and the value is a list of accepted values for that field
- `top_k`: How many documents to return per query.
- `custom_query`: Custom query to be executed.
- `index`: The name of the index in the DocumentStore from which to retrieve documents
- `headers`: Custom HTTP headers to pass to document store client if supported (e.g. {'Authorization': 'Basic YWRtaW46cm9vdA=='} for basic authentication)

<a id="base.get_batches_from_generator"></a>

#### get\_batches\_from\_generator

```python
def get_batches_from_generator(iterable, n)
```

Batch elements of an iterable into fixed-length chunks or blocks.

<a id="elasticsearch"></a>

# Module elasticsearch

<a id="elasticsearch.ElasticsearchDocumentStore"></a>

## ElasticsearchDocumentStore

```python
class ElasticsearchDocumentStore(KeywordDocumentStore)
```

<a id="elasticsearch.ElasticsearchDocumentStore.get_document_by_id"></a>

#### get\_document\_by\_id

```python
def get_document_by_id(id: str, index: Optional[str] = None, headers: Optional[Dict[str, str]] = None) -> Optional[Document]
```

Fetch a document by specifying its text id string

<a id="elasticsearch.ElasticsearchDocumentStore.get_documents_by_id"></a>

#### get\_documents\_by\_id

```python
def get_documents_by_id(ids: List[str], index: Optional[str] = None, batch_size: int = 10_000, headers: Optional[Dict[str, str]] = None) -> List[Document]
```

Fetch documents by specifying a list of text id strings. Be aware that passing a large number of ids might lead
to performance issues. Note that Elasticsearch limits the number of results to 10,000 documents by default.

<a id="elasticsearch.ElasticsearchDocumentStore.get_metadata_values_by_key"></a>

#### get\_metadata\_values\_by\_key

```python
def get_metadata_values_by_key(key: str, query: Optional[str] = None, filters: Optional[Dict[str, Any]] = None, index: Optional[str] = None, headers: Optional[Dict[str, str]] = None) -> List[dict]
```

Get values associated with a metadata key. The output is in the format:

[{"value": "my-value-1", "count": 23}, {"value": "my-value-2", "count": 12}, ... ]

**Arguments**:

- `key`: the meta key name to get the values for.
- `query`: narrow down the scope to documents matching the query string.
- `filters`: Narrow down the scope to documents that match the given filters.
Filters are defined as nested dictionaries. The keys of the dictionaries can be a logical
operator (`"$and"`, `"$or"`, `"$not"`), a comparison operator (`"$eq"`, `"$in"`, `"$gt"`,
`"$gte"`, `"$lt"`, `"$lte"`) or a metadata field name.
Logical operator keys take a dictionary of metadata field names and/or logical operators as
value. Metadata field names take a dictionary of comparison operators as value. Comparison
operator keys take a single value or (in case of `"$in"`) a list of values as value.
If no logical operator is provided, `"$and"` is used as default operation. If no comparison
operator is provided, `"$eq"` (or `"$in"` if the comparison value is a list) is used as default
operation.

Example:
    ```python
    filters = {
        "$and": {
            "type": {"$eq": "article"},
            "date": {"$gte": "2015-01-01", "$lt": "2021-01-01"},
            "rating": {"$gte": 3},
            "$or": {
                "genre": {"$in": ["economy", "politics"]},
                "publisher": {"$eq": "nytimes"}
            }
        }
    }
    ```
- `index`: Elasticsearch index where the meta values should be searched. If not supplied,
self.index will be used.
- `headers`: Custom HTTP headers to pass to elasticsearch client (e.g. {'Authorization': 'Basic YWRtaW46cm9vdA=='})
Check out https://www.elastic.co/guide/en/elasticsearch/reference/current/http-clients.html for more information.

<a id="elasticsearch.ElasticsearchDocumentStore.write_documents"></a>

#### write\_documents

```python
def write_documents(documents: Union[List[dict], List[Document]], index: Optional[str] = None, batch_size: int = 10_000, duplicate_documents: Optional[str] = None, headers: Optional[Dict[str, str]] = None)
```

Indexes documents for later queries in Elasticsearch.

Behaviour if a document with the same ID already exists in ElasticSearch:
a) (Default) Throw Elastic's standard error message for duplicate IDs.
b) If `self.update_existing_documents=True` for DocumentStore: Overwrite existing documents.
(This is only relevant if you pass your own ID when initializing a `Document`.
If don't set custom IDs for your Documents or just pass a list of dictionaries here,
they will automatically get UUIDs assigned. See the `Document` class for details)

**Arguments**:

- `documents`: a list of Python dictionaries or a list of Haystack Document objects.
For documents as dictionaries, the format is {"content": "<the-actual-text>"}.
Optionally: Include meta data via {"content": "<the-actual-text>",
"meta":{"name": "<some-document-name>, "author": "somebody", ...}}
It can be used for filtering and is accessible in the responses of the Finder.
Advanced: If you are using your own Elasticsearch mapping, the key names in the dictionary
should be changed to what you have set for self.content_field and self.name_field.
- `index`: Elasticsearch index where the documents should be indexed. If not supplied, self.index will be used.
- `batch_size`: Number of documents that are passed to Elasticsearch's bulk function at a time.
- `duplicate_documents`: Handle duplicates document based on parameter options.
Parameter options : ( 'skip','overwrite','fail')
skip: Ignore the duplicates documents
overwrite: Update any existing documents with the same ID when adding documents.
fail: an error is raised if the document ID of the document being added already
exists.
- `headers`: Custom HTTP headers to pass to elasticsearch client (e.g. {'Authorization': 'Basic YWRtaW46cm9vdA=='})
Check out https://www.elastic.co/guide/en/elasticsearch/reference/current/http-clients.html for more information.

**Raises**:

- `DuplicateDocumentError`: Exception trigger on duplicate document

**Returns**:

None

<a id="elasticsearch.ElasticsearchDocumentStore.write_labels"></a>

#### write\_labels

```python
def write_labels(labels: Union[List[Label], List[dict]], index: Optional[str] = None, headers: Optional[Dict[str, str]] = None, batch_size: int = 10_000)
```

Write annotation labels into document store.

**Arguments**:

- `labels`: A list of Python dictionaries or a list of Haystack Label objects.
- `index`: Elasticsearch index where the labels should be stored. If not supplied, self.label_index will be used.
- `batch_size`: Number of labels that are passed to Elasticsearch's bulk function at a time.
- `headers`: Custom HTTP headers to pass to elasticsearch client (e.g. {'Authorization': 'Basic YWRtaW46cm9vdA=='})
Check out https://www.elastic.co/guide/en/elasticsearch/reference/current/http-clients.html for more information.

<a id="elasticsearch.ElasticsearchDocumentStore.update_document_meta"></a>

#### update\_document\_meta

```python
def update_document_meta(id: str, meta: Dict[str, str], headers: Optional[Dict[str, str]] = None, index: str = None)
```

Update the metadata dictionary of a document by specifying its string id

<a id="elasticsearch.ElasticsearchDocumentStore.get_document_count"></a>

#### get\_document\_count

```python
def get_document_count(filters: Optional[Dict[str, Any]] = None, index: Optional[str] = None, only_documents_without_embedding: bool = False, headers: Optional[Dict[str, str]] = None) -> int
```

Return the number of documents in the document store.

<a id="elasticsearch.ElasticsearchDocumentStore.get_label_count"></a>

#### get\_label\_count

```python
def get_label_count(index: Optional[str] = None, headers: Optional[Dict[str, str]] = None) -> int
```

Return the number of labels in the document store

<a id="elasticsearch.ElasticsearchDocumentStore.get_embedding_count"></a>

#### get\_embedding\_count

```python
def get_embedding_count(index: Optional[str] = None, filters: Optional[Dict[str, Any]] = None, headers: Optional[Dict[str, str]] = None) -> int
```

Return the count of embeddings in the document store.

<a id="elasticsearch.ElasticsearchDocumentStore.get_all_documents"></a>

#### get\_all\_documents

```python
def get_all_documents(index: Optional[str] = None, filters: Optional[Dict[str, Any]] = None, return_embedding: Optional[bool] = None, batch_size: int = 10_000, headers: Optional[Dict[str, str]] = None) -> List[Document]
```

Get documents from the document store.

**Arguments**:

- `index`: Name of the index to get the documents from. If None, the
DocumentStore's default index (self.index) will be used.
- `filters`: Optional filters to narrow down the documents to return.
Filters are defined as nested dictionaries. The keys of the dictionaries can be a logical
operator (`"$and"`, `"$or"`, `"$not"`), a comparison operator (`"$eq"`, `"$in"`, `"$gt"`,
`"$gte"`, `"$lt"`, `"$lte"`) or a metadata field name.
Logical operator keys take a dictionary of metadata field names and/or logical operators as
value. Metadata field names take a dictionary of comparison operators as value. Comparison
operator keys take a single value or (in case of `"$in"`) a list of values as value.
If no logical operator is provided, `"$and"` is used as default operation. If no comparison
operator is provided, `"$eq"` (or `"$in"` if the comparison value is a list) is used as default
operation.

Example:
    ```python
    filters = {
        "$and": {
            "type": {"$eq": "article"},
            "date": {"$gte": "2015-01-01", "$lt": "2021-01-01"},
            "rating": {"$gte": 3},
            "$or": {
                "genre": {"$in": ["economy", "politics"]},
                "publisher": {"$eq": "nytimes"}
            }
        }
    }
    ```
- `return_embedding`: Whether to return the document embeddings.
- `batch_size`: When working with large number of documents, batching can help reduce memory footprint.
- `headers`: Custom HTTP headers to pass to elasticsearch client (e.g. {'Authorization': 'Basic YWRtaW46cm9vdA=='})
Check out https://www.elastic.co/guide/en/elasticsearch/reference/current/http-clients.html for more information.

<a id="elasticsearch.ElasticsearchDocumentStore.get_all_documents_generator"></a>

#### get\_all\_documents\_generator

```python
def get_all_documents_generator(index: Optional[str] = None, filters: Optional[Dict[str, Any]] = None, return_embedding: Optional[bool] = None, batch_size: int = 10_000, headers: Optional[Dict[str, str]] = None) -> Generator[Document, None, None]
```

Get documents from the document store. Under-the-hood, documents are fetched in batches from the

document store and yielded as individual documents. This method can be used to iteratively process
a large number of documents without having to load all documents in memory.

**Arguments**:

- `index`: Name of the index to get the documents from. If None, the
DocumentStore's default index (self.index) will be used.
- `filters`: Optional filters to narrow down the documents to return.
Filters are defined as nested dictionaries. The keys of the dictionaries can be a logical
operator (`"$and"`, `"$or"`, `"$not"`), a comparison operator (`"$eq"`, `"$in"`, `"$gt"`,
`"$gte"`, `"$lt"`, `"$lte"`) or a metadata field name.
Logical operator keys take a dictionary of metadata field names and/or logical operators as
value. Metadata field names take a dictionary of comparison operators as value. Comparison
operator keys take a single value or (in case of `"$in"`) a list of values as value.
If no logical operator is provided, `"$and"` is used as default operation. If no comparison
operator is provided, `"$eq"` (or `"$in"` if the comparison value is a list) is used as default
operation.

Example:
    ```python
    filters = {
        "$and": {
            "type": {"$eq": "article"},
            "date": {"$gte": "2015-01-01", "$lt": "2021-01-01"},
            "rating": {"$gte": 3},
            "$or": {
                "genre": {"$in": ["economy", "politics"]},
                "publisher": {"$eq": "nytimes"}
            }
        }
    }
    ```
- `return_embedding`: Whether to return the document embeddings.
- `batch_size`: When working with large number of documents, batching can help reduce memory footprint.
- `headers`: Custom HTTP headers to pass to elasticsearch client (e.g. {'Authorization': 'Basic YWRtaW46cm9vdA=='})
Check out https://www.elastic.co/guide/en/elasticsearch/reference/current/http-clients.html for more information.

<a id="elasticsearch.ElasticsearchDocumentStore.get_all_labels"></a>

#### get\_all\_labels

```python
def get_all_labels(index: Optional[str] = None, filters: Optional[Dict[str, Any]] = None, headers: Optional[Dict[str, str]] = None, batch_size: int = 10_000) -> List[Label]
```

Return all labels in the document store

<a id="elasticsearch.ElasticsearchDocumentStore.query"></a>

#### query

```python
def query(query: Optional[str], filters: Optional[Dict[str, Any]] = None, top_k: int = 10, custom_query: Optional[str] = None, index: Optional[str] = None, headers: Optional[Dict[str, str]] = None) -> List[Document]
```

Scan through documents in DocumentStore and return a small number documents

that are most relevant to the query as defined by the BM25 algorithm.

**Arguments**:

- `query`: The query
- `filters`: Optional filters to narrow down the search space to documents whose metadata fulfill certain
conditions.
Filters are defined as nested dictionaries. The keys of the dictionaries can be a logical
operator (`"$and"`, `"$or"`, `"$not"`), a comparison operator (`"$eq"`, `"$in"`, `"$gt"`,
`"$gte"`, `"$lt"`, `"$lte"`) or a metadata field name.
Logical operator keys take a dictionary of metadata field names and/or logical operators as
value. Metadata field names take a dictionary of comparison operators as value. Comparison
operator keys take a single value or (in case of `"$in"`) a list of values as value.
If no logical operator is provided, `"$and"` is used as default operation. If no comparison
operator is provided, `"$eq"` (or `"$in"` if the comparison value is a list) is used as default
operation.

Example:
    ```python
    filters = {
        "$and": {
            "type": {"$eq": "article"},
            "date": {"$gte": "2015-01-01", "$lt": "2021-01-01"},
            "rating": {"$gte": 3},
            "$or": {
                "genre": {"$in": ["economy", "politics"]},
                "publisher": {"$eq": "nytimes"}
            }
        }
    }
    # or simpler using default operators
    filters = {
        "type": "article",
        "date": {"$gte": "2015-01-01", "$lt": "2021-01-01"},
        "rating": {"$gte": 3},
        "$or": {
            "genre": ["economy", "politics"],
            "publisher": "nytimes"
        }
    }
    ```

To use the same logical operator multiple times on the same level, logical operators take
optionally a list of dictionaries as value.

Example:
    ```python
    filters = {
        "$or": [
            {
                "$and": {
                    "Type": "News Paper",
                    "Date": {
                        "$lt": "2019-01-01"
                    }
                }
            },
            {
                "$and": {
                    "Type": "Blog Post",
                    "Date": {
                        "$gte": "2019-01-01"
                    }
                }
            }
        ]
    }
    ```
- `top_k`: How many documents to return per query.
- `custom_query`: query string as per Elasticsearch DSL with a mandatory query placeholder(query).
Optionally, ES `filter` clause can be added where the values of `terms` are placeholders
that get substituted during runtime. The placeholder(${filter_name_1}, ${filter_name_2}..)
names must match with the filters dict supplied in self.retrieve().
::

    **An example custom_query:**
    ```python
   |    {
   |        "size": 10,
   |        "query": {
   |            "bool": {
   |                "should": [{"multi_match": {
   |                    "query": ${query},                 // mandatory query placeholder
   |                    "type": "most_fields",
   |                    "fields": ["content", "title"]}}],
   |                "filter": [                                 // optional custom filters
   |                    {"terms": {"year": ${years}}},
   |                    {"terms": {"quarter": ${quarters}}},
   |                    {"range": {"date": {"gte": ${date}}}}
   |                    ],
   |            }
   |        },
   |    }
    ```

   **For this custom_query, a sample retrieve() could be:**
   ```python
   |    self.retrieve(query="Why did the revenue increase?",
   |                  filters={"years": ["2019"], "quarters": ["Q1", "Q2"]})
   ```

Optionally, highlighting can be defined by specifying Elasticsearch's highlight settings.
See https://www.elastic.co/guide/en/elasticsearch/reference/current/highlighting.html.
You will find the highlighted output in the returned Document's meta field by key "highlighted".
::

    **Example custom_query with highlighting:**
    ```python
   |    {
   |        "size": 10,
   |        "query": {
   |            "bool": {
   |                "should": [{"multi_match": {
   |                    "query": ${query},                 // mandatory query placeholder
   |                    "type": "most_fields",
   |                    "fields": ["content", "title"]}}],
   |            }
   |        },
   |        "highlight": {             // enable highlighting
   |            "fields": {            // for fields content and title
   |                "content": {},
   |                "title": {}
   |            }
   |        },
   |    }
    ```

    **For this custom_query, highlighting info can be accessed by:**
   ```python
   |    docs = self.retrieve(query="Why did the revenue increase?")
   |    highlighted_content = docs[0].meta["highlighted"]["content"]
   |    highlighted_title = docs[0].meta["highlighted"]["title"]
   ```
- `index`: The name of the index in the DocumentStore from which to retrieve documents
- `headers`: Custom HTTP headers to pass to elasticsearch client (e.g. {'Authorization': 'Basic YWRtaW46cm9vdA=='})
Check out https://www.elastic.co/guide/en/elasticsearch/reference/current/http-clients.html for more information.

<a id="elasticsearch.ElasticsearchDocumentStore.query_by_embedding"></a>

#### query\_by\_embedding

```python
def query_by_embedding(query_emb: np.ndarray, filters: Optional[Dict[str, Any]] = None, top_k: int = 10, index: Optional[str] = None, return_embedding: Optional[bool] = None, headers: Optional[Dict[str, str]] = None) -> List[Document]
```

Find the document that is most similar to the provided `query_emb` by using a vector similarity metric.

**Arguments**:

- `query_emb`: Embedding of the query (e.g. gathered from DPR)
- `filters`: Optional filters to narrow down the search space to documents whose metadata fulfill certain
conditions.
Filters are defined as nested dictionaries. The keys of the dictionaries can be a logical
operator (`"$and"`, `"$or"`, `"$not"`), a comparison operator (`"$eq"`, `"$in"`, `"$gt"`,
`"$gte"`, `"$lt"`, `"$lte"`) or a metadata field name.
Logical operator keys take a dictionary of metadata field names and/or logical operators as
value. Metadata field names take a dictionary of comparison operators as value. Comparison
operator keys take a single value or (in case of `"$in"`) a list of values as value.
If no logical operator is provided, `"$and"` is used as default operation. If no comparison
operator is provided, `"$eq"` (or `"$in"` if the comparison value is a list) is used as default
operation.

Example:
    ```python
    filters = {
        "$and": {
            "type": {"$eq": "article"},
            "date": {"$gte": "2015-01-01", "$lt": "2021-01-01"},
            "rating": {"$gte": 3},
            "$or": {
                "genre": {"$in": ["economy", "politics"]},
                "publisher": {"$eq": "nytimes"}
            }
        }
    }
    # or simpler using default operators
    filters = {
        "type": "article",
        "date": {"$gte": "2015-01-01", "$lt": "2021-01-01"},
        "rating": {"$gte": 3},
        "$or": {
            "genre": ["economy", "politics"],
            "publisher": "nytimes"
        }
    }
    ```

To use the same logical operator multiple times on the same level, logical operators take
optionally a list of dictionaries as value.

Example:
    ```python
    filters = {
        "$or": [
            {
                "$and": {
                    "Type": "News Paper",
                    "Date": {
                        "$lt": "2019-01-01"
                    }
                }
            },
            {
                "$and": {
                    "Type": "Blog Post",
                    "Date": {
                        "$gte": "2019-01-01"
                    }
                }
            }
        ]
    }
    ```
- `top_k`: How many documents to return
- `index`: Index name for storing the docs and metadata
- `return_embedding`: To return document embedding
- `headers`: Custom HTTP headers to pass to elasticsearch client (e.g. {'Authorization': 'Basic YWRtaW46cm9vdA=='})
Check out https://www.elastic.co/guide/en/elasticsearch/reference/current/http-clients.html for more information.

<a id="elasticsearch.ElasticsearchDocumentStore.describe_documents"></a>

#### describe\_documents

```python
def describe_documents(index=None)
```

Return a summary of the documents in the document store

<a id="elasticsearch.ElasticsearchDocumentStore.update_embeddings"></a>

#### update\_embeddings

```python
def update_embeddings(retriever, index: Optional[str] = None, filters: Optional[Dict[str, Any]] = None, update_existing_embeddings: bool = True, batch_size: int = 10_000, headers: Optional[Dict[str, str]] = None)
```

Updates the embeddings in the the document store using the encoding model specified in the retriever.

This can be useful if want to add or change the embeddings for your documents (e.g. after changing the retriever config).

**Arguments**:

- `retriever`: Retriever to use to update the embeddings.
- `index`: Index name to update
- `update_existing_embeddings`: Whether to update existing embeddings of the documents. If set to False,
only documents without embeddings are processed. This mode can be used for
incremental updating of embeddings, wherein, only newly indexed documents
get processed.
- `filters`: Optional filters to narrow down the documents for which embeddings are to be updated.
Filters are defined as nested dictionaries. The keys of the dictionaries can be a logical
operator (`"$and"`, `"$or"`, `"$not"`), a comparison operator (`"$eq"`, `"$in"`, `"$gt"`,
`"$gte"`, `"$lt"`, `"$lte"`) or a metadata field name.
Logical operator keys take a dictionary of metadata field names and/or logical operators as
value. Metadata field names take a dictionary of comparison operators as value. Comparison
operator keys take a single value or (in case of `"$in"`) a list of values as value.
If no logical operator is provided, `"$and"` is used as default operation. If no comparison
operator is provided, `"$eq"` (or `"$in"` if the comparison value is a list) is used as default
operation.

Example:
    ```python
    filters = {
        "$and": {
            "type": {"$eq": "article"},
            "date": {"$gte": "2015-01-01", "$lt": "2021-01-01"},
            "rating": {"$gte": 3},
            "$or": {
                "genre": {"$in": ["economy", "politics"]},
                "publisher": {"$eq": "nytimes"}
            }
        }
    }
    ```
- `batch_size`: When working with large number of documents, batching can help reduce memory footprint.
- `headers`: Custom HTTP headers to pass to elasticsearch client (e.g. {'Authorization': 'Basic YWRtaW46cm9vdA=='})
Check out https://www.elastic.co/guide/en/elasticsearch/reference/current/http-clients.html for more information.

**Returns**:

None

<a id="elasticsearch.ElasticsearchDocumentStore.delete_all_documents"></a>

#### delete\_all\_documents

```python
def delete_all_documents(index: Optional[str] = None, filters: Optional[Dict[str, Any]] = None, headers: Optional[Dict[str, str]] = None)
```

Delete documents in an index. All documents are deleted if no filters are passed.

**Arguments**:

- `index`: Index name to delete the document from.
- `filters`: Optional filters to narrow down the documents to be deleted.
Filters are defined as nested dictionaries. The keys of the dictionaries can be a logical
operator (`"$and"`, `"$or"`, `"$not"`), a comparison operator (`"$eq"`, `"$in"`, `"$gt"`,
`"$gte"`, `"$lt"`, `"$lte"`) or a metadata field name.
Logical operator keys take a dictionary of metadata field names and/or logical operators as
value. Metadata field names take a dictionary of comparison operators as value. Comparison
operator keys take a single value or (in case of `"$in"`) a list of values as value.
If no logical operator is provided, `"$and"` is used as default operation. If no comparison
operator is provided, `"$eq"` (or `"$in"` if the comparison value is a list) is used as default
operation.

Example:
    ```python
    filters = {
        "$and": {
            "type": {"$eq": "article"},
            "date": {"$gte": "2015-01-01", "$lt": "2021-01-01"},
            "rating": {"$gte": 3},
            "$or": {
                "genre": {"$in": ["economy", "politics"]},
                "publisher": {"$eq": "nytimes"}
            }
        }
    }
    ```
- `headers`: Custom HTTP headers to pass to elasticsearch client (e.g. {'Authorization': 'Basic YWRtaW46cm9vdA=='})
Check out https://www.elastic.co/guide/en/elasticsearch/reference/current/http-clients.html for more information.

**Returns**:

None

<a id="elasticsearch.ElasticsearchDocumentStore.delete_documents"></a>

#### delete\_documents

```python
def delete_documents(index: Optional[str] = None, ids: Optional[List[str]] = None, filters: Optional[Dict[str, Any]] = None, headers: Optional[Dict[str, str]] = None)
```

Delete documents in an index. All documents are deleted if no filters are passed.

**Arguments**:

- `index`: Index name to delete the documents from. If None, the
DocumentStore's default index (self.index) will be used
- `ids`: Optional list of IDs to narrow down the documents to be deleted.
- `filters`: Optional filters to narrow down the documents to be deleted.
Filters are defined as nested dictionaries. The keys of the dictionaries can be a logical
operator (`"$and"`, `"$or"`, `"$not"`), a comparison operator (`"$eq"`, `"$in"`, `"$gt"`,
`"$gte"`, `"$lt"`, `"$lte"`) or a metadata field name.
Logical operator keys take a dictionary of metadata field names and/or logical operators as
value. Metadata field names take a dictionary of comparison operators as value. Comparison
operator keys take a single value or (in case of `"$in"`) a list of values as value.
If no logical operator is provided, `"$and"` is used as default operation. If no comparison
operator is provided, `"$eq"` (or `"$in"` if the comparison value is a list) is used as default
operation.

Example:
    ```python
    filters = {
        "$and": {
            "type": {"$eq": "article"},
            "date": {"$gte": "2015-01-01", "$lt": "2021-01-01"},
            "rating": {"$gte": 3},
            "$or": {
                "genre": {"$in": ["economy", "politics"]},
                "publisher": {"$eq": "nytimes"}
            }
        }
    }
    ```

If filters are provided along with a list of IDs, this method deletes the
intersection of the two query results (documents that match the filters and
have their ID in the list).
- `headers`: Custom HTTP headers to pass to elasticsearch client (e.g. {'Authorization': 'Basic YWRtaW46cm9vdA=='})
Check out https://www.elastic.co/guide/en/elasticsearch/reference/current/http-clients.html for more information.

**Returns**:

None

<a id="elasticsearch.ElasticsearchDocumentStore.delete_labels"></a>

#### delete\_labels

```python
def delete_labels(index: Optional[str] = None, ids: Optional[List[str]] = None, filters: Optional[Dict[str, Any]] = None, headers: Optional[Dict[str, str]] = None)
```

Delete labels in an index. All labels are deleted if no filters are passed.

**Arguments**:

- `index`: Index name to delete the labels from. If None, the
DocumentStore's default label index (self.label_index) will be used
- `ids`: Optional list of IDs to narrow down the labels to be deleted.
- `filters`: Optional filters to narrow down the labels to be deleted.
Filters are defined as nested dictionaries. The keys of the dictionaries can be a logical
operator (`"$and"`, `"$or"`, `"$not"`), a comparison operator (`"$eq"`, `"$in"`, `"$gt"`,
`"$gte"`, `"$lt"`, `"$lte"`) or a metadata field name.
Logical operator keys take a dictionary of metadata field names and/or logical operators as
value. Metadata field names take a dictionary of comparison operators as value. Comparison
operator keys take a single value or (in case of `"$in"`) a list of values as value.
If no logical operator is provided, `"$and"` is used as default operation. If no comparison
operator is provided, `"$eq"` (or `"$in"` if the comparison value is a list) is used as default
operation.

Example:
    ```python
    filters = {
        "$and": {
            "type": {"$eq": "article"},
            "date": {"$gte": "2015-01-01", "$lt": "2021-01-01"},
            "rating": {"$gte": 3},
            "$or": {
                "genre": {"$in": ["economy", "politics"]},
                "publisher": {"$eq": "nytimes"}
            }
        }
    }
    ```
- `headers`: Custom HTTP headers to pass to elasticsearch client (e.g. {'Authorization': 'Basic YWRtaW46cm9vdA=='})
Check out https://www.elastic.co/guide/en/elasticsearch/reference/current/http-clients.html for more information.

**Returns**:

None

<a id="elasticsearch.ElasticsearchDocumentStore.delete_index"></a>

#### delete\_index

```python
def delete_index(index: str)
```

Delete an existing elasticsearch index. The index including all data will be removed.

**Arguments**:

- `index`: The name of the index to delete.

**Returns**:

None

<a id="elasticsearch.OpenSearchDocumentStore"></a>

## OpenSearchDocumentStore

```python
class OpenSearchDocumentStore(ElasticsearchDocumentStore)
```

<a name="elasticsearch.OpenSearchDocumentStore.__init__"></a>
#### \_\_init\_\_

```python
 | __init__(verify_certs=False, scheme="https", username="admin", password="admin", port=9200, **kwargs)
```

Document Store using OpenSearch (https://opensearch.org/). It is compatible with the AWS Elasticsearch Service.

In addition to native Elasticsearch query & filtering, it provides efficient vector similarity search using
the KNN plugin that can scale to a large number of documents.

<<<<<<< HEAD
**Arguments**:

- `host`: url(s) of elasticsearch nodes
- `port`: port(s) of elasticsearch nodes
- `username`: username (standard authentication via http_auth)
- `password`: password (standard authentication via http_auth)
- `api_key_id`: ID of the API key (altenative authentication mode to the above http_auth)
- `api_key`: Secret value of the API key (altenative authentication mode to the above http_auth)
- `aws4auth`: Authentication for usage with aws elasticsearch (can be generated with the requests-aws4auth package)
- `index`: Name of index in elasticsearch to use for storing the documents that we want to search. If not existing yet, we will create one.
- `label_index`: Name of index in elasticsearch to use for storing labels. If not existing yet, we will create one.
- `search_fields`: Name of fields used by ElasticsearchRetriever to find matches in the docs to our incoming query (using elastic's multi_match query), e.g. ["title", "full_text"]
- `content_field`: Name of field that might contain the answer and will therefore be passed to the Reader Model (e.g. "full_text").
                   If no Reader is used (e.g. in FAQ-Style QA) the plain content of this field will just be returned.
- `name_field`: Name of field that contains the title of the the doc
- `embedding_field`: Name of field containing an embedding vector (Only needed when using a dense retriever (e.g. DensePassageRetriever, EmbeddingRetriever) on top)
                        Note, that in OpenSearch the similarity type for efficient approximate vector similarity calculations is tied to the embedding field's data type which cannot be changed after creation.
- `embedding_dim`: Dimensionality of embedding vector (Only needed when using a dense retriever (e.g. DensePassageRetriever, EmbeddingRetriever) on top)
- `custom_mapping`: If you want to use your own custom mapping for creating a new index in Elasticsearch, you can supply it here as a dictionary.
- `analyzer`: Specify the default analyzer from one of the built-ins when creating a new Elasticsearch Index.
                 Elasticsearch also has built-in analyzers for different languages (e.g. impacting tokenization). More info at:
                 https://www.elastic.co/guide/en/elasticsearch/reference/7.9/analysis-analyzers.html
- `excluded_meta_data`: Name of fields in Elasticsearch that should not be returned (e.g. [field_one, field_two]).
                           Helpful if you have fields with long, irrelevant content that you don't want to display in results (e.g. embedding vectors).
- `scheme`: 'https' or 'http', protocol used to connect to your elasticsearch instance
- `ca_certs`: Root certificates for SSL: it is a path to certificate authority (CA) certs on disk. You can use certifi package with certifi.where() to find where the CA certs file is located in your machine.
- `verify_certs`: Whether to be strict about ca certificates
- `create_index`: Whether to try creating a new index (If the index of that name is already existing, we will just continue in any case
- `refresh_type`: Type of ES refresh used to control when changes made by a request (e.g. bulk) are made visible to search.
                     If set to 'wait_for', continue only after changes are visible (slow, but safe).
                     If set to 'false', continue directly (fast, but sometimes unintuitive behaviour when docs are not immediately available after ingestion).
                     More info at https://www.elastic.co/guide/en/elasticsearch/reference/6.8/docs-refresh.html
- `similarity`: The similarity function used to compare document vectors. 'dot_product' is the default since it is
                   more performant with DPR embeddings. 'cosine' is recommended if you are using a Sentence BERT model.
                   Note, that the use of efficient approximate vector calculations in OpenSearch is tied to embedding_field's data type which cannot be changed after creation.
                   You won't be able to use approximate vector calculations on an embedding_field which was created with a different similarity value.
                   In such cases a fallback to exact but slow vector calculations will be attempted. If successful a warning will be displayed, otherwise an exception will be thrown.
                   E.g. currently this fallback works if you want to use 'cosine' on a 'dot_product' embedding field, but not vice verca.
- `timeout`: Number of seconds after which an ElasticSearch request times out.
- `return_embedding`: To return document embedding
- `duplicate_documents`: Handle duplicates document based on parameter options.
                            Parameter options : ( 'skip','overwrite','fail')
                            skip: Ignore the duplicates documents
                            overwrite: Update any existing documents with the same ID when adding documents.
                            fail: an error is raised if the document ID of the document being added already
                            exists.
- `index_type`: The type of index to be created. Choose from 'flat' and 'hnsw'.
                   As OpenSearch currently does not support all similarity functions (e.g. dot_product) in exact vector similarity calculations,
                   we don't make use of exact vector similarity when index_type='flat'. Instead we use the same approximate vector similarity calculations like in 'hnsw', but further optimized for accuracy.
                   Exact vector similarity is only used as fallback when there's a mismatch between certain requested and indexed similarity types.
                   In these cases however, a warning will be displayed. See similarity param for more information.
- `scroll`: Determines how long the current index is fixed, e.g. during updating all documents with embeddings.
               Defaults to "1d" and should not be larger than this. Can also be in minutes "5m" or hours "15h"
               For details, see https://www.elastic.co/guide/en/elasticsearch/reference/current/scroll-api.html
- `skip_missing_embeddings`: Parameter to control queries based on vector similarity when indexed documents miss embeddings.
                                Parameter options: (True, False)
                                False: Raises exception if one or more documents do not have embeddings at query time
                                True: Query will ignore all documents without embeddings (recommended if you concurrently index and query)
- `synonyms`: List of synonyms can be passed while elasticsearch initialization.
                 For example: [ "foo, bar => baz",
                                "foozball , foosball" ]
                 More info at https://www.elastic.co/guide/en/elasticsearch/reference/current/analysis-synonym-tokenfilter.html
- `synonym_type`: Synonym filter type can be passed.
                     Synonym or Synonym_graph to handle synonyms, including multi-word synonyms correctly during the analysis process.
                     More info at https://www.elastic.co/guide/en/elasticsearch/reference/current/analysis-synonym-graph-tokenfilter.html

<a name="elasticsearch.OpenSearchDocumentStore.query_by_embedding"></a>
=======
<a id="elasticsearch.OpenSearchDocumentStore.query_by_embedding"></a>

>>>>>>> c6bfb1c1
#### query\_by\_embedding

```python
def query_by_embedding(query_emb: np.ndarray, filters: Optional[Dict[str, Any]] = None, top_k: int = 10, index: Optional[str] = None, return_embedding: Optional[bool] = None, headers: Optional[Dict[str, str]] = None) -> List[Document]
```

Find the document that is most similar to the provided `query_emb` by using a vector similarity metric.

**Arguments**:

- `query_emb`: Embedding of the query (e.g. gathered from DPR)
- `filters`: Optional filters to narrow down the search space to documents whose metadata fulfill certain
conditions.
Filters are defined as nested dictionaries. The keys of the dictionaries can be a logical
operator (`"$and"`, `"$or"`, `"$not"`), a comparison operator (`"$eq"`, `"$in"`, `"$gt"`,
`"$gte"`, `"$lt"`, `"$lte"`) or a metadata field name.
Logical operator keys take a dictionary of metadata field names and/or logical operators as
value. Metadata field names take a dictionary of comparison operators as value. Comparison
operator keys take a single value or (in case of `"$in"`) a list of values as value.
If no logical operator is provided, `"$and"` is used as default operation. If no comparison
operator is provided, `"$eq"` (or `"$in"` if the comparison value is a list) is used as default
operation.

Example:
    ```python
    filters = {
        "$and": {
            "type": {"$eq": "article"},
            "date": {"$gte": "2015-01-01", "$lt": "2021-01-01"},
            "rating": {"$gte": 3},
            "$or": {
                "genre": {"$in": ["economy", "politics"]},
                "publisher": {"$eq": "nytimes"}
            }
        }
    }
    # or simpler using default operators
    filters = {
        "type": "article",
        "date": {"$gte": "2015-01-01", "$lt": "2021-01-01"},
        "rating": {"$gte": 3},
        "$or": {
            "genre": ["economy", "politics"],
            "publisher": "nytimes"
        }
    }
    ```

To use the same logical operator multiple times on the same level, logical operators take
optionally a list of dictionaries as value.

Example:
    ```python
    filters = {
        "$or": [
            {
                "$and": {
                    "Type": "News Paper",
                    "Date": {
                        "$lt": "2019-01-01"
                    }
                }
            },
            {
                "$and": {
                    "Type": "Blog Post",
                    "Date": {
                        "$gte": "2019-01-01"
                    }
                }
            }
        ]
    }
    ```
- `top_k`: How many documents to return
- `index`: Index name for storing the docs and metadata
- `return_embedding`: To return document embedding
- `headers`: Custom HTTP headers to pass to elasticsearch client (e.g. {'Authorization': 'Basic YWRtaW46cm9vdA=='})
Check out https://www.elastic.co/guide/en/elasticsearch/reference/current/http-clients.html for more information.

<a id="elasticsearch.OpenDistroElasticsearchDocumentStore"></a>

## OpenDistroElasticsearchDocumentStore

```python
class OpenDistroElasticsearchDocumentStore(OpenSearchDocumentStore)
```

A DocumentStore which has an Open Distro for Elasticsearch service behind it.

<a id="memory"></a>

# Module memory

<a id="memory.InMemoryDocumentStore"></a>

## InMemoryDocumentStore

```python
class InMemoryDocumentStore(BaseDocumentStore)
```

In-memory document store

<a id="memory.InMemoryDocumentStore.write_documents"></a>

#### write\_documents

```python
def write_documents(documents: Union[List[dict], List[Document]], index: Optional[str] = None, batch_size: int = 10_000, duplicate_documents: Optional[str] = None, headers: Optional[Dict[str, str]] = None)
```

Indexes documents for later queries.

**Arguments**:

- `documents`: a list of Python dictionaries or a list of Haystack Document objects.
For documents as dictionaries, the format is {"text": "<the-actual-text>"}.
                  Optionally: Include meta data via {"text": "<the-actual-text>",
                  "meta": {"name": "<some-document-name>, "author": "somebody", ...}}
                  It can be used for filtering and is accessible in the responses of the Finder.
:param index: write documents to a custom namespace. For instance, documents for evaluation can be indexed in a
              separate index than the documents for search.
:param duplicate_documents: Handle duplicates document based on parameter options.
                            Parameter options : ( 'skip','overwrite','fail')
                            skip: Ignore the duplicates documents
                            overwrite: Update any existing documents with the same ID when adding documents.
                            fail: an error is raised if the document ID of the document being added already
                            exists.
:raises DuplicateDocumentError: Exception trigger on duplicate document
:return: None

<a id="memory.InMemoryDocumentStore.write_labels"></a>

#### write\_labels

```python
def write_labels(labels: Union[List[dict], List[Label]], index: Optional[str] = None, headers: Optional[Dict[str, str]] = None)
```

Write annotation labels into document store.

<a id="memory.InMemoryDocumentStore.get_document_by_id"></a>

#### get\_document\_by\_id

```python
def get_document_by_id(id: str, index: Optional[str] = None, headers: Optional[Dict[str, str]] = None) -> Optional[Document]
```

Fetch a document by specifying its text id string.

<a id="memory.InMemoryDocumentStore.get_documents_by_id"></a>

#### get\_documents\_by\_id

```python
def get_documents_by_id(ids: List[str], index: Optional[str] = None) -> List[Document]
```

Fetch documents by specifying a list of text id strings.

<a id="memory.InMemoryDocumentStore.query_by_embedding"></a>

#### query\_by\_embedding

```python
def query_by_embedding(query_emb: np.ndarray, filters: Optional[Dict[str, List[str]]] = None, top_k: int = 10, index: Optional[str] = None, return_embedding: Optional[bool] = None, headers: Optional[Dict[str, str]] = None) -> List[Document]
```

Find the document that is most similar to the provided `query_emb` by using a vector similarity metric.

**Arguments**:

- `query_emb`: Embedding of the query (e.g. gathered from DPR)
- `filters`: Optional filters to narrow down the search space.
Example: {"name": ["some", "more"], "category": ["only_one"]}
- `top_k`: How many documents to return
- `index`: Index name for storing the docs and metadata
- `return_embedding`: To return document embedding

<a id="memory.InMemoryDocumentStore.update_embeddings"></a>

#### update\_embeddings

```python
def update_embeddings(retriever: "BaseRetriever", index: Optional[str] = None, filters: Optional[Dict[str, List[str]]] = None, update_existing_embeddings: bool = True, batch_size: int = 10_000)
```

Updates the embeddings in the the document store using the encoding model specified in the retriever.

This can be useful if want to add or change the embeddings for your documents (e.g. after changing the retriever config).

**Arguments**:

- `retriever`: Retriever to use to get embeddings for text
- `index`: Index name for which embeddings are to be updated. If set to None, the default self.index is used.
- `update_existing_embeddings`: Whether to update existing embeddings of the documents. If set to False,
only documents without embeddings are processed. This mode can be used for
incremental updating of embeddings, wherein, only newly indexed documents
get processed.
- `filters`: Optional filters to narrow down the documents for which embeddings are to be updated.
Example: {"name": ["some", "more"], "category": ["only_one"]}
- `batch_size`: When working with large number of documents, batching can help reduce memory footprint.

**Returns**:

None

<a id="memory.InMemoryDocumentStore.get_document_count"></a>

#### get\_document\_count

```python
def get_document_count(filters: Optional[Dict[str, List[str]]] = None, index: Optional[str] = None, only_documents_without_embedding: bool = False, headers: Optional[Dict[str, str]] = None) -> int
```

Return the number of documents in the document store.

<a id="memory.InMemoryDocumentStore.get_embedding_count"></a>

#### get\_embedding\_count

```python
def get_embedding_count(filters: Optional[Dict[str, List[str]]] = None, index: Optional[str] = None) -> int
```

Return the count of embeddings in the document store.

<a id="memory.InMemoryDocumentStore.get_label_count"></a>

#### get\_label\_count

```python
def get_label_count(index: Optional[str] = None, headers: Optional[Dict[str, str]] = None) -> int
```

Return the number of labels in the document store.

<a id="memory.InMemoryDocumentStore.get_all_documents"></a>

#### get\_all\_documents

```python
def get_all_documents(index: Optional[str] = None, filters: Optional[Dict[str, List[str]]] = None, return_embedding: Optional[bool] = None, batch_size: int = 10_000, headers: Optional[Dict[str, str]] = None) -> List[Document]
```

Get all documents from the document store as a list.

**Arguments**:

- `index`: Name of the index to get the documents from. If None, the
DocumentStore's default index (self.index) will be used.
- `filters`: Optional filters to narrow down the documents to return.
Example: {"name": ["some", "more"], "category": ["only_one"]}
- `return_embedding`: Whether to return the document embeddings.

<a id="memory.InMemoryDocumentStore.get_all_documents_generator"></a>

#### get\_all\_documents\_generator

```python
def get_all_documents_generator(index: Optional[str] = None, filters: Optional[Dict[str, List[str]]] = None, return_embedding: Optional[bool] = None, batch_size: int = 10_000, headers: Optional[Dict[str, str]] = None) -> Generator[Document, None, None]
```

Get all documents from the document store. The methods returns a Python Generator that yields individual

documents.

**Arguments**:

- `index`: Name of the index to get the documents from. If None, the
DocumentStore's default index (self.index) will be used.
- `filters`: Optional filters to narrow down the documents to return.
Example: {"name": ["some", "more"], "category": ["only_one"]}
- `return_embedding`: Whether to return the document embeddings.

<a id="memory.InMemoryDocumentStore.get_all_labels"></a>

#### get\_all\_labels

```python
def get_all_labels(index: str = None, filters: Optional[Dict[str, List[str]]] = None, headers: Optional[Dict[str, str]] = None) -> List[Label]
```

Return all labels in the document store.

<a id="memory.InMemoryDocumentStore.delete_all_documents"></a>

#### delete\_all\_documents

```python
def delete_all_documents(index: Optional[str] = None, filters: Optional[Dict[str, List[str]]] = None, headers: Optional[Dict[str, str]] = None)
```

Delete documents in an index. All documents are deleted if no filters are passed.

**Arguments**:

- `index`: Index name to delete the document from.
- `filters`: Optional filters to narrow down the documents to be deleted.

**Returns**:

None

<a id="memory.InMemoryDocumentStore.delete_documents"></a>

#### delete\_documents

```python
def delete_documents(index: Optional[str] = None, ids: Optional[List[str]] = None, filters: Optional[Dict[str, List[str]]] = None, headers: Optional[Dict[str, str]] = None)
```

Delete documents in an index. All documents are deleted if no filters are passed.

**Arguments**:

- `index`: Index name to delete the documents from. If None, the
DocumentStore's default index (self.index) will be used.
- `ids`: Optional list of IDs to narrow down the documents to be deleted.
- `filters`: Optional filters to narrow down the documents to be deleted.
Example filters: {"name": ["some", "more"], "category": ["only_one"]}.
If filters are provided along with a list of IDs, this method deletes the
intersection of the two query results (documents that match the filters and
have their ID in the list).

**Returns**:

None

<a id="memory.InMemoryDocumentStore.delete_labels"></a>

#### delete\_labels

```python
def delete_labels(index: Optional[str] = None, ids: Optional[List[str]] = None, filters: Optional[Dict[str, List[str]]] = None, headers: Optional[Dict[str, str]] = None)
```

Delete labels in an index. All labels are deleted if no filters are passed.

**Arguments**:

- `index`: Index name to delete the labels from. If None, the
DocumentStore's default label index (self.label_index) will be used.
- `ids`: Optional list of IDs to narrow down the labels to be deleted.
- `filters`: Optional filters to narrow down the labels to be deleted.
Example filters: {"id": ["9a196e41-f7b5-45b4-bd19-5feb7501c159", "9a196e41-f7b5-45b4-bd19-5feb7501c159"]} or {"query": ["question2"]}

**Returns**:

None

<a id="sql"></a>

# Module sql

<a id="sql.SQLDocumentStore"></a>

## SQLDocumentStore

```python
class SQLDocumentStore(BaseDocumentStore)
```

<a id="sql.SQLDocumentStore.get_document_by_id"></a>

#### get\_document\_by\_id

```python
def get_document_by_id(id: str, index: Optional[str] = None, headers: Optional[Dict[str, str]] = None) -> Optional[Document]
```

Fetch a document by specifying its text id string

<a id="sql.SQLDocumentStore.get_documents_by_id"></a>

#### get\_documents\_by\_id

```python
def get_documents_by_id(ids: List[str], index: Optional[str] = None, batch_size: int = 10_000, headers: Optional[Dict[str, str]] = None) -> List[Document]
```

Fetch documents by specifying a list of text id strings

<a id="sql.SQLDocumentStore.get_documents_by_vector_ids"></a>

#### get\_documents\_by\_vector\_ids

```python
def get_documents_by_vector_ids(vector_ids: List[str], index: Optional[str] = None, batch_size: int = 10_000)
```

Fetch documents by specifying a list of text vector id strings

<a id="sql.SQLDocumentStore.get_all_documents_generator"></a>

#### get\_all\_documents\_generator

```python
def get_all_documents_generator(index: Optional[str] = None, filters: Optional[Dict[str, List[str]]] = None, return_embedding: Optional[bool] = None, batch_size: int = 10_000, headers: Optional[Dict[str, str]] = None) -> Generator[Document, None, None]
```

Get documents from the document store. Under-the-hood, documents are fetched in batches from the

document store and yielded as individual documents. This method can be used to iteratively process
a large number of documents without having to load all documents in memory.

**Arguments**:

- `index`: Name of the index to get the documents from. If None, the
DocumentStore's default index (self.index) will be used.
- `filters`: Optional filters to narrow down the documents to return.
Example: {"name": ["some", "more"], "category": ["only_one"]}
- `return_embedding`: Whether to return the document embeddings.
- `batch_size`: When working with large number of documents, batching can help reduce memory footprint.

<a id="sql.SQLDocumentStore.get_all_labels"></a>

#### get\_all\_labels

```python
def get_all_labels(index=None, filters: Optional[dict] = None, headers: Optional[Dict[str, str]] = None)
```

Return all labels in the document store

<a id="sql.SQLDocumentStore.write_documents"></a>

#### write\_documents

```python
def write_documents(documents: Union[List[dict], List[Document]], index: Optional[str] = None, batch_size: int = 10_000, duplicate_documents: Optional[str] = None, headers: Optional[Dict[str, str]] = None) -> None
```

Indexes documents for later queries.

**Arguments**:

- `documents`: a list of Python dictionaries or a list of Haystack Document objects.
For documents as dictionaries, the format is {"text": "<the-actual-text>"}.
Optionally: Include meta data via {"text": "<the-actual-text>",
"meta":{"name": "<some-document-name>, "author": "somebody", ...}}
It can be used for filtering and is accessible in the responses of the Finder.
- `index`: add an optional index attribute to documents. It can be later used for filtering. For instance,
documents for evaluation can be indexed in a separate index than the documents for search.
- `batch_size`: When working with large number of documents, batching can help reduce memory footprint.
- `duplicate_documents`: Handle duplicates document based on parameter options.
Parameter options : ( 'skip','overwrite','fail')
skip: Ignore the duplicates documents
overwrite: Update any existing documents with the same ID when adding documents.
fail: an error is raised if the document ID of the document being added already
exists.

**Returns**:

None

<a id="sql.SQLDocumentStore.write_labels"></a>

#### write\_labels

```python
def write_labels(labels, index=None, headers: Optional[Dict[str, str]] = None)
```

Write annotation labels into document store.

<a id="sql.SQLDocumentStore.update_vector_ids"></a>

#### update\_vector\_ids

```python
def update_vector_ids(vector_id_map: Dict[str, str], index: Optional[str] = None, batch_size: int = 10_000)
```

Update vector_ids for given document_ids.

**Arguments**:

- `vector_id_map`: dict containing mapping of document_id -> vector_id.
- `index`: filter documents by the optional index attribute for documents in database.
- `batch_size`: When working with large number of documents, batching can help reduce memory footprint.

<a id="sql.SQLDocumentStore.reset_vector_ids"></a>

#### reset\_vector\_ids

```python
def reset_vector_ids(index: Optional[str] = None)
```

Set vector IDs for all documents as None

<a id="sql.SQLDocumentStore.update_document_meta"></a>

#### update\_document\_meta

```python
def update_document_meta(id: str, meta: Dict[str, str], index: str = None)
```

Update the metadata dictionary of a document by specifying its string id

<a id="sql.SQLDocumentStore.get_document_count"></a>

#### get\_document\_count

```python
def get_document_count(filters: Optional[Dict[str, List[str]]] = None, index: Optional[str] = None, only_documents_without_embedding: bool = False, headers: Optional[Dict[str, str]] = None) -> int
```

Return the number of documents in the document store.

<a id="sql.SQLDocumentStore.get_label_count"></a>

#### get\_label\_count

```python
def get_label_count(index: Optional[str] = None, headers: Optional[Dict[str, str]] = None) -> int
```

Return the number of labels in the document store

<a id="sql.SQLDocumentStore.delete_all_documents"></a>

#### delete\_all\_documents

```python
def delete_all_documents(index: Optional[str] = None, filters: Optional[Dict[str, List[str]]] = None, headers: Optional[Dict[str, str]] = None)
```

Delete documents in an index. All documents are deleted if no filters are passed.

**Arguments**:

- `index`: Index name to delete the document from.
- `filters`: Optional filters to narrow down the documents to be deleted.

**Returns**:

None

<a id="sql.SQLDocumentStore.delete_documents"></a>

#### delete\_documents

```python
def delete_documents(index: Optional[str] = None, ids: Optional[List[str]] = None, filters: Optional[Dict[str, List[str]]] = None, headers: Optional[Dict[str, str]] = None)
```

Delete documents in an index. All documents are deleted if no filters are passed.

**Arguments**:

- `index`: Index name to delete the document from. If None, the
DocumentStore's default index (self.index) will be used.
- `ids`: Optional list of IDs to narrow down the documents to be deleted.
- `filters`: Optional filters to narrow down the documents to be deleted.
Example filters: {"name": ["some", "more"], "category": ["only_one"]}.
If filters are provided along with a list of IDs, this method deletes the
intersection of the two query results (documents that match the filters and
have their ID in the list).

**Returns**:

None

<a id="sql.SQLDocumentStore.delete_labels"></a>

#### delete\_labels

```python
def delete_labels(index: Optional[str] = None, ids: Optional[List[str]] = None, filters: Optional[Dict[str, List[str]]] = None, headers: Optional[Dict[str, str]] = None)
```

Delete labels from the document store. All labels are deleted if no filters are passed.

**Arguments**:

- `index`: Index name to delete the labels from. If None, the
DocumentStore's default label index (self.label_index) will be used.
- `ids`: Optional list of IDs to narrow down the labels to be deleted.
- `filters`: Optional filters to narrow down the labels to be deleted.
Example filters: {"id": ["9a196e41-f7b5-45b4-bd19-5feb7501c159", "9a196e41-f7b5-45b4-bd19-5feb7501c159"]} or {"query": ["question2"]}

**Returns**:

None

<a id="faiss"></a>

# Module faiss

<a id="faiss.FAISSDocumentStore"></a>

## FAISSDocumentStore

```python
class FAISSDocumentStore(SQLDocumentStore)
```

Document store for very large scale embedding based dense retrievers like the DPR.

It implements the FAISS library(https://github.com/facebookresearch/faiss)
to perform similarity search on vectors.

The document text and meta-data (for filtering) are stored using the SQLDocumentStore, while
the vector embeddings are indexed in a FAISS Index.

<a id="faiss.FAISSDocumentStore.write_documents"></a>

#### write\_documents

```python
def write_documents(documents: Union[List[dict], List[Document]], index: Optional[str] = None, batch_size: int = 10_000, duplicate_documents: Optional[str] = None, headers: Optional[Dict[str, str]] = None) -> None
```

Add new documents to the DocumentStore.

**Arguments**:

- `documents`: List of `Dicts` or List of `Documents`. If they already contain the embeddings, we'll index
them right away in FAISS. If not, you can later call update_embeddings() to create & index them.
- `index`: (SQL) index name for storing the docs and metadata
- `batch_size`: When working with large number of documents, batching can help reduce memory footprint.
- `duplicate_documents`: Handle duplicates document based on parameter options.
Parameter options : ( 'skip','overwrite','fail')
skip: Ignore the duplicates documents
overwrite: Update any existing documents with the same ID when adding documents.
fail: an error is raised if the document ID of the document being added already
exists.

**Raises**:

- `DuplicateDocumentError`: Exception trigger on duplicate document

**Returns**:

None

<a id="faiss.FAISSDocumentStore.update_embeddings"></a>

#### update\_embeddings

```python
def update_embeddings(retriever: "BaseRetriever", index: Optional[str] = None, update_existing_embeddings: bool = True, filters: Optional[Dict[str, List[str]]] = None, batch_size: int = 10_000)
```

Updates the embeddings in the the document store using the encoding model specified in the retriever.

This can be useful if want to add or change the embeddings for your documents (e.g. after changing the retriever config).

**Arguments**:

- `retriever`: Retriever to use to get embeddings for text
- `index`: Index name for which embeddings are to be updated. If set to None, the default self.index is used.
- `update_existing_embeddings`: Whether to update existing embeddings of the documents. If set to False,
only documents without embeddings are processed. This mode can be used for
incremental updating of embeddings, wherein, only newly indexed documents
get processed.
- `filters`: Optional filters to narrow down the documents for which embeddings are to be updated.
Example: {"name": ["some", "more"], "category": ["only_one"]}
- `batch_size`: When working with large number of documents, batching can help reduce memory footprint.

**Returns**:

None

<a id="faiss.FAISSDocumentStore.get_all_documents_generator"></a>

#### get\_all\_documents\_generator

```python
def get_all_documents_generator(index: Optional[str] = None, filters: Optional[Dict[str, List[str]]] = None, return_embedding: Optional[bool] = None, batch_size: int = 10_000, headers: Optional[Dict[str, str]] = None) -> Generator[Document, None, None]
```

Get all documents from the document store. Under-the-hood, documents are fetched in batches from the

document store and yielded as individual documents. This method can be used to iteratively process
a large number of documents without having to load all documents in memory.

**Arguments**:

- `index`: Name of the index to get the documents from. If None, the
DocumentStore's default index (self.index) will be used.
- `filters`: Optional filters to narrow down the documents to return.
Example: {"name": ["some", "more"], "category": ["only_one"]}
- `return_embedding`: Whether to return the document embeddings. Unlike other document stores, FAISS will return normalized embeddings
- `batch_size`: When working with large number of documents, batching can help reduce memory footprint.

<a id="faiss.FAISSDocumentStore.get_embedding_count"></a>

#### get\_embedding\_count

```python
def get_embedding_count(index: Optional[str] = None, filters: Optional[Dict[str, List[str]]] = None) -> int
```

Return the count of embeddings in the document store.

<a id="faiss.FAISSDocumentStore.train_index"></a>

#### train\_index

```python
def train_index(documents: Optional[Union[List[dict], List[Document]]], embeddings: Optional[np.ndarray] = None, index: Optional[str] = None)
```

Some FAISS indices (e.g. IVF) require initial "training" on a sample of vectors before you can add your final vectors.

The train vectors should come from the same distribution as your final ones.
You can pass either documents (incl. embeddings) or just the plain embeddings that the index shall be trained on.

**Arguments**:

- `documents`: Documents (incl. the embeddings)
- `embeddings`: Plain embeddings
- `index`: Name of the index to train. If None, the DocumentStore's default index (self.index) will be used.

**Returns**:

None

<a id="faiss.FAISSDocumentStore.delete_all_documents"></a>

#### delete\_all\_documents

```python
def delete_all_documents(index: Optional[str] = None, filters: Optional[Dict[str, List[str]]] = None, headers: Optional[Dict[str, str]] = None)
```

Delete all documents from the document store.

<a id="faiss.FAISSDocumentStore.delete_documents"></a>

#### delete\_documents

```python
def delete_documents(index: Optional[str] = None, ids: Optional[List[str]] = None, filters: Optional[Dict[str, List[str]]] = None, headers: Optional[Dict[str, str]] = None)
```

Delete documents from the document store. All documents are deleted if no filters are passed.

**Arguments**:

- `index`: Index name to delete the documents from. If None, the
DocumentStore's default index (self.index) will be used.
- `ids`: Optional list of IDs to narrow down the documents to be deleted.
- `filters`: Optional filters to narrow down the documents to be deleted.
Example filters: {"name": ["some", "more"], "category": ["only_one"]}.
If filters are provided along with a list of IDs, this method deletes the
intersection of the two query results (documents that match the filters and
have their ID in the list).

**Returns**:

None

<a id="faiss.FAISSDocumentStore.query_by_embedding"></a>

#### query\_by\_embedding

```python
def query_by_embedding(query_emb: np.ndarray, filters: Optional[Dict[str, List[str]]] = None, top_k: int = 10, index: Optional[str] = None, return_embedding: Optional[bool] = None, headers: Optional[Dict[str, str]] = None) -> List[Document]
```

Find the document that is most similar to the provided `query_emb` by using a vector similarity metric.

**Arguments**:

- `query_emb`: Embedding of the query (e.g. gathered from DPR)
- `filters`: Optional filters to narrow down the search space.
Example: {"name": ["some", "more"], "category": ["only_one"]}
- `top_k`: How many documents to return
- `index`: Index name to query the document from.
- `return_embedding`: To return document embedding. Unlike other document stores, FAISS will return normalized embeddings

<a id="faiss.FAISSDocumentStore.save"></a>

#### save

```python
def save(index_path: Union[str, Path], config_path: Optional[Union[str, Path]] = None)
```

Save FAISS Index to the specified file.

**Arguments**:

- `index_path`: Path to save the FAISS index to.
- `config_path`: Path to save the initial configuration parameters to.
Defaults to the same as the file path, save the extension (.json).
This file contains all the parameters passed to FAISSDocumentStore()
at creation time (for example the SQL path, embedding_dim, etc), and will be
used by the `load` method to restore the index with the appropriate configuration.

**Returns**:

None

<a id="faiss.FAISSDocumentStore.load"></a>

#### load

```python
@classmethod
def load(cls, index_path: Union[str, Path], config_path: Optional[Union[str, Path]] = None)
```

Load a saved FAISS index from a file and connect to the SQL database.

Note: In order to have a correct mapping from FAISS to SQL,
      make sure to use the same SQL DB that you used when calling `save()`.

**Arguments**:

- `index_path`: Stored FAISS index file. Can be created via calling `save()`
- `config_path`: Stored FAISS initial configuration parameters.
Can be created via calling `save()`

<a id="milvus"></a>

# Module milvus

<a id="milvus.MilvusDocumentStore"></a>

## MilvusDocumentStore

```python
class MilvusDocumentStore(SQLDocumentStore)
```

Milvus (https://milvus.io/) is a highly reliable, scalable Document Store specialized on storing and processing vectors.
Therefore, it is particularly suited for Haystack users that work with dense retrieval methods (like DPR).
In contrast to FAISS, Milvus ...
 - runs as a separate service (e.g. a Docker container) and can scale easily in a distributed environment
 - allows dynamic data management (i.e. you can insert/delete vectors without recreating the whole index)
 - encapsulates multiple ANN libraries (FAISS, ANNOY ...)

This class uses Milvus for all vector related storage, processing and querying.
The meta-data (e.g. for filtering) and the document text are however stored in a separate SQL Database as Milvus
does not allow these data types (yet).

Usage:
1. Start a Milvus server (see https://milvus.io/docs/v1.0.0/install_milvus.md)
2. Init a MilvusDocumentStore in Haystack

<a id="milvus.MilvusDocumentStore.write_documents"></a>

#### write\_documents

```python
def write_documents(documents: Union[List[dict], List[Document]], index: Optional[str] = None, batch_size: int = 10_000, duplicate_documents: Optional[str] = None, headers: Optional[Dict[str, str]] = None, index_param: Optional[Dict[str, Any]] = None)
```

Add new documents to the DocumentStore.

**Arguments**:

- `documents`: List of `Dicts` or List of `Documents`. If they already contain the embeddings, we'll index
them right away in Milvus. If not, you can later call update_embeddings() to create & index them.
- `index`: (SQL) index name for storing the docs and metadata
- `batch_size`: When working with large number of documents, batching can help reduce memory footprint.
- `duplicate_documents`: Handle duplicates document based on parameter options.
Parameter options : ( 'skip','overwrite','fail')
skip: Ignore the duplicates documents
overwrite: Update any existing documents with the same ID when adding documents.
fail: an error is raised if the document ID of the document being added already
exists.

**Raises**:

- `DuplicateDocumentError`: Exception trigger on duplicate document

**Returns**:

None

<a id="milvus.MilvusDocumentStore.update_embeddings"></a>

#### update\_embeddings

```python
def update_embeddings(retriever: "BaseRetriever", index: Optional[str] = None, batch_size: int = 10_000, update_existing_embeddings: bool = True, filters: Optional[Dict[str, List[str]]] = None)
```

Updates the embeddings in the the document store using the encoding model specified in the retriever.

This can be useful if want to add or change the embeddings for your documents (e.g. after changing the retriever config).

**Arguments**:

- `retriever`: Retriever to use to get embeddings for text
- `index`: (SQL) index name for storing the docs and metadata
- `batch_size`: When working with large number of documents, batching can help reduce memory footprint.
- `update_existing_embeddings`: Whether to update existing embeddings of the documents. If set to False,
only documents without embeddings are processed. This mode can be used for
incremental updating of embeddings, wherein, only newly indexed documents
get processed.
- `filters`: Optional filters to narrow down the documents for which embeddings are to be updated.
Example: {"name": ["some", "more"], "category": ["only_one"]}

**Returns**:

None

<a id="milvus.MilvusDocumentStore.query_by_embedding"></a>

#### query\_by\_embedding

```python
def query_by_embedding(query_emb: np.ndarray, filters: Optional[dict] = None, top_k: int = 10, index: Optional[str] = None, return_embedding: Optional[bool] = None, headers: Optional[Dict[str, str]] = None) -> List[Document]
```

Find the document that is most similar to the provided `query_emb` by using a vector similarity metric.

**Arguments**:

- `query_emb`: Embedding of the query (e.g. gathered from DPR)
- `filters`: Optional filters to narrow down the search space.
Example: {"name": ["some", "more"], "category": ["only_one"]}
- `top_k`: How many documents to return
- `index`: (SQL) index name for storing the docs and metadata
- `return_embedding`: To return document embedding

**Returns**:

list of Documents that are the most similar to `query_emb`

<a id="milvus.MilvusDocumentStore.delete_all_documents"></a>

#### delete\_all\_documents

```python
def delete_all_documents(index: Optional[str] = None, filters: Optional[Dict[str, List[str]]] = None, headers: Optional[Dict[str, str]] = None)
```

Delete all documents (from SQL AND Milvus).

**Arguments**:

- `index`: (SQL) index name for storing the docs and metadata
- `filters`: Optional filters to narrow down the search space.
Example: {"name": ["some", "more"], "category": ["only_one"]}

**Returns**:

None

<a id="milvus.MilvusDocumentStore.delete_documents"></a>

#### delete\_documents

```python
def delete_documents(index: Optional[str] = None, ids: Optional[List[str]] = None, filters: Optional[Dict[str, List[str]]] = None, headers: Optional[Dict[str, str]] = None)
```

Delete documents in an index. All documents are deleted if no filters are passed.

**Arguments**:

- `index`: Index name to delete the document from. If None, the
DocumentStore's default index (self.index) will be used.
- `ids`: Optional list of IDs to narrow down the documents to be deleted.
- `filters`: Optional filters to narrow down the documents to be deleted.
Example filters: {"name": ["some", "more"], "category": ["only_one"]}.
If filters are provided along with a list of IDs, this method deletes the
intersection of the two query results (documents that match the filters and
have their ID in the list).

**Returns**:

None

<a id="milvus.MilvusDocumentStore.get_all_documents_generator"></a>

#### get\_all\_documents\_generator

```python
def get_all_documents_generator(index: Optional[str] = None, filters: Optional[Dict[str, List[str]]] = None, return_embedding: Optional[bool] = None, batch_size: int = 10_000, headers: Optional[Dict[str, str]] = None) -> Generator[Document, None, None]
```

Get all documents from the document store. Under-the-hood, documents are fetched in batches from the

document store and yielded as individual documents. This method can be used to iteratively process
a large number of documents without having to load all documents in memory.

**Arguments**:

- `index`: Name of the index to get the documents from. If None, the
DocumentStore's default index (self.index) will be used.
- `filters`: Optional filters to narrow down the documents to return.
Example: {"name": ["some", "more"], "category": ["only_one"]}
- `return_embedding`: Whether to return the document embeddings.
- `batch_size`: When working with large number of documents, batching can help reduce memory footprint.

<a id="milvus.MilvusDocumentStore.get_all_documents"></a>

#### get\_all\_documents

```python
def get_all_documents(index: Optional[str] = None, filters: Optional[Dict[str, List[str]]] = None, return_embedding: Optional[bool] = None, batch_size: int = 10_000, headers: Optional[Dict[str, str]] = None) -> List[Document]
```

Get documents from the document store (optionally using filter criteria).

**Arguments**:

- `index`: Name of the index to get the documents from. If None, the
DocumentStore's default index (self.index) will be used.
- `filters`: Optional filters to narrow down the documents to return.
Example: {"name": ["some", "more"], "category": ["only_one"]}
- `return_embedding`: Whether to return the document embeddings.
- `batch_size`: When working with large number of documents, batching can help reduce memory footprint.

<a id="milvus.MilvusDocumentStore.get_document_by_id"></a>

#### get\_document\_by\_id

```python
def get_document_by_id(id: str, index: Optional[str] = None, headers: Optional[Dict[str, str]] = None) -> Optional[Document]
```

Fetch a document by specifying its text id string

**Arguments**:

- `id`: ID of the document
- `index`: Name of the index to get the documents from. If None, the
DocumentStore's default index (self.index) will be used.

<a id="milvus.MilvusDocumentStore.get_documents_by_id"></a>

#### get\_documents\_by\_id

```python
def get_documents_by_id(ids: List[str], index: Optional[str] = None, batch_size: int = 10_000, headers: Optional[Dict[str, str]] = None) -> List[Document]
```

Fetch multiple documents by specifying their IDs (strings)

**Arguments**:

- `ids`: List of IDs of the documents
- `index`: Name of the index to get the documents from. If None, the
DocumentStore's default index (self.index) will be used.
- `batch_size`: is currently not used

<a id="milvus.MilvusDocumentStore.get_all_vectors"></a>

#### get\_all\_vectors

```python
def get_all_vectors(index: Optional[str] = None) -> List[np.ndarray]
```

Helper function to dump all vectors stored in Milvus server.

**Arguments**:

- `index`: Name of the index to get the documents from. If None, the
DocumentStore's default index (self.index) will be used.

**Returns**:

List[np.array]: List of vectors.

<a id="milvus.MilvusDocumentStore.get_embedding_count"></a>

#### get\_embedding\_count

```python
def get_embedding_count(index: Optional[str] = None, filters: Optional[Dict[str, List[str]]] = None) -> int
```

Return the count of embeddings in the document store.

<a id="weaviate"></a>

# Module weaviate

<a id="weaviate.WeaviateDocumentStore"></a>

## WeaviateDocumentStore

```python
class WeaviateDocumentStore(BaseDocumentStore)
```

Weaviate is a cloud-native, modular, real-time vector search engine built to scale your machine learning models.
(See https://www.semi.technology/developers/weaviate/current/index.html#what-is-weaviate)

Some of the key differences in contrast to FAISS & Milvus:
1. Stores everything in one place: documents, meta data and vectors - so less network overhead when scaling this up
2. Allows combination of vector search and scalar filtering, i.e. you can filter for a certain tag and do dense retrieval on that subset
3. Has less variety of ANN algorithms, as of now only HNSW.
4. Requires document ids to be in uuid-format. If wrongly formatted ids are provided at indexing time they will be replaced with uuids automatically.
5. Only support cosine similarity.

Weaviate python client is used to connect to the server, more details are here
https://weaviate-python-client.readthedocs.io/en/docs/weaviate.html

Usage:
1. Start a Weaviate server (see https://www.semi.technology/developers/weaviate/current/getting-started/installation.html)
2. Init a WeaviateDocumentStore in Haystack

Limitations:
The current implementation is not supporting the storage of labels, so you cannot run any evaluation workflows.

<a id="weaviate.WeaviateDocumentStore.get_document_by_id"></a>

#### get\_document\_by\_id

```python
def get_document_by_id(id: str, index: Optional[str] = None, headers: Optional[Dict[str, str]] = None) -> Optional[Document]
```

Fetch a document by specifying its uuid string

<a id="weaviate.WeaviateDocumentStore.get_documents_by_id"></a>

#### get\_documents\_by\_id

```python
def get_documents_by_id(ids: List[str], index: Optional[str] = None, batch_size: int = 10_000, headers: Optional[Dict[str, str]] = None) -> List[Document]
```

Fetch documents by specifying a list of uuid strings.

<a id="weaviate.WeaviateDocumentStore.write_documents"></a>

#### write\_documents

```python
def write_documents(documents: Union[List[dict], List[Document]], index: Optional[str] = None, batch_size: int = 10_000, duplicate_documents: Optional[str] = None, headers: Optional[Dict[str, str]] = None)
```

Add new documents to the DocumentStore.

**Arguments**:

- `documents`: List of `Dicts` or List of `Documents`. A dummy embedding vector for each document is automatically generated if it is not provided. The document id needs to be in uuid format. Otherwise a correctly formatted uuid will be automatically generated based on the provided id.
- `index`: index name for storing the docs and metadata
- `batch_size`: When working with large number of documents, batching can help reduce memory footprint.
- `duplicate_documents`: Handle duplicates document based on parameter options.
Parameter options : ( 'skip','overwrite','fail')
skip: Ignore the duplicates documents
overwrite: Update any existing documents with the same ID when adding documents.
fail: an error is raised if the document ID of the document being added already
exists.

**Raises**:

- `DuplicateDocumentError`: Exception trigger on duplicate document

**Returns**:

None

<a id="weaviate.WeaviateDocumentStore.update_document_meta"></a>

#### update\_document\_meta

```python
def update_document_meta(id: str, meta: Dict[str, str], index: str = None)
```

Update the metadata dictionary of a document by specifying its string id.

<a id="weaviate.WeaviateDocumentStore.get_embedding_count"></a>

#### get\_embedding\_count

```python
def get_embedding_count(filters: Optional[Dict[str, List[str]]] = None, index: Optional[str] = None) -> int
```

Return the number of embeddings in the document store, which is the same as the number of documents since every document has a default embedding

<a id="weaviate.WeaviateDocumentStore.get_document_count"></a>

#### get\_document\_count

```python
def get_document_count(filters: Optional[Dict[str, List[str]]] = None, index: Optional[str] = None, only_documents_without_embedding: bool = False, headers: Optional[Dict[str, str]] = None) -> int
```

Return the number of documents in the document store.

<a id="weaviate.WeaviateDocumentStore.get_all_documents"></a>

#### get\_all\_documents

```python
def get_all_documents(index: Optional[str] = None, filters: Optional[Dict[str, List[str]]] = None, return_embedding: Optional[bool] = None, batch_size: int = 10_000, headers: Optional[Dict[str, str]] = None) -> List[Document]
```

Get documents from the document store.

**Arguments**:

- `index`: Name of the index to get the documents from. If None, the
DocumentStore's default index (self.index) will be used.
- `filters`: Optional filters to narrow down the documents to return.
Example: {"name": ["some", "more"], "category": ["only_one"]}
- `return_embedding`: Whether to return the document embeddings.
- `batch_size`: When working with large number of documents, batching can help reduce memory footprint.

<a id="weaviate.WeaviateDocumentStore.get_all_documents_generator"></a>

#### get\_all\_documents\_generator

```python
def get_all_documents_generator(index: Optional[str] = None, filters: Optional[Dict[str, List[str]]] = None, return_embedding: Optional[bool] = None, batch_size: int = 10_000, headers: Optional[Dict[str, str]] = None) -> Generator[Document, None, None]
```

Get documents from the document store. Under-the-hood, documents are fetched in batches from the

document store and yielded as individual documents. This method can be used to iteratively process
a large number of documents without having to load all documents in memory.

**Arguments**:

- `index`: Name of the index to get the documents from. If None, the
DocumentStore's default index (self.index) will be used.
- `filters`: Optional filters to narrow down the documents to return.
Example: {"name": ["some", "more"], "category": ["only_one"]}
- `return_embedding`: Whether to return the document embeddings.
- `batch_size`: When working with large number of documents, batching can help reduce memory footprint.

<a id="weaviate.WeaviateDocumentStore.query"></a>

#### query

```python
def query(query: Optional[str] = None, filters: Optional[Dict[str, List[str]]] = None, top_k: int = 10, custom_query: Optional[str] = None, index: Optional[str] = None) -> List[Document]
```

Scan through documents in DocumentStore and return a small number documents

that are most relevant to the query as defined by Weaviate semantic search.

**Arguments**:

- `query`: The query
- `filters`: A dictionary where the keys specify a metadata field and the value is a list of accepted values for that field
- `top_k`: How many documents to return per query.
- `custom_query`: Custom query that will executed using query.raw method, for more details refer
https://www.semi.technology/developers/weaviate/current/graphql-references/filters.html
- `index`: The name of the index in the DocumentStore from which to retrieve documents

<a id="weaviate.WeaviateDocumentStore.query_by_embedding"></a>

#### query\_by\_embedding

```python
def query_by_embedding(query_emb: np.ndarray, filters: Optional[dict] = None, top_k: int = 10, index: Optional[str] = None, return_embedding: Optional[bool] = None, headers: Optional[Dict[str, str]] = None) -> List[Document]
```

Find the document that is most similar to the provided `query_emb` by using a vector similarity metric.

**Arguments**:

- `query_emb`: Embedding of the query (e.g. gathered from DPR)
- `filters`: Optional filters to narrow down the search space.
Example: {"name": ["some", "more"], "category": ["only_one"]}
- `top_k`: How many documents to return
- `index`: index name for storing the docs and metadata
- `return_embedding`: To return document embedding

<a id="weaviate.WeaviateDocumentStore.update_embeddings"></a>

#### update\_embeddings

```python
def update_embeddings(retriever, index: Optional[str] = None, filters: Optional[Dict[str, List[str]]] = None, update_existing_embeddings: bool = True, batch_size: int = 10_000)
```

Updates the embeddings in the the document store using the encoding model specified in the retriever.

This can be useful if want to change the embeddings for your documents (e.g. after changing the retriever config).

**Arguments**:

- `retriever`: Retriever to use to update the embeddings.
- `index`: Index name to update
- `update_existing_embeddings`: Weaviate mandates an embedding while creating the document itself.
This option must be always true for weaviate and it will update the embeddings for all the documents.
- `filters`: Optional filters to narrow down the documents for which embeddings are to be updated.
Example: {"name": ["some", "more"], "category": ["only_one"]}
- `batch_size`: When working with large number of documents, batching can help reduce memory footprint.

**Returns**:

None

<a id="weaviate.WeaviateDocumentStore.delete_all_documents"></a>

#### delete\_all\_documents

```python
def delete_all_documents(index: Optional[str] = None, filters: Optional[Dict[str, List[str]]] = None, headers: Optional[Dict[str, str]] = None)
```

Delete documents in an index. All documents are deleted if no filters are passed.

**Arguments**:

- `index`: Index name to delete the document from.
- `filters`: Optional filters to narrow down the documents to be deleted.

**Returns**:

None

<a id="weaviate.WeaviateDocumentStore.delete_documents"></a>

#### delete\_documents

```python
def delete_documents(index: Optional[str] = None, ids: Optional[List[str]] = None, filters: Optional[Dict[str, List[str]]] = None, headers: Optional[Dict[str, str]] = None)
```

Delete documents in an index. All documents are deleted if no filters are passed.

**Arguments**:

- `index`: Index name to delete the document from. If None, the
DocumentStore's default index (self.index) will be used.
- `ids`: Optional list of IDs to narrow down the documents to be deleted.
- `filters`: Optional filters to narrow down the documents to be deleted.
Example filters: {"name": ["some", "more"], "category": ["only_one"]}.
If filters are provided along with a list of IDs, this method deletes the
intersection of the two query results (documents that match the filters and
have their ID in the list).

**Returns**:

None

<a id="graphdb"></a>

# Module graphdb

<a id="graphdb.GraphDBKnowledgeGraph"></a>

## GraphDBKnowledgeGraph

```python
class GraphDBKnowledgeGraph(BaseKnowledgeGraph)
```

Knowledge graph store that runs on a GraphDB instance.

<a id="graphdb.GraphDBKnowledgeGraph.create_index"></a>

#### create\_index

```python
def create_index(config_path: Path, headers: Optional[Dict[str, str]] = None)
```

Create a new index (also called repository) stored in the GraphDB instance

**Arguments**:

- `config_path`: path to a .ttl file with configuration settings, details:
- `headers`: Custom HTTP headers to pass to http client (e.g. {'Authorization': 'Basic YWRtaW46cm9vdA=='})
https://graphdb.ontotext.com/documentation/free/configuring-a-repository.html#configure-a-repository-programmatically

<a id="graphdb.GraphDBKnowledgeGraph.delete_index"></a>

#### delete\_index

```python
def delete_index(headers: Optional[Dict[str, str]] = None)
```

Delete the index that GraphDBKnowledgeGraph is connected to. This method deletes all data stored in the index.

**Arguments**:

- `headers`: Custom HTTP headers to pass to http client (e.g. {'Authorization': 'Basic YWRtaW46cm9vdA=='})

<a id="graphdb.GraphDBKnowledgeGraph.import_from_ttl_file"></a>

#### import\_from\_ttl\_file

```python
def import_from_ttl_file(index: str, path: Path, headers: Optional[Dict[str, str]] = None)
```

Load an existing knowledge graph represented in the form of triples of subject, predicate, and object from a .ttl file into an index of GraphDB

**Arguments**:

- `index`: name of the index (also called repository) in the GraphDB instance where the imported triples shall be stored
- `path`: path to a .ttl containing a knowledge graph
- `headers`: Custom HTTP headers to pass to http client (e.g. {'Authorization': 'Basic YWRtaW46cm9vdA=='})

<a id="graphdb.GraphDBKnowledgeGraph.get_all_triples"></a>

#### get\_all\_triples

```python
def get_all_triples(index: Optional[str] = None, headers: Optional[Dict[str, str]] = None)
```

Query the given index in the GraphDB instance for all its stored triples. Duplicates are not filtered.

**Arguments**:

- `index`: name of the index (also called repository) in the GraphDB instance
- `headers`: Custom HTTP headers to pass to http client (e.g. {'Authorization': 'Basic YWRtaW46cm9vdA=='})

**Returns**:

all triples stored in the index

<a id="graphdb.GraphDBKnowledgeGraph.get_all_subjects"></a>

#### get\_all\_subjects

```python
def get_all_subjects(index: Optional[str] = None, headers: Optional[Dict[str, str]] = None)
```

Query the given index in the GraphDB instance for all its stored subjects. Duplicates are not filtered.

**Arguments**:

- `index`: name of the index (also called repository) in the GraphDB instance
- `headers`: Custom HTTP headers to pass to http client (e.g. {'Authorization': 'Basic YWRtaW46cm9vdA=='})

**Returns**:

all subjects stored in the index

<a id="graphdb.GraphDBKnowledgeGraph.get_all_predicates"></a>

#### get\_all\_predicates

```python
def get_all_predicates(index: Optional[str] = None, headers: Optional[Dict[str, str]] = None)
```

Query the given index in the GraphDB instance for all its stored predicates. Duplicates are not filtered.

**Arguments**:

- `index`: name of the index (also called repository) in the GraphDB instance
- `headers`: Custom HTTP headers to pass to http client (e.g. {'Authorization': 'Basic YWRtaW46cm9vdA=='})

**Returns**:

all predicates stored in the index

<a id="graphdb.GraphDBKnowledgeGraph.get_all_objects"></a>

#### get\_all\_objects

```python
def get_all_objects(index: Optional[str] = None, headers: Optional[Dict[str, str]] = None)
```

Query the given index in the GraphDB instance for all its stored objects. Duplicates are not filtered.

**Arguments**:

- `index`: name of the index (also called repository) in the GraphDB instance
- `headers`: Custom HTTP headers to pass to http client (e.g. {'Authorization': 'Basic YWRtaW46cm9vdA=='})

**Returns**:

all objects stored in the index

<a id="graphdb.GraphDBKnowledgeGraph.query"></a>

#### query

```python
def query(sparql_query: str, index: Optional[str] = None, headers: Optional[Dict[str, str]] = None)
```

Execute a SPARQL query on the given index in the GraphDB instance

**Arguments**:

- `sparql_query`: SPARQL query that shall be executed
- `index`: name of the index (also called repository) in the GraphDB instance
- `headers`: Custom HTTP headers to pass to http client (e.g. {'Authorization': 'Basic YWRtaW46cm9vdA=='})

**Returns**:

query result

<a id="deepsetcloud"></a>

# Module deepsetcloud

<a id="deepsetcloud.DeepsetCloudDocumentStore"></a>

## DeepsetCloudDocumentStore

```python
class DeepsetCloudDocumentStore(KeywordDocumentStore)
```

<a id="deepsetcloud.DeepsetCloudDocumentStore.get_all_documents"></a>

#### get\_all\_documents

```python
def get_all_documents(index: Optional[str] = None, filters: Optional[Dict[str, List[str]]] = None, return_embedding: Optional[bool] = None, batch_size: int = 10_000, headers: Optional[Dict[str, str]] = None) -> List[Document]
```

Get documents from the document store.

**Arguments**:

- `index`: Name of the index to get the documents from. If None, the
DocumentStore's default index (self.index) will be used.
- `filters`: Optional filters to narrow down the documents to return.
Example: {"name": ["some", "more"], "category": ["only_one"]}
- `return_embedding`: Whether to return the document embeddings.
- `batch_size`: Number of documents that are passed to bulk function at a time.
- `headers`: Custom HTTP headers to pass to document store client if supported (e.g. {'Authorization': 'Basic YWRtaW46cm9vdA=='} for basic authentication)

<a id="deepsetcloud.DeepsetCloudDocumentStore.get_all_documents_generator"></a>

#### get\_all\_documents\_generator

```python
def get_all_documents_generator(index: Optional[str] = None, filters: Optional[Dict[str, List[str]]] = None, return_embedding: Optional[bool] = None, batch_size: int = 10_000, headers: Optional[Dict[str, str]] = None) -> Generator[Document, None, None]
```

Get documents from the document store. Under-the-hood, documents are fetched in batches from the

document store and yielded as individual documents. This method can be used to iteratively process
a large number of documents without having to load all documents in memory.

**Arguments**:

- `index`: Name of the index to get the documents from. If None, the
DocumentStore's default index (self.index) will be used.
- `filters`: Optional filters to narrow down the documents to return.
Example: {"name": ["some", "more"], "category": ["only_one"]}
- `return_embedding`: Whether to return the document embeddings.
- `batch_size`: When working with large number of documents, batching can help reduce memory footprint.
- `headers`: Custom HTTP headers to pass to document store client if supported (e.g. {'Authorization': 'Basic YWRtaW46cm9vdA=='} for basic authentication)

<a id="deepsetcloud.DeepsetCloudDocumentStore.query_by_embedding"></a>

#### query\_by\_embedding

```python
def query_by_embedding(query_emb: np.ndarray, filters: Optional[Optional[Dict[str, List[str]]]] = None, top_k: int = 10, index: Optional[str] = None, return_embedding: Optional[bool] = None, headers: Optional[Dict[str, str]] = None) -> List[Document]
```

Find the document that is most similar to the provided `query_emb` by using a vector similarity metric.

**Arguments**:

- `query_emb`: Embedding of the query (e.g. gathered from DPR)
- `filters`: Optional filters to narrow down the search space.
Example: {"name": ["some", "more"], "category": ["only_one"]}
- `top_k`: How many documents to return
- `index`: Index name for storing the docs and metadata
- `return_embedding`: To return document embedding
- `headers`: Custom HTTP headers to pass to requests

<a id="deepsetcloud.DeepsetCloudDocumentStore.query"></a>

#### query

```python
def query(query: Optional[str], filters: Optional[Dict[str, List[str]]] = None, top_k: int = 10, custom_query: Optional[str] = None, index: Optional[str] = None, headers: Optional[Dict[str, str]] = None) -> List[Document]
```

Scan through documents in DocumentStore and return a small number documents

that are most relevant to the query as defined by the BM25 algorithm.

**Arguments**:

- `query`: The query
- `filters`: A dictionary where the keys specify a metadata field and the value is a list of accepted values for that field
- `top_k`: How many documents to return per query.
- `custom_query`: Custom query to be executed.
- `index`: The name of the index in the DocumentStore from which to retrieve documents
- `headers`: Custom HTTP headers to pass to requests

<a id="deepsetcloud.DeepsetCloudDocumentStore.write_documents"></a>

#### write\_documents

```python
def write_documents(documents: Union[List[dict], List[Document]], index: Optional[str] = None, batch_size: int = 10_000, duplicate_documents: Optional[str] = None, headers: Optional[Dict[str, str]] = None)
```

Indexes documents for later queries.

**Arguments**:

- `documents`: a list of Python dictionaries or a list of Haystack Document objects.
For documents as dictionaries, the format is {"text": "<the-actual-text>"}.
Optionally: Include meta data via {"text": "<the-actual-text>",
"meta":{"name": "<some-document-name>, "author": "somebody", ...}}
It can be used for filtering and is accessible in the responses of the Finder.
- `index`: Optional name of index where the documents shall be written to.
If None, the DocumentStore's default index (self.index) will be used.
- `batch_size`: Number of documents that are passed to bulk function at a time.
- `duplicate_documents`: Handle duplicates document based on parameter options.
Parameter options : ( 'skip','overwrite','fail')
skip: Ignore the duplicates documents
overwrite: Update any existing documents with the same ID when adding documents.
fail: an error is raised if the document ID of the document being added already
exists.
- `headers`: Custom HTTP headers to pass to document store client if supported (e.g. {'Authorization': 'Basic YWRtaW46cm9vdA=='} for basic authentication)

**Returns**:

None
<|MERGE_RESOLUTION|>--- conflicted
+++ resolved
@@ -998,7 +998,6 @@
 In addition to native Elasticsearch query & filtering, it provides efficient vector similarity search using
 the KNN plugin that can scale to a large number of documents.
 
-<<<<<<< HEAD
 **Arguments**:
 
 - `host`: url(s) of elasticsearch nodes
@@ -1066,10 +1065,7 @@
                      More info at https://www.elastic.co/guide/en/elasticsearch/reference/current/analysis-synonym-graph-tokenfilter.html
 
 <a name="elasticsearch.OpenSearchDocumentStore.query_by_embedding"></a>
-=======
-<a id="elasticsearch.OpenSearchDocumentStore.query_by_embedding"></a>
-
->>>>>>> c6bfb1c1
+
 #### query\_by\_embedding
 
 ```python
