--- conflicted
+++ resolved
@@ -1,18 +1,3 @@
-<<<<<<< HEAD
-<a name="base"></a>
-# base
-
-<a name="base.BaseDocumentStore"></a>
-## BaseDocumentStore
-
-```python
-class BaseDocumentStore(ABC)
-```
-
-Base class for implementing Document Stores.
-
-<a name="base.BaseDocumentStore.write_documents"></a>
-=======
 <a name="elasticsearch"></a>
 # Module elasticsearch
 
@@ -74,7 +59,6 @@
 - `return_embedding`: To return document embedding
 
 <a name="elasticsearch.ElasticsearchDocumentStore.write_documents"></a>
->>>>>>> 3dee284f
 #### write\_documents
 
 ```python
@@ -84,7 +68,13 @@
 
 Indexes documents for later queries in Elasticsearch.
 
-<<<<<<< HEAD
+Behaviour if a document with the same ID already exists in ElasticSearch:
+a) (Default) Throw Elastic's standard error message for duplicate IDs.
+b) If `self.update_existing_documents=True` for DocumentStore: Overwrite existing documents.
+(This is only relevant if you pass your own ID when initializing a `Document`.
+If don't set custom IDs for your Documents or just pass a list of dictionaries here,
+they will automatically get UUIDs assigned. See the `Document` class for details)
+
 **Arguments**:
 
 - `documents`: a list of Python dictionaries or a list of Haystack Document objects.
@@ -92,18 +82,165 @@
 Optionally: Include meta data via {"text": "<the-actual-text>",
 "meta":{"name": "<some-document-name>, "author": "somebody", ...}}
 It can be used for filtering and is accessible in the responses of the Finder.
-- `index`: Optional name of index where the documents shall be written to.
-If None, the DocumentStore's default index (self.index) will be used.
+Advanced: If you are using your own Elasticsearch mapping, the key names in the dictionary
+should be changed to what you have set for self.text_field and self.name_field.
+- `index`: Elasticsearch index where the documents should be indexed. If not supplied, self.index will be used.
+
+**Returns**:
+
+None
+
+<a name="elasticsearch.ElasticsearchDocumentStore.update_embeddings"></a>
+#### update\_embeddings
+
+```python
+ | update_embeddings(retriever: BaseRetriever, index: Optional[str] = None)
+```
+
+Updates the embeddings in the the document store using the encoding model specified in the retriever.
+This can be useful if want to add or change the embeddings for your documents (e.g. after changing the retriever config).
+
+**Arguments**:
+
+- `retriever`: Retriever
+- `index`: Index name to update
+
+**Returns**:
+
+None
+
+<a name="elasticsearch.ElasticsearchDocumentStore.add_eval_data"></a>
+#### add\_eval\_data
+
+```python
+ | add_eval_data(filename: str, doc_index: str = "eval_document", label_index: str = "label")
+```
+
+Adds a SQuAD-formatted file to the DocumentStore in order to be able to perform evaluation on it.
+
+**Arguments**:
+
+- `filename`: Name of the file containing evaluation data
+:type filename: str
+- `doc_index`: Elasticsearch index where evaluation documents should be stored
+:type doc_index: str
+- `label_index`: Elasticsearch index where labeled questions should be stored
+:type label_index: str
+
+<a name="elasticsearch.ElasticsearchDocumentStore.delete_all_documents"></a>
+#### delete\_all\_documents
+
+```python
+ | delete_all_documents(index: str, filters: Optional[Dict[str, List[str]]] = None)
+```
+
+Delete documents in an index. All documents are deleted if no filters are passed.
+
+**Arguments**:
+
+- `index`: Index name to delete the document from.
+- `filters`: Optional filters to narrow down the documents to be deleted.
+
+**Returns**:
+
+None
+
+<a name="memory"></a>
+# Module memory
+
+<a name="memory.InMemoryDocumentStore"></a>
+## InMemoryDocumentStore Objects
+
+```python
+class InMemoryDocumentStore(BaseDocumentStore)
+```
+
+In-memory document store
+
+<a name="memory.InMemoryDocumentStore.write_documents"></a>
+#### write\_documents
+
+```python
+ | write_documents(documents: Union[List[dict], List[Document]], index: Optional[str] = None)
+```
+
+Indexes documents for later queries.
+
+
+**Arguments**:
+
+- `documents`: a list of Python dictionaries or a list of Haystack Document objects.
+For documents as dictionaries, the format is {"text": "<the-actual-text>"}.
+Optionally: Include meta data via {"text": "<the-actual-text>",
+"meta": {"name": "<some-document-name>, "author": "somebody", ...}}
+It can be used for filtering and is accessible in the responses of the Finder.
+- `index`: write documents to a custom namespace. For instance, documents for evaluation can be indexed in a
+separate index than the documents for search.
+
+**Returns**:
+
+None
+
+<a name="memory.InMemoryDocumentStore.update_embeddings"></a>
+#### update\_embeddings
+
+```python
+ | update_embeddings(retriever: BaseRetriever, index: Optional[str] = None)
+```
+
+Updates the embeddings in the the document store using the encoding model specified in the retriever.
+This can be useful if want to add or change the embeddings for your documents (e.g. after changing the retriever config).
+
+**Arguments**:
+
+- `retriever`: Retriever
+- `index`: Index name to update
+
+**Returns**:
+
+None
+
+<a name="memory.InMemoryDocumentStore.add_eval_data"></a>
+#### add\_eval\_data
+
+```python
+ | add_eval_data(filename: str, doc_index: Optional[str] = None, label_index: Optional[str] = None)
+```
+
+Adds a SQuAD-formatted file to the DocumentStore in order to be able to perform evaluation on it.
+
+**Arguments**:
+
+- `filename`: Name of the file containing evaluation data
+:type filename: str
+- `doc_index`: Elasticsearch index where evaluation documents should be stored
+:type doc_index: str
+- `label_index`: Elasticsearch index where labeled questions should be stored
+:type label_index: str
+
+<a name="memory.InMemoryDocumentStore.delete_all_documents"></a>
+#### delete\_all\_documents
+
+```python
+ | delete_all_documents(index: Optional[str] = None, filters: Optional[Dict[str, List[str]]] = None)
+```
+
+Delete documents in an index. All documents are deleted if no filters are passed.
+
+**Arguments**:
+
+- `index`: Index name to delete the document from.
+- `filters`: Optional filters to narrow down the documents to be deleted.
 
 **Returns**:
 
 None
 
 <a name="sql"></a>
-# sql
+# Module sql
 
 <a name="sql.SQLDocumentStore"></a>
-## SQLDocumentStore
+## SQLDocumentStore Objects
 
 ```python
 class SQLDocumentStore(BaseDocumentStore)
@@ -135,36 +272,21 @@
 ```
 
 Indexes documents for later queries.
-=======
-Behaviour if a document with the same ID already exists in ElasticSearch:
-a) (Default) Throw Elastic's standard error message for duplicate IDs.
-b) If `self.update_existing_documents=True` for DocumentStore: Overwrite existing documents.
-(This is only relevant if you pass your own ID when initializing a `Document`.
-If don't set custom IDs for your Documents or just pass a list of dictionaries here,
-they will automatically get UUIDs assigned. See the `Document` class for details)
->>>>>>> 3dee284f
 
 **Arguments**:
 
 - `documents`: a list of Python dictionaries or a list of Haystack Document objects.
 For documents as dictionaries, the format is {"text": "<the-actual-text>"}.
 Optionally: Include meta data via {"text": "<the-actual-text>",
-"meta":{"name": "<some-document-name>, "author": "somebody", ...}}
+"meta": {"name": "<some-document-name>, "author": "somebody", ...}}
 It can be used for filtering and is accessible in the responses of the Finder.
-<<<<<<< HEAD
 - `index`: add an optional index attribute to documents. It can be later used for filtering. For instance,
 documents for evaluation can be indexed in a separate index than the documents for search.
-=======
-Advanced: If you are using your own Elasticsearch mapping, the key names in the dictionary
-should be changed to what you have set for self.text_field and self.name_field.
-- `index`: Elasticsearch index where the documents should be indexed. If not supplied, self.index will be used.
->>>>>>> 3dee284f
-
-**Returns**:
-
-None
-
-<<<<<<< HEAD
+
+**Returns**:
+
+None
+
 <a name="sql.SQLDocumentStore.update_vector_ids"></a>
 #### update\_vector\_ids
 
@@ -215,81 +337,27 @@
 
 None
 
-<a name="elasticsearch"></a>
-# elasticsearch
-
-<a name="elasticsearch.ElasticsearchDocumentStore"></a>
-## ElasticsearchDocumentStore
-
-```python
-class ElasticsearchDocumentStore(BaseDocumentStore)
-```
-
-<a name="elasticsearch.ElasticsearchDocumentStore.__init__"></a>
-#### \_\_init\_\_
-
-```python
- | __init__(host: str = "localhost", port: int = 9200, username: str = "", password: str = "", index: str = "document", label_index: str = "label", search_fields: Union[str, list] = "text", text_field: str = "text", name_field: str = "name", embedding_field: str = "embedding", embedding_dim: int = 768, custom_mapping: Optional[dict] = None, excluded_meta_data: Optional[list] = None, faq_question_field: Optional[str] = None, analyzer: str = "standard", scheme: str = "http", ca_certs: bool = False, verify_certs: bool = True, create_index: bool = True, update_existing_documents: bool = False, refresh_type: str = "wait_for", similarity="dot_product", timeout=30, return_embedding: Optional[bool] = True)
-```
-
-A DocumentStore using Elasticsearch to store and query the documents for our search.
-
-* Keeps all the logic to store and query documents from Elastic, incl. mapping of fields, adding filters or boosts to your queries, and storing embeddings
-* You can either use an existing Elasticsearch index or create a new one via haystack
-* Retrievers operate on top of this DocumentStore to find the relevant documents for a query
-
-**Arguments**:
-
-- `host`: url of elasticsearch
-- `port`: port of elasticsearch
-- `username`: username
-- `password`: password
-- `index`: Name of index in elasticsearch to use. If not existing yet, we will create one.
-- `search_fields`: Name of fields used by ElasticsearchRetriever to find matches in the docs to our incoming query (using elastic's multi_match query), e.g. ["title", "full_text"]
-- `text_field`: Name of field that might contain the answer and will therefore be passed to the Reader Model (e.g. "full_text").
-If no Reader is used (e.g. in FAQ-Style QA) the plain content of this field will just be returned.
-- `name_field`: Name of field that contains the title of the the doc
-- `embedding_field`: Name of field containing an embedding vector (Only needed when using a dense retriever (e.g. DensePassageRetriever, EmbeddingRetriever) on top)
-- `embedding_dim`: Dimensionality of embedding vector (Only needed when using a dense retriever (e.g. DensePassageRetriever, EmbeddingRetriever) on top)
-- `custom_mapping`: If you want to use your own custom mapping for creating a new index in Elasticsearch, you can supply it here as a dictionary.
-- `analyzer`: Specify the default analyzer from one of the built-ins when creating a new Elasticsearch Index.
-Elasticsearch also has built-in analyzers for different languages (e.g. impacting tokenization). More info at:
-https://www.elastic.co/guide/en/elasticsearch/reference/7.9/analysis-analyzers.html
-- `excluded_meta_data`: Name of fields in Elasticsearch that should not be returned (e.g. [field_one, field_two]).
-Helpful if you have fields with long, irrelevant content that you don't want to display in results (e.g. embedding vectors).
-- `scheme`: 'https' or 'http', protocol used to connect to your elasticsearch instance
-- `ca_certs`: Root certificates for SSL
-- `verify_certs`: Whether to be strict about ca certificates
-- `create_index`: Whether to try creating a new index (If the index of that name is already existing, we will just continue in any case)
-- `update_existing_documents`: Whether to update any existing documents with the same ID when adding
-documents. When set as True, any document with an existing ID gets updated.
-If set to False, an error is raised if the document ID of the document being
-added already exists.
-- `refresh_type`: Type of ES refresh used to control when changes made by a request (e.g. bulk) are made visible to search.
-Values:
-- 'wait_for' => continue only after changes are visible (slow, but safe)
-- 'false' => continue directly (fast, but sometimes unintuitive behaviour when docs are not immediately available after ingestion)
-More info at https://www.elastic.co/guide/en/elasticsearch/reference/6.8/docs-refresh.html
-- `similarity`: The similarity function used to compare document vectors. 'dot_product' is the default sine it is
-more performant with DPR embeddings. 'cosine' is recommended if you are using a Sentence BERT model.
-- `timeout`: Number of seconds after which an ElasticSearch request times out.
-- `return_embedding`: To return document embedding
-
-<a name="elasticsearch.ElasticsearchDocumentStore.write_documents"></a>
+<a name="base"></a>
+# Module base
+
+<a name="base.BaseDocumentStore"></a>
+## BaseDocumentStore Objects
+
+```python
+class BaseDocumentStore(ABC)
+```
+
+Base class for implementing Document Stores.
+
+<a name="base.BaseDocumentStore.write_documents"></a>
 #### write\_documents
 
 ```python
+ | @abstractmethod
  | write_documents(documents: Union[List[dict], List[Document]], index: Optional[str] = None)
 ```
 
-Indexes documents for later queries in Elasticsearch.
-
-Behaviour if a document with the same ID already exists in ElasticSearch:
-a) (Default) Throw Elastic's standard error message for duplicate IDs.
-b) If `self.update_existing_documents=True` for DocumentStore: Overwrite existing documents.
-(This is only relevant if you pass your own ID when initializing a `Document`.
-If don't set custom IDs for your Documents or just pass a list of dictionaries here,
-they will automatically get UUIDs assigned. See the `Document` class for details)
+Indexes documents for later queries.
 
 **Arguments**:
 
@@ -298,79 +366,35 @@
 Optionally: Include meta data via {"text": "<the-actual-text>",
 "meta":{"name": "<some-document-name>, "author": "somebody", ...}}
 It can be used for filtering and is accessible in the responses of the Finder.
-Advanced: If you are using your own Elasticsearch mapping, the key names in the dictionary
-should be changed to what you have set for self.text_field and self.name_field.
-- `index`: Elasticsearch index where the documents should be indexed. If not supplied, self.index will be used.
-
-**Returns**:
-
-None
-
-=======
->>>>>>> 3dee284f
-<a name="elasticsearch.ElasticsearchDocumentStore.update_embeddings"></a>
-#### update\_embeddings
-
-```python
- | update_embeddings(retriever: BaseRetriever, index: Optional[str] = None)
-```
-
-Updates the embeddings in the the document store using the encoding model specified in the retriever.
-This can be useful if want to add or change the embeddings for your documents (e.g. after changing the retriever config).
-
-**Arguments**:
-
-- `retriever`: Retriever
-- `index`: Index name to update
-
-**Returns**:
-
-None
-
-<a name="elasticsearch.ElasticsearchDocumentStore.add_eval_data"></a>
-#### add\_eval\_data
-
-```python
- | add_eval_data(filename: str, doc_index: str = "eval_document", label_index: str = "label")
-```
-
-Adds a SQuAD-formatted file to the DocumentStore in order to be able to perform evaluation on it.
-
-**Arguments**:
-
-- `filename`: Name of the file containing evaluation data
-:type filename: str
-- `doc_index`: Elasticsearch index where evaluation documents should be stored
-:type doc_index: str
-- `label_index`: Elasticsearch index where labeled questions should be stored
-:type label_index: str
-
-<a name="elasticsearch.ElasticsearchDocumentStore.delete_all_documents"></a>
-#### delete\_all\_documents
-
-```python
- | delete_all_documents(index: str, filters: Optional[Dict[str, List[str]]] = None)
-```
-
-Delete documents in an index. All documents are deleted if no filters are passed.
-
-**Arguments**:
-
-- `index`: Index name to delete the document from.
-- `filters`: Optional filters to narrow down the documents to be deleted.
-
-**Returns**:
-
-None
-
-<a name="memory"></a>
-# Module memory
-
-<a name="memory.InMemoryDocumentStore"></a>
-## InMemoryDocumentStore Objects
-
-```python
-<<<<<<< HEAD
+- `index`: Optional name of index where the documents shall be written to.
+If None, the DocumentStore's default index (self.index) will be used.
+
+**Returns**:
+
+None
+
+<a name="faiss"></a>
+# Module faiss
+
+<a name="faiss.FAISSDocumentStore"></a>
+## FAISSDocumentStore Objects
+
+```python
+class FAISSDocumentStore(SQLDocumentStore)
+```
+
+Document store for very large scale embedding based dense retrievers like the DPR.
+
+It implements the FAISS library(https://github.com/facebookresearch/faiss)
+to perform similarity search on vectors.
+
+The document text and meta-data (for filtering) are stored using the SQLDocumentStore, while
+the vector embeddings are indexed in a FAISS Index.
+
+<a name="faiss.FAISSDocumentStore.__init__"></a>
+#### \_\_init\_\_
+
+```python
  | __init__(sql_url: str = "sqlite:///", index_buffer_size: int = 10_000, vector_dim: int = 768, faiss_index_factory_str: str = "Flat", faiss_index: Optional[faiss.swigfaiss.Index] = None, return_embedding: Optional[bool] = True, update_existing_documents: bool = False, index: str = "document", **kwargs, ,)
 ```
 
@@ -404,351 +428,12 @@
 If set to False, an error is raised if the document ID of the document being
 added already exists.
 - `index`: Name of index in document store to use.
-=======
-class InMemoryDocumentStore(BaseDocumentStore)
-```
-
-In-memory document store
->>>>>>> 3dee284f
-
-<a name="memory.InMemoryDocumentStore.write_documents"></a>
-#### write\_documents
-
-```python
- | write_documents(documents: Union[List[dict], List[Document]], index: Optional[str] = None)
-```
-
-Indexes documents for later queries.
-
-
-**Arguments**:
-
-- `documents`: a list of Python dictionaries or a list of Haystack Document objects.
-For documents as dictionaries, the format is {"text": "<the-actual-text>"}.
-Optionally: Include meta data via {"text": "<the-actual-text>",
-"meta": {"name": "<some-document-name>, "author": "somebody", ...}}
-It can be used for filtering and is accessible in the responses of the Finder.
-- `index`: write documents to a custom namespace. For instance, documents for evaluation can be indexed in a
-separate index than the documents for search.
-
-**Returns**:
-
-None
-
-<a name="memory.InMemoryDocumentStore.update_embeddings"></a>
-#### update\_embeddings
-
-```python
- | update_embeddings(retriever: BaseRetriever, index: Optional[str] = None)
-```
-
-Updates the embeddings in the the document store using the encoding model specified in the retriever.
-This can be useful if want to add or change the embeddings for your documents (e.g. after changing the retriever config).
-
-**Arguments**:
-
-- `retriever`: Retriever
-- `index`: Index name to update
-
-**Returns**:
-
-None
-
-<a name="memory.InMemoryDocumentStore.add_eval_data"></a>
-#### add\_eval\_data
-
-```python
- | add_eval_data(filename: str, doc_index: Optional[str] = None, label_index: Optional[str] = None)
-```
-
-Adds a SQuAD-formatted file to the DocumentStore in order to be able to perform evaluation on it.
-
-**Arguments**:
-
-- `filename`: Name of the file containing evaluation data
-:type filename: str
-- `doc_index`: Elasticsearch index where evaluation documents should be stored
-:type doc_index: str
-- `label_index`: Elasticsearch index where labeled questions should be stored
-:type label_index: str
-
-<a name="memory.InMemoryDocumentStore.delete_all_documents"></a>
-#### delete\_all\_documents
-
-```python
- | delete_all_documents(index: Optional[str] = None, filters: Optional[Dict[str, List[str]]] = None)
-```
-
-Delete documents in an index. All documents are deleted if no filters are passed.
-
-**Arguments**:
-
-- `index`: Index name to delete the document from.
-- `filters`: Optional filters to narrow down the documents to be deleted.
-
-**Returns**:
-
-None
-
-<<<<<<< HEAD
-<a name="faiss.FAISSDocumentStore.load"></a>
-#### load
-
-```python
- | @classmethod
- | load(cls, faiss_file_path: Union[str, Path], sql_url: str, index_buffer_size: int = 10_000)
-```
-
-Load a saved FAISS index from a file and connect to the SQL database.
-Note: In order to have a correct mapping from FAISS to SQL,
-make sure to use the same SQL DB that you used when calling `save()`.
-
-**Arguments**:
-
-- `faiss_file_path`: Stored FAISS index file. Can be created via calling `save()`
-- `sql_url`: Connection string to the SQL database that contains your docs and metadata.
-- `index_buffer_size`: When working with large datasets, the ingestion process(FAISS + SQL) can be buffered in
-smaller chunks to reduce memory footprint.
-
-**Returns**:
-
-
-
-<a name="memory"></a>
-# memory
-
-<a name="memory.InMemoryDocumentStore"></a>
-## InMemoryDocumentStore
-
-```python
-class InMemoryDocumentStore(BaseDocumentStore)
-```
-
-In-memory document store
-
-<a name="memory.InMemoryDocumentStore.write_documents"></a>
-=======
-<a name="sql"></a>
-# Module sql
-
-<a name="sql.SQLDocumentStore"></a>
-## SQLDocumentStore Objects
-
-```python
-class SQLDocumentStore(BaseDocumentStore)
-```
-
-<a name="sql.SQLDocumentStore.__init__"></a>
-#### \_\_init\_\_
-
-```python
- | __init__(url: str = "sqlite://", index: str = "document", label_index: str = "label", update_existing_documents: bool = False)
-```
-
-**Arguments**:
-
-- `url`: URL for SQL database as expected by SQLAlchemy. More info here: https://docs.sqlalchemy.org/en/13/core/engines.html#database-urls
-- `index`: The documents are scoped to an index attribute that can be used when writing, querying, or deleting documents.
-This parameter sets the default value for document index.
-- `label_index`: The default value of index attribute for the labels.
-- `update_existing_documents`: Whether to update any existing documents with the same ID when adding
-documents. When set as True, any document with an existing ID gets updated.
-If set to False, an error is raised if the document ID of the document being
-added already exists. Using this parameter coud cause performance degradation for document insertion.
-
-<a name="sql.SQLDocumentStore.write_documents"></a>
->>>>>>> 3dee284f
-#### write\_documents
-
-```python
- | write_documents(documents: Union[List[dict], List[Document]], index: Optional[str] = None)
-```
-
-Indexes documents for later queries.
-<<<<<<< HEAD
-
-=======
->>>>>>> 3dee284f
-
-**Arguments**:
-
-- `documents`: a list of Python dictionaries or a list of Haystack Document objects.
-For documents as dictionaries, the format is {"text": "<the-actual-text>"}.
-Optionally: Include meta data via {"text": "<the-actual-text>",
-"meta": {"name": "<some-document-name>, "author": "somebody", ...}}
-It can be used for filtering and is accessible in the responses of the Finder.
-<<<<<<< HEAD
-- `index`: write documents to a custom namespace. For instance, documents for evaluation can be indexed in a
-separate index than the documents for search.
-=======
-- `index`: add an optional index attribute to documents. It can be later used for filtering. For instance,
-documents for evaluation can be indexed in a separate index than the documents for search.
->>>>>>> 3dee284f
-
-**Returns**:
-
-None
-
-<<<<<<< HEAD
-<a name="memory.InMemoryDocumentStore.update_embeddings"></a>
-#### update\_embeddings
-=======
-<a name="sql.SQLDocumentStore.update_vector_ids"></a>
-#### update\_vector\_ids
->>>>>>> 3dee284f
-
-```python
- | update_vector_ids(vector_id_map: Dict[str, str], index: Optional[str] = None)
-```
-
-Update vector_ids for given document_ids.
-
-**Arguments**:
-
-- `vector_id_map`: dict containing mapping of document_id -> vector_id.
-- `index`: filter documents by the optional index attribute for documents in database.
-
-<<<<<<< HEAD
-<a name="memory.InMemoryDocumentStore.add_eval_data"></a>
-#### add\_eval\_data
-
-```python
- | add_eval_data(filename: str, doc_index: Optional[str] = None, label_index: Optional[str] = None)
-=======
-<a name="sql.SQLDocumentStore.add_eval_data"></a>
-#### add\_eval\_data
-
-```python
- | add_eval_data(filename: str, doc_index: str = "eval_document", label_index: str = "label")
-```
-
-Adds a SQuAD-formatted file to the DocumentStore in order to be able to perform evaluation on it.
-
-**Arguments**:
-
-- `filename`: Name of the file containing evaluation data
-:type filename: str
-- `doc_index`: Elasticsearch index where evaluation documents should be stored
-:type doc_index: str
-- `label_index`: Elasticsearch index where labeled questions should be stored
-:type label_index: str
-
-<a name="sql.SQLDocumentStore.delete_all_documents"></a>
-#### delete\_all\_documents
-
-```python
- | delete_all_documents(index: Optional[str] = None, filters: Optional[Dict[str, List[str]]] = None)
-```
-
-Delete documents in an index. All documents are deleted if no filters are passed.
-
-**Arguments**:
-
-- `index`: Index name to delete the document from.
-- `filters`: Optional filters to narrow down the documents to be deleted.
-
-**Returns**:
-
-None
-
-<a name="base"></a>
-# Module base
-
-<a name="base.BaseDocumentStore"></a>
-## BaseDocumentStore Objects
-
-```python
-class BaseDocumentStore(ABC)
-```
-
-Base class for implementing Document Stores.
-
-<a name="base.BaseDocumentStore.write_documents"></a>
-#### write\_documents
-
-```python
- | @abstractmethod
- | write_documents(documents: Union[List[dict], List[Document]], index: Optional[str] = None)
-```
-
-Indexes documents for later queries.
-
-**Arguments**:
-
-- `documents`: a list of Python dictionaries or a list of Haystack Document objects.
-For documents as dictionaries, the format is {"text": "<the-actual-text>"}.
-Optionally: Include meta data via {"text": "<the-actual-text>",
-"meta":{"name": "<some-document-name>, "author": "somebody", ...}}
-It can be used for filtering and is accessible in the responses of the Finder.
-- `index`: Optional name of index where the documents shall be written to.
-If None, the DocumentStore's default index (self.index) will be used.
-
-**Returns**:
-
-None
-
-<a name="faiss"></a>
-# Module faiss
-
-<a name="faiss.FAISSDocumentStore"></a>
-## FAISSDocumentStore Objects
-
-```python
-class FAISSDocumentStore(SQLDocumentStore)
-```
-
-Document store for very large scale embedding based dense retrievers like the DPR.
-
-It implements the FAISS library(https://github.com/facebookresearch/faiss)
-to perform similarity search on vectors.
-
-The document text and meta-data (for filtering) are stored using the SQLDocumentStore, while
-the vector embeddings are indexed in a FAISS Index.
-
-<a name="faiss.FAISSDocumentStore.__init__"></a>
-#### \_\_init\_\_
-
-```python
- | __init__(sql_url: str = "sqlite:///", index_buffer_size: int = 10_000, vector_dim: int = 768, faiss_index_factory_str: str = "Flat", faiss_index: Optional[faiss.swigfaiss.Index] = None, return_embedding: Optional[bool] = True, update_existing_documents: bool = False, index: str = "document", **kwargs, ,)
-```
-
-**Arguments**:
-
-- `sql_url`: SQL connection URL for database. It defaults to local file based SQLite DB. For large scale
-deployment, Postgres is recommended.
-- `index_buffer_size`: When working with large datasets, the ingestion process(FAISS + SQL) can be buffered in
-smaller chunks to reduce memory footprint.
-- `vector_dim`: the embedding vector size.
-- `faiss_index_factory_str`: Create a new FAISS index of the specified type.
-The type is determined from the given string following the conventions
-of the original FAISS index factory.
-Recommended options:
-- "Flat" (default): Best accuracy (= exact). Becomes slow and RAM intense for > 1 Mio docs.
-- "HNSW": Graph-based heuristic. If not further specified,
-we use a RAM intense, but more accurate config:
-HNSW256, efConstruction=256 and efSearch=256
-- "IVFx,Flat": Inverted Index. Replace x with the number of centroids aka nlist.
-Rule of thumb: nlist = 10 * sqrt (num_docs) is a good starting point.
-For more details see:
-- Overview of indices https://github.com/facebookresearch/faiss/wiki/Faiss-indexes
-- Guideline for choosing an index https://github.com/facebookresearch/faiss/wiki/Guidelines-to-choose-an-index
-- FAISS Index factory https://github.com/facebookresearch/faiss/wiki/The-index-factory
-Benchmarks: XXX
-- `faiss_index`: Pass an existing FAISS Index, i.e. an empty one that you configured manually
-or one with docs that you used in Haystack before and want to load again.
-- `return_embedding`: To return document embedding
-- `update_existing_documents`: Whether to update any existing documents with the same ID when adding
-documents. When set as True, any document with an existing ID gets updated.
-If set to False, an error is raised if the document ID of the document being
-added already exists.
-- `index`: Name of index in document store to use.
 
 <a name="faiss.FAISSDocumentStore.write_documents"></a>
 #### write\_documents
 
 ```python
  | write_documents(documents: Union[List[dict], List[Document]], index: Optional[str] = None)
->>>>>>> 3dee284f
 ```
 
 Add new documents to the DocumentStore.
@@ -759,21 +444,6 @@
 them right away in FAISS. If not, you can later call update_embeddings() to create & index them.
 - `index`: (SQL) index name for storing the docs and metadata
 
-<<<<<<< HEAD
-<a name="memory.InMemoryDocumentStore.delete_all_documents"></a>
-#### delete\_all\_documents
-
-```python
- | delete_all_documents(index: Optional[str] = None, filters: Optional[Dict[str, List[str]]] = None)
-```
-
-Delete documents in an index. All documents are deleted if no filters are passed.
-
-**Arguments**:
-
-- `index`: Index name to delete the document from.
-- `filters`: Optional filters to narrow down the documents to be deleted.
-=======
 **Returns**:
 
 
@@ -851,7 +521,6 @@
 **Arguments**:
 
 - `file_path`: Path to save to.
->>>>>>> 3dee284f
 
 **Returns**:
 
