--- conflicted
+++ resolved
@@ -827,13 +827,9 @@
                                 Recommended options:
                                 - "Flat" (default): Best accuracy (= exact). Becomes slow and RAM intense for > 1 Mio docs.
                                 - "HNSW": Graph-based heuristic. If not further specified,
-<<<<<<< HEAD
                                           we use the following config:
                                           HNSW64, efConstruction=80 and efSearch=20
-=======
-                                          we use a RAM intense, but more accurate config:
-                                          HNSW256, efConstruction=256 and efSearch=256
->>>>>>> b87daed6
+
                                 - "IVFx,Flat": Inverted Index. Replace x with the number of centroids aka nlist.
                                                   Rule of thumb: nlist = 10 * sqrt (num_docs) is a good starting point.
                                 For more details see:
@@ -841,10 +837,6 @@
                                 - Guideline for choosing an index https://github.com/facebookresearch/faiss/wiki/Guidelines-to-choose-an-index
                                 - FAISS Index factory https://github.com/facebookresearch/faiss/wiki/The-index-factory
                                 Benchmarks: XXX
-<<<<<<< HEAD
-
-=======
->>>>>>> b87daed6
 - `faiss_index`: Pass an existing FAISS Index, i.e. an empty one that you configured manually
                     or one with docs that you used in Haystack before and want to load again.
 - `return_embedding`: To return document embedding
