<a id="schema"></a>

# Module schema

<a id="schema.Document"></a>

## Document

```python
@dataclass
class Document()
```

<a id="schema.Document.to_dict"></a>

#### to\_dict

```python
def to_dict(field_map={}) -> Dict
```

Convert Document to dict. An optional field_map can be supplied to change the names of the keys in the

resulting dict. This way you can work with standardized Document objects in Haystack, but adjust the format that
they are serialized / stored in other places (e.g. elasticsearch)
Example:
| doc = Document(content="some text", content_type="text")
| doc.to_dict(field_map={"custom_content_field": "content"})
| >>> {"custom_content_field": "some text", content_type": "text"}

**Arguments**:

- `field_map`: Dict with keys being the custom target keys and values being the standard Document attributes

**Returns**:

dict with content of the Document

<a id="schema.Document.from_dict"></a>

#### from\_dict

```python
@classmethod
def from_dict(cls, dict, field_map={}, id_hash_keys=None)
```

Create Document from dict. An optional field_map can be supplied to adjust for custom names of the keys in the

input dict. This way you can work with standardized Document objects in Haystack, but adjust the format that
they are serialized / stored in other places (e.g. elasticsearch)
Example:
| my_dict = {"custom_content_field": "some text", content_type": "text"}
| Document.from_dict(my_dict, field_map={"custom_content_field": "content"})

**Arguments**:

- `field_map`: Dict with keys being the custom target keys and values being the standard Document attributes

**Returns**:

dict with content of the Document

<a id="schema.Span"></a>

## Span

```python
@dataclass
class Span()
```

<a id="schema.Span.end"></a>

#### end

Defining a sequence of characters (Text span) or cells (Table span) via start and end index. 

For extractive QA: Character where answer starts/ends  
For TableQA: Cell where the answer starts/ends (counted from top left to bottom right of table)

**Arguments**:

- `start`: Position where the span starts
- `end`: Position where the spand ends

<a id="schema.Answer"></a>

## Answer

```python
@dataclass
class Answer()
```

<a id="schema.Answer.meta"></a>

#### meta

The fundamental object in Haystack to represent any type of Answers (e.g. extractive QA, generative QA or TableQA).

For example, it's used within some Nodes like the Reader, but also in the REST API.

**Arguments**:

- `answer`: The answer string. If there's no possible answer (aka "no_answer" or "is_impossible) this will be an empty string.
- `type`: One of ("generative", "extractive", "other"): Whether this answer comes from an extractive model 
(i.e. we can locate an exact answer string in one of the documents) or from a generative model 
(i.e. no pointer to a specific document, no offsets ...).
- `score`: The relevance score of the Answer determined by a model (e.g. Reader or Generator).
In the range of [0,1], where 1 means extremely relevant.
- `context`: The related content that was used to create the answer (i.e. a text passage, part of a table, image ...)
- `offsets_in_document`: List of `Span` objects with start and end positions of the answer **in the
document** (as stored in the document store).
For extractive QA: Character where answer starts => `Answer.offsets_in_document[0].start 
For TableQA: Cell where the answer starts (counted from top left to bottom right of table) => `Answer.offsets_in_document[0].start
(Note that in TableQA there can be multiple cell ranges that are relevant for the answer, thus there can be multiple `Spans` here)
- `offsets_in_context`: List of `Span` objects with start and end positions of the answer **in the
context** (i.e. the surrounding text/table of a certain window size).
For extractive QA: Character where answer starts => `Answer.offsets_in_document[0].start 
For TableQA: Cell where the answer starts (counted from top left to bottom right of table) => `Answer.offsets_in_document[0].start
(Note that in TableQA there can be multiple cell ranges that are relevant for the answer, thus there can be multiple `Spans` here)
- `document_id`: ID of the document that the answer was located it (if any)
- `meta`: Dict that can be used to associate any kind of custom meta data with the answer. 
In extractive QA, this will carry the meta data of the document where the answer was found.

<<<<<<< HEAD
<a id="schema.EvaluationResult"></a>

=======
Enable sorting of Answers by score

<a name="schema.Label"></a>
## Label

```python
@dataclass
class Label()
```

<a name="schema.Label.__init__"></a>
#### \_\_init\_\_

```python
 | __init__(query: str, document: Document, is_correct_answer: bool, is_correct_document: bool, origin: Literal["user-feedback", "gold-label"], answer: Optional[Answer], id: Optional[str] = None, no_answer: Optional[bool] = None, pipeline_id: Optional[str] = None, created_at: Optional[str] = None, updated_at: Optional[str] = None, meta: Optional[dict] = None, filters: Optional[dict] = None)
```

Object used to represent label/feedback in a standardized way within Haystack.
This includes labels from dataset like SQuAD, annotations from labeling tools,
or, user-feedback from the Haystack REST API.

**Arguments**:

- `query`: the question (or query) for finding answers.
- `document`: 
- `answer`: the answer object.
- `is_correct_answer`: whether the sample is positive or negative.
- `is_correct_document`: in case of negative sample(is_correct_answer is False), there could be two cases;
                            incorrect answer but correct document & incorrect document. This flag denotes if
                            the returned document was correct.
- `origin`: the source for the labels. It can be used to later for filtering.
- `id`: Unique ID used within the DocumentStore. If not supplied, a uuid will be generated automatically.
- `no_answer`: whether the question in unanswerable.
- `pipeline_id`: pipeline identifier (any str) that was involved for generating this label (in-case of user feedback).
- `created_at`: Timestamp of creation with format yyyy-MM-dd HH:mm:ss.
                   Generate in Python via time.strftime("%Y-%m-%d %H:%M:%S").
- `created_at`: Timestamp of update with format yyyy-MM-dd HH:mm:ss.
                   Generate in Python via time.strftime("%Y-%m-%d %H:%M:%S")
- `meta`: Meta fields like "annotator_name" in the form of a custom dict (any keys and values allowed).
- `filters`: filters that should be applied to the query to rule out non-relevant documents. For example, if there are different correct answers
                in a DocumentStore depending on the retrieved document and the answer in this label is correct only on condition of the filters.

<a name="schema.MultiLabel"></a>
## MultiLabel

```python
@dataclass
class MultiLabel()
```

<a name="schema.MultiLabel.__init__"></a>
#### \_\_init\_\_

```python
 | __init__(labels: List[Label], drop_negative_labels=False, drop_no_answers=False)
```

There are often multiple `Labels` associated with a single query. For example, there can be multiple annotated
answers for one question or multiple documents contain the information you want for a query.
This class is "syntactic sugar" that simplifies the work with such a list of related Labels.
It stored the original labels in MultiLabel.labels and provides additional aggregated attributes that are
automatically created at init time. For example, MultiLabel.no_answer allows you to easily access if any of the
underlying Labels provided a text answer and therefore demonstrates that there is indeed a possible answer.

**Arguments**:

- `labels`: A list of labels that belong to a similar query and shall be "grouped" together
- `drop_negative_labels`: Whether to drop negative labels from that group (e.g. thumbs down feedback from UI)
- `drop_no_answers`: Whether to drop labels that specify the answer is impossible

<a name="schema.EvaluationResult"></a>
>>>>>>> 53decdce
## EvaluationResult

```python
class EvaluationResult()
```

<a id="schema.EvaluationResult.calculate_metrics"></a>

<<<<<<< HEAD
=======
```python
 | __init__(node_results: Dict[str, pd.DataFrame] = None) -> None
```

Convenience class to store, pass and interact with results of a pipeline evaluation run (e.g. pipeline.eval()).
Detailed results are stored as one dataframe per node. This class makes them more accessible and provides
convenience methods to work with them.
For example, you can calculate eval metrics, get detailed reports or simulate different top_k settings.

Example:
```python
| eval_results = pipeline.eval(...)
|
| # derive detailed metrics
| eval_results.calculate_metrics()
|
| # show summary of incorrect queries
| eval_results.wrong_examples()
```

Each row of the underlying DataFrames contains either an answer or a document that has been retrieved during evaluation.
Rows are enriched with basic infos like rank, query, type or node.
Additional answer or document specific evaluation infos like gold labels
and metrics depicting whether the row matches the gold labels are included, too.
The DataFrames have the following schema:
- query_id: the id of the query, which is unique for the pair of query and filters
- query: the query
- filters: the filters used with the query
- gold_answers (answers only): the answers to be given
- answer (answers only): the answer
- context (answers only): the surrounding context of the answer within the document
- exact_match (answers only): metric depicting if the answer exactly matches the gold label
- f1 (answers only): metric depicting how well the answer overlaps with the gold label on token basis
- sas (answers only, optional): metric depciting how well the answer matches the gold label on a semantic basis
- gold_document_contents (documents only): the contents of the gold documents
- content (documents only): the content of the document
- gold_id_match (documents only): metric depicting whether one of the gold document ids matches the document
- answer_match (documents only): metric depicting whether the document contains the answer
- gold_id_or_answer_match (documents only): metric depicting whether one of the former two conditions are met
- rank: rank or 1-based-position in result list
- document_id: the id of the document that has been retrieved or that contained the answer
- gold_document_ids: the documents to be retrieved
- offsets_in_document (answers only): the position or offsets within the document the answer was found
- gold_offsets_in_documents (answers only): the positon or offsets of the gold answer within the document
- type: 'answer' or 'document'
- node: the node name
- eval_mode: evaluation mode depicting whether the evaluation was executed in integrated or isolated mode.
             Check pipeline.eval()'s add_isolated_node_eval param for more information.

**Arguments**:

- `node_results`: the evaluation Dataframes per pipeline node

<a name="schema.EvaluationResult.calculate_metrics"></a>
>>>>>>> 53decdce
#### calculate\_metrics

```python
def calculate_metrics(simulated_top_k_reader: int = -1, simulated_top_k_retriever: int = -1, doc_relevance_col: str = "gold_id_match", eval_mode: str = "integrated") -> Dict[str, Dict[str, float]]
```

Calculates proper metrics for each node.

For document returning nodes default metrics are:
- mrr (Mean Reciprocal Rank: see https://en.wikipedia.org/wiki/Mean_reciprocal_rank)
- map (Mean Average Precision: see https://en.wikipedia.org/wiki/Evaluation_measures_%28information_retrieval%29#Mean_average_precision)
- ndcg (Normalized Discounted Cumulative Gain: see https://en.wikipedia.org/wiki/Discounted_cumulative_gain)
- precision (Precision: How many of the returned documents were relevant?)
- recall_multi_hit (Recall according to Information Retrieval definition: How many of the relevant documents were retrieved per query?)
- recall_single_hit (Recall for Question Answering: How many of the queries returned at least one relevant document?)

For answer returning nodes default metrics are:
- exact_match (How many of the queries returned the exact answer?)
- f1 (How well do the returned results overlap with any gold answer on token basis?)
- sas if a SAS model has bin provided during during pipeline.eval() (How semantically similar is the prediction to the gold answers?)

Lower top_k values for reader and retriever than the actual values during the eval run can be simulated.
E.g. top_1_f1 for reader nodes can be calculated by setting simulated_top_k_reader=1.

Results for reader nodes with applied simulated_top_k_retriever should be considered with caution
as there are situations the result can heavily differ from an actual eval run with corresponding top_k_retriever.

**Arguments**:

- `simulated_top_k_reader`: simulates top_k param of reader
- `simulated_top_k_retriever`: simulates top_k param of retriever.
remarks: there might be a discrepancy between simulated reader metrics and an actual pipeline run with retriever top_k
- `doc_relevance_col`: column in the underlying eval table that contains the relevance criteria for documents.
values can be: 'gold_id_match', 'answer_match', 'gold_id_or_answer_match'
- `eval_mode`: the input on which the node was evaluated on.
Usually nodes get evaluated on the prediction provided by its predecessor nodes in the pipeline (value='integrated').
However, as the quality of the node itself can heavily depend on the node's input and thus the predecessor's quality,
you might want to simulate a perfect predecessor in order to get an independent upper bound of the quality of your node.
For example when evaluating the reader use value='isolated' to simulate a perfect retriever in an ExtractiveQAPipeline.
Values can be 'integrated', 'isolated'.
Default value is 'integrated'.

<a id="schema.EvaluationResult.wrong_examples"></a>

#### wrong\_examples

```python
def wrong_examples(node: str, n: int = 3, simulated_top_k_reader: int = -1, simulated_top_k_retriever: int = -1, doc_relevance_col: str = "gold_id_match", document_metric: str = "recall_single_hit", answer_metric: str = "f1", eval_mode: str = "integrated") -> List[Dict]
```

Returns the worst performing queries.

Worst performing queries are calculated based on the metric
that is either a document metric or an answer metric according to the node type.

Lower top_k values for reader and retriever than the actual values during the eval run can be simulated.
See calculate_metrics() for more information.

**Arguments**:

- `simulated_top_k_reader`: simulates top_k param of reader
- `simulated_top_k_retriever`: simulates top_k param of retriever.
remarks: there might be a discrepancy between simulated reader metrics and an actual pipeline run with retriever top_k
- `doc_relevance_col`: column that contains the relevance criteria for documents.
values can be: 'gold_id_match', 'answer_match', 'gold_id_or_answer_match'
- `document_metric`: the document metric worst queries are calculated with.
values can be: 'recall_single_hit', 'recall_multi_hit', 'mrr', 'map', 'precision'
- `document_metric`: the answer metric worst queries are calculated with.
values can be: 'f1', 'exact_match' and 'sas' if the evaluation was made using a SAS model.
- `eval_mode`: the input on which the node was evaluated on.
Usually nodes get evaluated on the prediction provided by its predecessor nodes in the pipeline (value='integrated').
However, as the quality of the node itself can heavily depend on the node's input and thus the predecessor's quality,
you might want to simulate a perfect predecessor in order to get an independent upper bound of the quality of your node.
For example when evaluating the reader use value='isolated' to simulate a perfect retriever in an ExtractiveQAPipeline.
Values can be 'integrated', 'isolated'.
Default value is 'integrated'.

<a id="schema.EvaluationResult.save"></a>

#### save

```python
def save(out_dir: Union[str, Path])
```

Saves the evaluation result.

The result of each node is saved in a separate csv with file name {node_name}.csv to the out_dir folder.

**Arguments**:

- `out_dir`: Path to the target folder the csvs will be saved.

<a id="schema.EvaluationResult.load"></a>

#### load

```python
@classmethod
def load(cls, load_dir: Union[str, Path])
```

Loads the evaluation result from disk. Expects one csv file per node. See save() for further information.

**Arguments**:

- `load_dir`: The directory containing the csv files.
<|MERGE_RESOLUTION|>--- conflicted
+++ resolved
@@ -124,10 +124,6 @@
 - `meta`: Dict that can be used to associate any kind of custom meta data with the answer. 
 In extractive QA, this will carry the meta data of the document where the answer was found.
 
-<<<<<<< HEAD
-<a id="schema.EvaluationResult"></a>
-
-=======
 Enable sorting of Answers by score
 
 <a name="schema.Label"></a>
@@ -199,7 +195,6 @@
 - `drop_no_answers`: Whether to drop labels that specify the answer is impossible
 
 <a name="schema.EvaluationResult"></a>
->>>>>>> 53decdce
 ## EvaluationResult
 
 ```python
@@ -208,8 +203,6 @@
 
 <a id="schema.EvaluationResult.calculate_metrics"></a>
 
-<<<<<<< HEAD
-=======
 ```python
  | __init__(node_results: Dict[str, pd.DataFrame] = None) -> None
 ```
@@ -264,7 +257,6 @@
 - `node_results`: the evaluation Dataframes per pipeline node
 
 <a name="schema.EvaluationResult.calculate_metrics"></a>
->>>>>>> 53decdce
 #### calculate\_metrics
 
 ```python
