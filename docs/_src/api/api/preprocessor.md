--- conflicted
+++ resolved
@@ -14,13 +14,7 @@
 
 #### process
 
-```python
-<<<<<<< HEAD
-@abstractmethod
-def process(documents: Union[dict, List[dict]], clean_whitespace: Optional[bool] = True, clean_header_footer: Optional[bool] = False, clean_empty_lines: Optional[bool] = True, split_by: Optional[str] = "word", split_length: Optional[int] = 1000, split_overlap: Optional[int] = None, split_respect_sentence_boundary: Optional[bool] = True) -> List[dict]
-=======
 def process(documents: Union[dict, List[dict]], clean_whitespace: Optional[bool] = True, clean_header_footer: Optional[bool] = False, clean_empty_lines: Optional[bool] = True, remove_substrings: List[str] = [], split_by: Optional[str] = "word", split_length: Optional[int] = 1000, split_overlap: Optional[int] = None, split_respect_sentence_boundary: Optional[bool] = True) -> List[dict]
->>>>>>> e85b948a
 ```
 
 Perform document cleaning and splitting. Takes a single document as input and returns a list of documents.
