<!---
title: "Tutorial 5"
metaTitle: "Evaluation of a QA System"
metaDescription: ""
slug: "/docs/tutorial5"
date: "2020-09-03"
id: "tutorial5md"
--->

# Evaluation of a QA System

[![Open In Colab](https://colab.research.google.com/assets/colab-badge.svg)](https://colab.research.google.com/github/deepset-ai/haystack/blob/master/tutorials/Tutorial5_Evaluation.ipynb)

To be able to make a statement about the performance of a question-answering system, it is important to evalute it. Furthermore, evaluation allows to determine which parts of the system can be improved.

### Prepare environment

#### Colab: Enable the GPU runtime
Make sure you enable the GPU runtime to experience decent speed in this tutorial.
**Runtime -> Change Runtime type -> Hardware accelerator -> GPU**

<img src="https://raw.githubusercontent.com/deepset-ai/haystack/master/docs/_src/img/colab_gpu_runtime.jpg">


```python
# Make sure you have a GPU running
!nvidia-smi
```

## Start an Elasticsearch server
You can start Elasticsearch on your local machine instance using Docker. If Docker is not readily available in your environment (eg., in Colab notebooks), then you can manually download and execute Elasticsearch from source.


```python
# Install the latest release of Haystack in your own environment 
#! pip install farm-haystack

# Install the latest master of Haystack
!pip install grpcio-tools==1.34.1
!pip install git+https://github.com/deepset-ai/haystack.git

# If you run this notebook on Google Colab, you might need to
# restart the runtime after installing haystack.
```


```python
# In Colab / No Docker environments: Start Elasticsearch from source
! wget https://artifacts.elastic.co/downloads/elasticsearch/elasticsearch-7.9.2-linux-x86_64.tar.gz -q
! tar -xzf elasticsearch-7.9.2-linux-x86_64.tar.gz
! chown -R daemon:daemon elasticsearch-7.9.2

import os
from subprocess import Popen, PIPE, STDOUT
es_server = Popen(['elasticsearch-7.9.2/bin/elasticsearch'],
                   stdout=PIPE, stderr=STDOUT,
                   preexec_fn=lambda: os.setuid(1)  # as daemon
                  )
# wait until ES has started
! sleep 30
```


```python
from haystack.modeling.utils import initialize_device_settings

device, n_gpu = initialize_device_settings(use_cuda=True)
```


```python
from haystack.preprocessor.utils import fetch_archive_from_http

# Download evaluation data, which is a subset of Natural Questions development set containing 50 documents
doc_dir = "../data/nq"
s3_url = "https://s3.eu-central-1.amazonaws.com/deepset.ai-farm-qa/datasets/nq_dev_subset_v2.json.zip"
fetch_archive_from_http(url=s3_url, output_dir=doc_dir)
```


```python
# make sure these indices do not collide with existing ones, the indices will be wiped clean before data is inserted
doc_index = "tutorial5_docs"
label_index = "tutorial5_labels"
```


```python
# Connect to Elasticsearch
from haystack.document_store.elasticsearch import ElasticsearchDocumentStore

# Connect to Elasticsearch
document_store = ElasticsearchDocumentStore(host="localhost", username="", password="", index="document",
                                            create_index=False, embedding_field="emb",
                                            embedding_dim=768, excluded_meta_data=["emb"])
```


```python
from haystack.preprocessor import PreProcessor

# Add evaluation data to Elasticsearch Document Store
# We first delete the custom tutorial indices to not have duplicate elements
# and also split our documents into shorter passages using the PreProcessor
preprocessor = PreProcessor(
    split_length=200,
    split_overlap=0,
    split_respect_sentence_boundary=False,
    clean_empty_lines=False,
    clean_whitespace=False
)
document_store.delete_documents(index=doc_index)
document_store.delete_documents(index=label_index)
document_store.add_eval_data(
    filename="../data/nq/nq_dev_subset_v2.json",
    doc_index=doc_index,
    label_index=label_index,
    preprocessor=preprocessor
)

# Let's prepare the labels that we need for the retriever and the reader
labels = document_store.get_all_labels_aggregated(index=label_index, drop_negative_labels=True, drop_no_answers=False)
```

## Initialize components of QA-System


```python
# Initialize Retriever
from haystack.retriever.sparse import ElasticsearchRetriever
retriever = ElasticsearchRetriever(document_store=document_store)
# Alternative: Evaluate dense Retrievers (DPR and SentenceTransformers)
# Dense Passage Retrieval uses a separate transformer based encoder for query and document each
# SentenceTransformers have a single encoder for both
# Please make sure the "embedding_dim" parameter in the DocumentStore above matches the output dimension of you models!
# Please also take care that the PreProcessor splits your files into chunks that can be completely converted with
#        the max_seq_len limitations of Transformers
# The SentenceTransformer model "all-mpnet-base-v2" generelly works well on any kind of english text.
# For more information check out the documentation at: https://www.sbert.net/docs/pretrained_models.html
# from haystack.retriever import DensePassageRetriever, EmbeddingRetriever
# retriever = DensePassageRetriever(document_store=document_store,
#                                   query_embedding_model="facebook/dpr-question_encoder-single-nq-base",
#                                   passage_embedding_model="facebook/dpr-ctx_encoder-single-nq-base",
#                                   use_gpu=True,
#                                   max_seq_len_passage=256,
#                                   embed_title=True)
# retriever = EmbeddingRetriever(document_store=document_store, model_format="sentence_transformers",
#                                embedding_model="all-mpnet-base-v2")
# document_store.update_embeddings(retriever, index=doc_index)
```


```python
# Initialize Reader
from haystack.reader.farm import FARMReader

reader = FARMReader("deepset/roberta-base-squad2", top_k=4, return_no_answer=True)

```


```python
from haystack.eval import EvalAnswers, EvalDocuments

# Here we initialize the nodes that perform evaluation
eval_retriever = EvalDocuments()
eval_reader = EvalAnswers(sas_model="sentence-transformers/paraphrase-multilingual-mpnet-base-v2")
```

## Evaluation of Retriever
Here we evaluate only the retriever, based on whether the gold_label document is retrieved.


```python
## Evaluate Retriever on its own
retriever_eval_results = retriever.eval(top_k=20, label_index=label_index, doc_index=doc_index)
## Retriever Recall is the proportion of questions for which the correct document containing the answer is
## among the correct documents
print("Retriever Recall:", retriever_eval_results["recall"])
## Retriever Mean Avg Precision rewards retrievers that give relevant documents a higher rank
print("Retriever Mean Avg Precision:", retriever_eval_results["map"])
```

## Evaluation of Reader
Here we evaluate only the reader in a closed domain fashion i.e. the reader is given one query
and one document and metrics are calculated on whether the right position in this text is selected by
the model as the answer span (i.e. SQuAD style)


```python
# Evaluate Reader on its own
reader_eval_results = reader.eval(document_store=document_store, device=device, label_index=label_index, doc_index=doc_index)
# Evaluation of Reader can also be done directly on a SQuAD-formatted file without passing the data to Elasticsearch
#reader_eval_results = reader.eval_on_file("../data/nq", "nq_dev_subset_v2.json", device=device)

## Reader Top-N-Accuracy is the proportion of predicted answers that match with their corresponding correct answer
print("Reader Top-N-Accuracy:", reader_eval_results["top_n_accuracy"])
## Reader Exact Match is the proportion of questions where the predicted answer is exactly the same as the correct answer
print("Reader Exact Match:", reader_eval_results["EM"])
## Reader F1-Score is the average overlap between the predicted answers and the correct answers
print("Reader F1-Score:", reader_eval_results["f1"])
```

## Evaluation of Retriever and Reader (Open Domain)
Here we evaluate retriever and reader in open domain fashion i.e. a document is considered
correctly retrieved if it contains the answer string within it. The reader is evaluated based purely on the
predicted string, regardless of which document this came from and the position of the extracted span.


```python
from haystack import Pipeline

# Here is the pipeline definition
p = Pipeline()
p.add_node(component=retriever, name="Retriever", inputs=["Query"])
p.add_node(component=eval_retriever, name="EvalRetriever", inputs=["Retriever"])
<<<<<<< HEAD
p.add_node(component=reader, name="Reader", inputs=["EvalRetriever"])
p.add_node(component=eval_reader, name="EvalReader", inputs=["Reader"])
=======
p.add_node(component=reader, name="QAReader", inputs=["EvalRetriever"])
p.add_node(component=eval_reader, name="EvalReader", inputs=["QAReader"])
>>>>>>> 6da2c736
results = []
```


```python
# This is how to run the pipeline
for l in labels:
    res = p.run(
        query=l.query,
        labels=l,
        params={"index": doc_index, "Retriever": {"top_k": 10}, "QAReader": {"top_k": 5}},
    )
    results.append(res)
```


```python
# When we have run evaluation using the pipeline, we can print the results
n_queries = len(labels)
eval_retriever.print()
print()
retriever.print_time()
print()
eval_reader.print(mode="reader")
print()
reader.print_time()
print()
eval_reader.print(mode="pipeline")
```

## About us

This [Haystack](https://github.com/deepset-ai/haystack/) notebook was made with love by [deepset](https://deepset.ai/) in Berlin, Germany

We bring NLP to the industry via open source!  
Our focus: Industry specific language models & large scale QA systems.  
  
Some of our other work: 
- [German BERT](https://deepset.ai/german-bert)
- [GermanQuAD and GermanDPR](https://deepset.ai/germanquad)
- [FARM](https://github.com/deepset-ai/FARM)

Get in touch:
[Twitter](https://twitter.com/deepset_ai) | [LinkedIn](https://www.linkedin.com/company/deepset-ai/) | [Slack](https://haystack.deepset.ai/community/join) | [GitHub Discussions](https://github.com/deepset-ai/haystack/discussions) | [Website](https://deepset.ai)

By the way: [we're hiring!](https://www.deepset.ai/jobs)<|MERGE_RESOLUTION|>--- conflicted
+++ resolved
@@ -214,13 +214,8 @@
 p = Pipeline()
 p.add_node(component=retriever, name="Retriever", inputs=["Query"])
 p.add_node(component=eval_retriever, name="EvalRetriever", inputs=["Retriever"])
-<<<<<<< HEAD
 p.add_node(component=reader, name="Reader", inputs=["EvalRetriever"])
 p.add_node(component=eval_reader, name="EvalReader", inputs=["Reader"])
-=======
-p.add_node(component=reader, name="QAReader", inputs=["EvalRetriever"])
-p.add_node(component=eval_reader, name="EvalReader", inputs=["QAReader"])
->>>>>>> 6da2c736
 results = []
 ```
 
@@ -231,7 +226,7 @@
     res = p.run(
         query=l.query,
         labels=l,
-        params={"index": doc_index, "Retriever": {"top_k": 10}, "QAReader": {"top_k": 5}},
+        params={"index": doc_index, "Retriever": {"top_k": 10}, "Reader": {"top_k": 5}},
     )
     results.append(res)
 ```
