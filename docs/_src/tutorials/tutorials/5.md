--- conflicted
+++ resolved
@@ -213,16 +213,12 @@
 results = []
 ```
 
+
 ```python
 # This is how to run the pipeline
 for l in labels:
     res = p.run(
-<<<<<<< HEAD
         query=l.query,
-        top_k_retriever=10,
-=======
-        query=l.question,
->>>>>>> e0ad6b64
         labels=l,
         params={"index": doc_index, "Retriever": {"top_k": 10}, "Reader": {"top_k": 5}},
     )
