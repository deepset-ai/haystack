--- conflicted
+++ resolved
@@ -14,20 +14,6 @@
   - type: smart
   - type: crossref
 renderer:
-<<<<<<< HEAD
-   type: renderers.ReadmeRenderer
-   excerpt: Uses Large Language Models directly in your pipelines.
-   category: 63f374c0c2ecdc004a43cd0a
-   title: PromptNode API
-   slug: prompt-node-api
-   order: 115
-   markdown:
-     descriptive_class_title: false
-     descriptive_module_title: true
-     add_method_class_prefix: true
-     add_member_class_prefix: false
-     filename: prompt_node_api.md
-=======
   type: renderers.ReadmeRenderer
   excerpt: Uses Large Language Models directly in your pipelines.
   category_slug: haystack-classes
@@ -40,4 +26,3 @@
     add_method_class_prefix: true
     add_member_class_prefix: false
     filename: prompt_node_api.md
->>>>>>> e8f9b1b6
