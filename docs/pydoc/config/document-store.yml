loaders:
  - type: python
    search_path: [../../../haystack/document_stores]
    modules:
      [
        "base",
        "elasticsearch",
        "opensearch",
        "memory",
        "sql",
        "faiss",
        "milvus",
        "weaviate",
        "graphdb",
        "deepsetcloud",
        "pinecone",
        "search_engine",
        "utils",
      ]
    ignore_when_discovered: ["__init__"]
processors:
  - type: filter
    expression:
    documented_only: true
    do_not_filter_modules: false
    skip_empty_modules: true
  - type: smart
  - type: crossref
renderer:
<<<<<<< HEAD
   type: renderers.ReadmeRenderer
   excerpt: Stores your texts and meta data and provides them to the Retriever at query time.
   category: 63f374c0c2ecdc004a43cd0a
   title: Document Store API
   slug: document-store-api
   order: 30
   markdown:
     descriptive_class_title: false
     descriptive_module_title: true
     add_method_class_prefix: true
     add_member_class_prefix: false
     filename: document_store_api.md
=======
  type: renderers.ReadmeRenderer
  excerpt: Stores your texts and meta data and provides them to the Retriever at query time.
  category_slug: haystack-classes
  title: Document Store API
  slug: document-store-api
  order: 30
  markdown:
    descriptive_class_title: false
    descriptive_module_title: true
    add_method_class_prefix: true
    add_member_class_prefix: false
    filename: document_store_api.md
>>>>>>> e8f9b1b6
<|MERGE_RESOLUTION|>--- conflicted
+++ resolved
@@ -27,20 +27,6 @@
   - type: smart
   - type: crossref
 renderer:
-<<<<<<< HEAD
-   type: renderers.ReadmeRenderer
-   excerpt: Stores your texts and meta data and provides them to the Retriever at query time.
-   category: 63f374c0c2ecdc004a43cd0a
-   title: Document Store API
-   slug: document-store-api
-   order: 30
-   markdown:
-     descriptive_class_title: false
-     descriptive_module_title: true
-     add_method_class_prefix: true
-     add_member_class_prefix: false
-     filename: document_store_api.md
-=======
   type: renderers.ReadmeRenderer
   excerpt: Stores your texts and meta data and provides them to the Retriever at query time.
   category_slug: haystack-classes
@@ -52,5 +38,4 @@
     descriptive_module_title: true
     add_method_class_prefix: true
     add_member_class_prefix: false
-    filename: document_store_api.md
->>>>>>> e8f9b1b6
+    filename: document_store_api.md