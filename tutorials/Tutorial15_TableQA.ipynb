--- conflicted
+++ resolved
@@ -151,13 +151,8 @@
     "# Here: 1000 tables from OTT-QA\n",
     "from haystack.utils import fetch_archive_from_http\n",
     "\n",
-<<<<<<< HEAD
-    "doc_dir = \"data\"\n",
-    "s3_url = \"https://s3.eu-central-1.amazonaws.com/deepset.ai-farm-qa/datasets/documents/table_text_dataset.zip\"\n",
-=======
     "doc_dir = \"data/tutorial15\"\n",
     "s3_url = \"https://s3.eu-central-1.amazonaws.com/deepset.ai-farm-qa/datasets/documents/ottqa_sample.zip\"\n",
->>>>>>> b20a1f87
     "fetch_archive_from_http(url=s3_url, output_dir=doc_dir)"
    ]
   },
