--- conflicted
+++ resolved
@@ -165,15 +165,6 @@
     "# Here are some examples of how you would use file converters\n",
     "\n",
     "converter = TextConverter(remove_numeric_tables=True, valid_languages=[\"en\"])\n",
-<<<<<<< HEAD
-    "doc_txt = converter.convert(file_path=\"data/tutorial8/classics.txt\", meta=None)[0]\n",
-    "\n",
-    "converter = PDFToTextConverter(remove_numeric_tables=True, valid_languages=[\"en\"])\n",
-    "doc_pdf = converter.convert(file_path=\"data/tutorial8/bert.pdf\", meta=None)[0]\n",
-    "\n",
-    "converter = DocxToTextConverter(remove_numeric_tables=False, valid_languages=[\"en\"])\n",
-    "doc_docx = converter.convert(file_path=\"data/tutorial8/heavy_metal.docx\", meta=None)[0]"
-=======
     "doc_txt = converter.convert(file_path=Path(f\"{doc_dir}/classics.txt\"), meta=None)[0]\n",
     "\n",
     "converter = PDFToTextConverter(remove_numeric_tables=True, valid_languages=[\"en\"])\n",
@@ -181,7 +172,6 @@
     "\n",
     "converter = DocxToTextConverter(remove_numeric_tables=False, valid_languages=[\"en\"])\n",
     "doc_docx = converter.convert(file_path=Path(f\"{doc_dir}/heavy_metal.docx\"), meta=None)[0]"
->>>>>>> a73717b2
    ]
   },
   {
@@ -207,11 +197,7 @@
    "source": [
     "# Haystack also has a convenience function that will automatically apply the right converter to each file in a directory.\n",
     "\n",
-<<<<<<< HEAD
-    "all_docs = convert_files_to_docs(dir_path=\"data/preprocessing_tutorial\")"
-=======
-    "all_docs = convert_files_to_dicts(dir_path=doc_dir)"
->>>>>>> a73717b2
+    "all_docs = convert_files_to_docss(dir_path=doc_dir)"
    ]
   },
   {
