import numpy as np
import pytest
from elasticsearch import Elasticsearch

from conftest import get_document_store
from haystack import Document, Label, Answer, Span
from haystack.document_store.elasticsearch import ElasticsearchDocumentStore
from haystack.document_store.faiss import FAISSDocumentStore


@pytest.mark.elasticsearch
def test_init_elastic_client():
    # defaults
    _ = ElasticsearchDocumentStore()

    # list of hosts + single port
    _ = ElasticsearchDocumentStore(host=["localhost", "127.0.0.1"], port=9200)

    # list of hosts + list of ports (wrong)
    with pytest.raises(Exception):
        _ = ElasticsearchDocumentStore(host=["localhost", "127.0.0.1"], port=[9200])

    # list of hosts + list
    _ = ElasticsearchDocumentStore(host=["localhost", "127.0.0.1"], port=[9200, 9200])

    # only api_key
    with pytest.raises(Exception):
        _ = ElasticsearchDocumentStore(host=["localhost"], port=[9200], api_key="test")

    # api_key +  id
    _ = ElasticsearchDocumentStore(host=["localhost"], port=[9200], api_key="test", api_key_id="test")


def test_write_with_duplicate_doc_ids(document_store):
    documents = [
        Document(
            content="Doc1",
            id_hash_keys=["key1"]
        ),
        Document(
            content="Doc2",
            id_hash_keys=["key1"]
        )
    ]
    document_store.write_documents(documents, duplicate_documents="skip")
    with pytest.raises(Exception):
        document_store.write_documents(documents, duplicate_documents="fail")


def test_get_all_documents_without_filters(document_store_with_docs):
    documents = document_store_with_docs.get_all_documents()
    assert all(isinstance(d, Document) for d in documents)
    assert len(documents) == 3
    assert {d.meta["name"] for d in documents} == {"filename1", "filename2", "filename3"}
    assert {d.meta["meta_field"] for d in documents} == {"test1", "test2", "test3"}


def test_get_all_document_filter_duplicate_text_value(document_store):
    documents = [
        Document(
            content="Doc1",
            meta={"f1": "0"},
            id_hash_keys=["Doc1", "1"]
        ),
        Document(
            content="Doc1",
            meta={"f1": "1", "meta_id": "0"},
            id_hash_keys=["Doc1", "2"]
        ),
        Document(
            content="Doc2",
            meta={"f3": "0"},
            id_hash_keys=["Doc2", "3"]
        )
    ]
    document_store.write_documents(documents)
    documents = document_store.get_all_documents(filters={"f1": ["1"]})
    assert documents[0].content == "Doc1"
    assert len(documents) == 1
    assert {d.meta["meta_id"] for d in documents} == {"0"}


def test_get_all_documents_with_correct_filters(document_store_with_docs):
    documents = document_store_with_docs.get_all_documents(filters={"meta_field": ["test2"]})
    assert len(documents) == 1
    assert documents[0].meta["name"] == "filename2"

    documents = document_store_with_docs.get_all_documents(filters={"meta_field": ["test1", "test3"]})
    assert len(documents) == 2
    assert {d.meta["name"] for d in documents} == {"filename1", "filename3"}
    assert {d.meta["meta_field"] for d in documents} == {"test1", "test3"}


def test_get_all_documents_with_correct_filters_legacy_sqlite(test_docs_xs):
    document_store_with_docs = get_document_store("sql")
    document_store_with_docs.write_documents(test_docs_xs)

    document_store_with_docs.use_windowed_query = False
    documents = document_store_with_docs.get_all_documents(filters={"meta_field": ["test2"]})
    assert len(documents) == 1
    assert documents[0].meta["name"] == "filename2"

    documents = document_store_with_docs.get_all_documents(filters={"meta_field": ["test1", "test3"]})
    assert len(documents) == 2
    assert {d.meta["name"] for d in documents} == {"filename1", "filename3"}
    assert {d.meta["meta_field"] for d in documents} == {"test1", "test3"}


def test_get_all_documents_with_incorrect_filter_name(document_store_with_docs):
    documents = document_store_with_docs.get_all_documents(filters={"incorrect_meta_field": ["test2"]})
    assert len(documents) == 0


def test_get_all_documents_with_incorrect_filter_value(document_store_with_docs):
    documents = document_store_with_docs.get_all_documents(filters={"meta_field": ["incorrect_value"]})
    assert len(documents) == 0


def test_get_documents_by_id(document_store_with_docs):
    documents = document_store_with_docs.get_all_documents()
    doc = document_store_with_docs.get_document_by_id(documents[0].id)
    assert doc.id == documents[0].id
    assert doc.content == documents[0].content


def test_get_document_count(document_store):
    documents = [
        {"content": "text1", "id": "1", "meta_field_for_count": "a"},
        {"content": "text2", "id": "2", "meta_field_for_count": "b"},
        {"content": "text3", "id": "3", "meta_field_for_count": "b"},
        {"content": "text4", "id": "4", "meta_field_for_count": "b"},
    ]
    document_store.write_documents(documents)
    assert document_store.get_document_count() == 4
    assert document_store.get_document_count(filters={"meta_field_for_count": ["a"]}) == 1
    assert document_store.get_document_count(filters={"meta_field_for_count": ["b"]}) == 3


def test_get_all_documents_generator(document_store):
    documents = [
        {"content": "text1", "id": "1", "meta_field_for_count": "a"},
        {"content": "text2", "id": "2", "meta_field_for_count": "b"},
        {"content": "text3", "id": "3", "meta_field_for_count": "b"},
        {"content": "text4", "id": "4", "meta_field_for_count": "b"},
        {"content": "text5", "id": "5", "meta_field_for_count": "b"},
    ]

    document_store.write_documents(documents)
    assert len(list(document_store.get_all_documents_generator(batch_size=2))) == 5


@pytest.mark.parametrize("update_existing_documents", [True, False])
def test_update_existing_documents(document_store, update_existing_documents):
    original_docs = [
        {"content": "text1_orig", "id": "1", "meta_field_for_count": "a"},
    ]

    updated_docs = [
        {"content": "text1_new", "id": "1", "meta_field_for_count": "a"},
    ]

    document_store.write_documents(original_docs)
    assert document_store.get_document_count() == 1

    if update_existing_documents:
        document_store.write_documents(updated_docs, duplicate_documents="overwrite")
    else:
        with pytest.raises(Exception):
            document_store.write_documents(updated_docs, duplicate_documents="fail")

    stored_docs = document_store.get_all_documents()
    assert len(stored_docs) == 1
    if update_existing_documents:
        assert stored_docs[0].content == updated_docs[0]["content"]
    else:
        assert stored_docs[0].content == original_docs[0]["content"]


def test_write_document_meta(document_store):
    documents = [
        {"content": "dict_without_meta", "id": "1"},
        {"content": "dict_with_meta", "meta_field": "test2", "name": "filename2", "id": "2"},
        Document(content="document_object_without_meta", id="3"),
        Document(content="document_object_with_meta", meta={"meta_field": "test4", "name": "filename3"}, id="4"),
    ]
    document_store.write_documents(documents)
    documents_in_store = document_store.get_all_documents()
    assert len(documents_in_store) == 4

    assert not document_store.get_document_by_id("1").meta
    assert document_store.get_document_by_id("2").meta["meta_field"] == "test2"
    assert not document_store.get_document_by_id("3").meta
    assert document_store.get_document_by_id("4").meta["meta_field"] == "test4"


def test_write_document_index(document_store):
    documents = [
        {"content": "text1", "id": "1"},
        {"content": "text2", "id": "2"},
    ]
    document_store.write_documents([documents[0]], index="haystack_test_1")
    assert len(document_store.get_all_documents(index="haystack_test_1")) == 1

    document_store.write_documents([documents[1]], index="haystack_test_2")
    assert len(document_store.get_all_documents(index="haystack_test_2")) == 1

    assert len(document_store.get_all_documents(index="haystack_test_1")) == 1
    assert len(document_store.get_all_documents()) == 0


def test_document_with_embeddings(document_store):
    documents = [
        {"content": "text1", "id": "1", "embedding": np.random.rand(768).astype(np.float32)},
        {"content": "text2", "id": "2", "embedding": np.random.rand(768).astype(np.float64)},
        {"content": "text3", "id": "3", "embedding": np.random.rand(768).astype(np.float32).tolist()},
        {"content": "text4", "id": "4", "embedding": np.random.rand(768).astype(np.float32)},
    ]
    document_store.write_documents(documents, index="haystack_test_1")
    assert len(document_store.get_all_documents(index="haystack_test_1")) == 4

    documents_without_embedding = document_store.get_all_documents(index="haystack_test_1", return_embedding=False)
    assert documents_without_embedding[0].embedding is None

    documents_with_embedding = document_store.get_all_documents(index="haystack_test_1", return_embedding=True)
    assert isinstance(documents_with_embedding[0].embedding, (list, np.ndarray))


@pytest.mark.parametrize("retriever", ["dpr", "embedding"], indirect=True)
def test_update_embeddings(document_store, retriever):
    documents = []
    for i in range(6):
        documents.append({"content": f"text_{i}", "id": str(i), "meta_field": f"value_{i}"})
    documents.append({"content": "text_0", "id": "6", "meta_field": "value_0"})

    document_store.write_documents(documents, index="haystack_test_1")
    document_store.update_embeddings(retriever, index="haystack_test_1", batch_size=3)
    documents = document_store.get_all_documents(index="haystack_test_1", return_embedding=True)
    assert len(documents) == 7
    for doc in documents:
        assert type(doc.embedding) is np.ndarray

    documents = document_store.get_all_documents(
        index="haystack_test_1",
        filters={"meta_field": ["value_0"]},
        return_embedding=True,
    )
    assert len(documents) == 2
    for doc in documents:
        assert doc.meta["meta_field"] == "value_0"
    np.testing.assert_array_almost_equal(documents[0].embedding, documents[1].embedding, decimal=4)

    documents = document_store.get_all_documents(
        index="haystack_test_1",
        filters={"meta_field": ["value_0", "value_5"]},
        return_embedding=True,
    )
    np.testing.assert_raises(
        AssertionError,
        np.testing.assert_array_equal,
        documents[0].embedding,
        documents[1].embedding
    )

    doc = {"content": "text_7", "id": "7", "meta_field": "value_7",
           "embedding": retriever.embed_queries(texts=["a random string"])[0]}
    document_store.write_documents([doc], index="haystack_test_1")

    documents = []
    for i in range(8, 11):
        documents.append({"content": f"text_{i}", "id": str(i), "meta_field": f"value_{i}"})
    document_store.write_documents(documents, index="haystack_test_1")

    doc_before_update = document_store.get_all_documents(index="haystack_test_1", filters={"meta_field": ["value_7"]})[0]
    embedding_before_update = doc_before_update.embedding

    # test updating only documents without embeddings
    document_store.update_embeddings(retriever, index="haystack_test_1", batch_size=3, update_existing_embeddings=False)
    doc_after_update = document_store.get_all_documents(index="haystack_test_1", filters={"meta_field": ["value_7"]})[0]
    embedding_after_update = doc_after_update.embedding
    np.testing.assert_array_equal(embedding_before_update, embedding_after_update)

    # test updating with filters
    if isinstance(document_store, FAISSDocumentStore):
        with pytest.raises(Exception):
            document_store.update_embeddings(
                retriever, index="haystack_test_1", update_existing_embeddings=True, filters={"meta_field": ["value"]}
            )
    else:
        document_store.update_embeddings(
            retriever, index="haystack_test_1", batch_size=3, filters={"meta_field": ["value_0", "value_1"]}
        )
        doc_after_update = document_store.get_all_documents(index="haystack_test_1", filters={"meta_field": ["value_7"]})[0]
        embedding_after_update = doc_after_update.embedding
        np.testing.assert_array_equal(embedding_before_update, embedding_after_update)

    # test update all embeddings
    document_store.update_embeddings(retriever, index="haystack_test_1", batch_size=3, update_existing_embeddings=True)
    assert document_store.get_embedding_count(index="haystack_test_1") == 11
    doc_after_update = document_store.get_all_documents(index="haystack_test_1", filters={"meta_field": ["value_7"]})[0]
    embedding_after_update = doc_after_update.embedding
    np.testing.assert_raises(AssertionError, np.testing.assert_array_equal, embedding_before_update, embedding_after_update)

    # test update embeddings for newly added docs
    documents = []
    for i in range(12, 15):
        documents.append({"content": f"text_{i}", "id": str(i), "meta_field": f"value_{i}"})
    document_store.write_documents(documents, index="haystack_test_1")
    document_store.update_embeddings(retriever, index="haystack_test_1", batch_size=3, update_existing_embeddings=False)
    assert document_store.get_embedding_count(index="haystack_test_1") == 14


def test_delete_all_documents(document_store_with_docs):
    assert len(document_store_with_docs.get_all_documents()) == 3

    document_store_with_docs.delete_documents()
    documents = document_store_with_docs.get_all_documents()
    assert len(documents) == 0


def test_delete_documents(document_store_with_docs):
    assert len(document_store_with_docs.get_all_documents()) == 3

    document_store_with_docs.delete_documents()
    documents = document_store_with_docs.get_all_documents()
    assert len(documents) == 0


@pytest.mark.parametrize("document_store_with_docs", ["elasticsearch"], indirect=True)
def test_delete_documents_with_filters(document_store_with_docs):
    document_store_with_docs.delete_documents(filters={"meta_field": ["test1", "test2"]})
    documents = document_store_with_docs.get_all_documents()
    assert len(documents) == 1
    assert documents[0].meta["meta_field"] == "test3"


def test_labels(document_store):
    label = Label(
        query="question",
        answer=Answer(answer="answer",
                      type="extractive",
                      score=0.0,
                      context="something",
                      offsets_in_document=[Span(start=12,end = 14)],
                      offsets_in_context=[Span(start=12,end = 14)],
                      ),
        is_correct_answer=True,
        is_correct_document=True,
        document=Document(content="something", id="123"),
        no_answer=False,
        origin="gold-label",
    )
    document_store.write_labels([label], index="haystack_test_label")
    labels = document_store.get_all_labels(index="haystack_test_label")
    assert len(labels) == 1
    assert label == labels[0]

    labels = document_store.get_all_labels()
    assert len(labels) == 0


def test_multilabel(document_store):
    labels =[
        Label(
            query="question",
            answer="answer1",
            is_correct_answer=True,
            is_correct_document=True,
            document_id="123",
            offset_start_in_doc=12,
            no_answer=False,
            origin="gold_label",
        ),
        # different answer in same doc
        Label(
            query="question",
            answer="answer2",
            is_correct_answer=True,
            is_correct_document=True,
            document_id="123",
            offset_start_in_doc=42,
            no_answer=False,
            origin="gold_label",
        ),
        # answer in different doc
        Label(
            query="question",
            answer="answer3",
            is_correct_answer=True,
            is_correct_document=True,
            document_id="321",
            offset_start_in_doc=7,
            no_answer=False,
            origin="gold_label",
        ),
        # 'no answer', should be excluded from MultiLabel
        Label(
            query="question",
            answer="",
            is_correct_answer=True,
            is_correct_document=True,
            document_id="777",
            offset_start_in_doc=0,
            no_answer=True,
            origin="gold_label",
        ),
        # is_correct_answer=False, should be excluded from MultiLabel
        Label(
            query="question",
            answer="answer5",
            is_correct_answer=False,
            is_correct_document=True,
            document_id="123",
            offset_start_in_doc=99,
            no_answer=True,
            origin="gold_label",
        ),
    ]
    document_store.write_labels(labels, index="haystack_test_multilabel")
    multi_labels_open = document_store.get_all_labels_aggregated(index="haystack_test_multilabel", open_domain=True)
    multi_labels = document_store.get_all_labels_aggregated(index="haystack_test_multilabel", open_domain=False)
    labels = document_store.get_all_labels(index="haystack_test_multilabel")

    assert len(multi_labels_open) == 1
    assert len(multi_labels) == 3
    assert len(labels) == 5

    assert len(multi_labels[0].multiple_answers) == 2
    assert len(multi_labels[0].multiple_answers) \
           == len(multi_labels[0].multiple_document_ids) \
           == len(multi_labels[0].multiple_offset_start_in_docs)

    multi_labels = document_store.get_all_labels_aggregated()
    assert len(multi_labels) == 0

    # clean up
    document_store.delete_documents(index="haystack_test_multilabel")


def test_multilabel_no_answer(document_store):
    labels = [
        Label(
            query="question",
            answer="",
            is_correct_answer=True,
            is_correct_document=True,
            document_id="777",
            offset_start_in_doc=0,
            no_answer=True,
            origin="gold_label",
        ),
        # no answer in different doc
        Label(
            query="question",
            answer="",
            is_correct_answer=True,
            is_correct_document=True,
            document_id="123",
            offset_start_in_doc=0,
            no_answer=True,
            origin="gold_label",
        ),
        # no answer in same doc, should be excluded
        Label(
            query="question",
            answer="",
            is_correct_answer=True,
            is_correct_document=True,
            document_id="777",
            offset_start_in_doc=0,
            no_answer=True,
            origin="gold_label",
        ),
        # no answer with is_correct_answer=False, should be excluded
        Label(
            query="question",
            answer="",
            is_correct_answer=False,
            is_correct_document=True,
            document_id="321",
            offset_start_in_doc=0,
            no_answer=True,
            origin="gold_label",
        ),
    ]

    document_store.write_labels(labels, index="haystack_test_multilabel_no_answer")
    multi_labels = document_store.get_all_labels_aggregated(index="haystack_test_multilabel_no_answer")
    labels = document_store.get_all_labels(index="haystack_test_multilabel_no_answer")

    assert len(multi_labels) == 1
    assert len(labels) == 4

    assert len(multi_labels[0].multiple_document_ids) == 2
    assert len(multi_labels[0].multiple_answers) \
           == len(multi_labels[0].multiple_document_ids) \
           == len(multi_labels[0].multiple_offset_start_in_docs)

    # clean up
    document_store.delete_documents(index="haystack_test_multilabel_no_answer")


<<<<<<< HEAD
@pytest.mark.elasticsearch
@pytest.mark.parametrize("document_store", ["elasticsearch", "faiss", "sql"], indirect=True)
=======
@pytest.mark.parametrize("document_store", ["elasticsearch", "faiss"], indirect=True)
>>>>>>> 1b3b899c
# Currently update_document_meta() is not implemented for Memory doc store
def test_update_meta(document_store):
    documents = [
        Document(
            content="Doc1",
            meta={"meta_key_1": "1", "meta_key_2": "1"}
        ),
        Document(
            content="Doc2",
            meta={"meta_key_1": "2", "meta_key_2": "2"}
        ),
        Document(
            content="Doc3",
            meta={"meta_key_1": "3", "meta_key_2": "3"}
        )
    ]
    document_store.write_documents(documents)
    document_2 = document_store.get_all_documents(filters={"meta_key_2": ["2"]})[0]
    document_store.update_document_meta(document_2.id, meta={"meta_key_1": "99", "meta_key_2": "2"})
    updated_document = document_store.get_document_by_id(document_2.id)
    assert len(updated_document.meta.keys()) == 2
    assert updated_document.meta["meta_key_1"] == "99"
    assert updated_document.meta["meta_key_2"] == "2"


@pytest.mark.parametrize("document_store_type", ["elasticsearch", "memory"])
def test_custom_embedding_field(document_store_type):
    document_store = get_document_store(
        document_store_type=document_store_type, embedding_field="custom_embedding_field"
    )
    doc_to_write = {"content": "test", "custom_embedding_field": np.random.rand(768).astype(np.float32)}
    document_store.write_documents([doc_to_write])
    documents = document_store.get_all_documents(return_embedding=True)
    assert len(documents) == 1
    assert documents[0].content == "test"
    np.testing.assert_array_equal(doc_to_write["custom_embedding_field"], documents[0].embedding)


@pytest.mark.parametrize("document_store", ["elasticsearch"], indirect=True)
def test_get_meta_values_by_key(document_store):
    documents = [
        Document(
            content="Doc1",
            meta={"meta_key_1": "1", "meta_key_2": "11"}
        ),
        Document(
            content="Doc2",
            meta={"meta_key_1": "2", "meta_key_2": "22"}
        ),
        Document(
            content="Doc3",
            meta={"meta_key_1": "3", "meta_key_2": "33"}
        )
    ]
    document_store.write_documents(documents)

    # test without filters or query
    result = document_store.get_metadata_values_by_key(key="meta_key_1")
    for bucket in result:
        assert bucket["value"] in ["1", "2", "3"]
        assert bucket["count"] == 1

    # test with filters but no query
    result = document_store.get_metadata_values_by_key(key="meta_key_1", filters={"meta_key_2": ["11", "22"]})
    for bucket in result:
        assert bucket["value"] in ["1", "2"]
        assert bucket["count"] == 1

    # test with filters & query
    result = document_store.get_metadata_values_by_key(key="meta_key_1", query="Doc1")
    for bucket in result:
        assert bucket["value"] in ["1"]
        assert bucket["count"] == 1


@pytest.mark.elasticsearch
def test_elasticsearch_custom_fields(elasticsearch_fixture):
    client = Elasticsearch()
    client.indices.delete(index='haystack_test_custom', ignore=[404])
    document_store = ElasticsearchDocumentStore(index="haystack_test_custom", content_field="custom_text_field",
                                                embedding_field="custom_embedding_field")

    doc_to_write = {"custom_text_field": "test", "custom_embedding_field": np.random.rand(768).astype(np.float32)}
    document_store.write_documents([doc_to_write])
    documents = document_store.get_all_documents(return_embedding=True)
    assert len(documents) == 1
    assert documents[0].content == "test"
    np.testing.assert_array_equal(doc_to_write["custom_embedding_field"], documents[0].embedding)


@pytest.mark.elasticsearch
def test_get_document_count_only_documents_without_embedding_arg():
    documents = [
        {"content": "text1", "id": "1", "embedding": np.random.rand(768).astype(np.float32), "meta_field_for_count": "a"},
        {"content": "text2", "id": "2", "embedding": np.random.rand(768).astype(np.float64), "meta_field_for_count": "b"},
        {"content": "text3", "id": "3", "embedding": np.random.rand(768).astype(np.float32).tolist()},
        {"content": "text4", "id": "4", "meta_field_for_count": "b"},
        {"content": "text5", "id": "5", "meta_field_for_count": "b"},
        {"content": "text6", "id": "6", "meta_field_for_count": "c"},
        {"content": "text7", "id": "7", "embedding": np.random.rand(768).astype(np.float64), "meta_field_for_count": "c"},
    ]

    _index: str = "haystack_test_count"
    document_store = ElasticsearchDocumentStore(index=_index)
    document_store.delete_documents(index=_index)

    document_store.write_documents(documents)

    assert document_store.get_document_count() == 7
    assert document_store.get_document_count(only_documents_without_embedding=True) == 3
    assert document_store.get_document_count(only_documents_without_embedding=True,
                                             filters={"meta_field_for_count": ["c"]}) == 1
    assert document_store.get_document_count(only_documents_without_embedding=True,
                                             filters={"meta_field_for_count": ["b"]}) == 2<|MERGE_RESOLUTION|>--- conflicted
+++ resolved
@@ -359,6 +359,7 @@
 
 
 def test_multilabel(document_store):
+    #TODO update to new schema
     labels =[
         Label(
             query="question",
@@ -499,12 +500,7 @@
     document_store.delete_documents(index="haystack_test_multilabel_no_answer")
 
 
-<<<<<<< HEAD
-@pytest.mark.elasticsearch
-@pytest.mark.parametrize("document_store", ["elasticsearch", "faiss", "sql"], indirect=True)
-=======
 @pytest.mark.parametrize("document_store", ["elasticsearch", "faiss"], indirect=True)
->>>>>>> 1b3b899c
 # Currently update_document_meta() is not implemented for Memory doc store
 def test_update_meta(document_store):
     documents = [
