from pathlib import Path

import os
import json
from unittest.mock import Mock

import pandas as pd
import pytest
import responses

from haystack import __version__, Document, Answer, JoinAnswers
from haystack.document_stores.base import BaseDocumentStore
from haystack.document_stores.deepsetcloud import DeepsetCloudDocumentStore
from haystack.document_stores.elasticsearch import ElasticsearchDocumentStore
from haystack.nodes.other.join_docs import JoinDocuments
from haystack.nodes.base import BaseComponent
from haystack.nodes.retriever.base import BaseRetriever
from haystack.nodes.retriever.sparse import ElasticsearchRetriever
<<<<<<< HEAD
from haystack.pipelines import Pipeline, DocumentSearchPipeline, RootNode
from haystack.pipelines.base import _PipelineCodeGen
=======
from haystack.pipelines import Pipeline, DocumentSearchPipeline, RootNode, ExtractiveQAPipeline
from haystack.pipelines.config import _validate_user_input, validate_config
from haystack.pipelines.utils import generate_code
>>>>>>> f7a01624
from haystack.nodes import DensePassageRetriever, EmbeddingRetriever, RouteDocuments

from .conftest import MOCK_DC, DC_API_ENDPOINT, DC_API_KEY, DC_TEST_INDEX, SAMPLES_PATH, deepset_cloud_fixture

<<<<<<< HEAD
#
# FIXME Needs autouse=True because tests do not properly mock nodes yet.
#
@pytest.fixture(autouse=True)
def mock_test_json_schema(test_json_schema):
    pass
=======

class ParentComponent(BaseComponent):
    outgoing_edges = 1

    def __init__(self, dependent: BaseComponent) -> None:
        super().__init__()
        self.set_config(dependent=dependent)


class ParentComponent2(BaseComponent):
    outgoing_edges = 1

    def __init__(self, dependent: BaseComponent) -> None:
        super().__init__()
        self.set_config(dependent=dependent)


class ChildComponent(BaseComponent):
    def __init__(self, some_key: str = None) -> None:
        super().__init__()
        self.set_config(some_key=some_key)


@pytest.mark.elasticsearch
@pytest.mark.parametrize("document_store", ["elasticsearch"], indirect=True)
def test_load_and_save_yaml(document_store, tmp_path):
    # test correct load of indexing pipeline from yaml
    pipeline = Pipeline.load_from_yaml(
        SAMPLES_PATH / "pipeline" / "test_pipeline.yaml", pipeline_name="indexing_pipeline"
    )
    pipeline.run(file_paths=SAMPLES_PATH / "pdf" / "sample_pdf_1.pdf")
    # test correct load of query pipeline from yaml
    pipeline = Pipeline.load_from_yaml(SAMPLES_PATH / "pipeline" / "test_pipeline.yaml", pipeline_name="query_pipeline")
    prediction = pipeline.run(
        query="Who made the PDF specification?", params={"ESRetriever": {"top_k": 10}, "Reader": {"top_k": 3}}
    )
    assert prediction["query"] == "Who made the PDF specification?"
    assert prediction["answers"][0].answer == "Adobe Systems"
    assert "_debug" not in prediction.keys()

    # test invalid pipeline name
    with pytest.raises(Exception):
        Pipeline.load_from_yaml(path=SAMPLES_PATH / "pipeline" / "test_pipeline.yaml", pipeline_name="invalid")
    # test config export
    pipeline.save_to_yaml(tmp_path / "test.yaml")
    with open(tmp_path / "test.yaml", "r", encoding="utf-8") as stream:
        saved_yaml = stream.read()
    expected_yaml = f"""
        components:
        - name: ESRetriever
          params:
            document_store: ElasticsearchDocumentStore
          type: ElasticsearchRetriever
        - name: ElasticsearchDocumentStore
          params:
            index: haystack_test
            label_index: haystack_test_label
          type: ElasticsearchDocumentStore
        - name: Reader
          params:
            model_name_or_path: deepset/roberta-base-squad2
            no_ans_boost: -10
            num_processes: 0
          type: FARMReader
        pipelines:
        - name: query
          nodes:
          - inputs:
            - Query
            name: ESRetriever
          - inputs:
            - ESRetriever
            name: Reader
          type: Pipeline
        version: {__version__}
    """
    assert saved_yaml.replace(" ", "").replace("\n", "") == expected_yaml.replace(" ", "").replace("\n", "")


@pytest.mark.elasticsearch
@pytest.mark.parametrize("document_store", ["elasticsearch"], indirect=True)
def test_load_and_save_yaml_prebuilt_pipelines(document_store, tmp_path):
    # populating index
    pipeline = Pipeline.load_from_yaml(
        SAMPLES_PATH / "pipeline" / "test_pipeline.yaml", pipeline_name="indexing_pipeline"
    )
    pipeline.run(file_paths=SAMPLES_PATH / "pdf" / "sample_pdf_1.pdf")
    # test correct load of query pipeline from yaml
    pipeline = ExtractiveQAPipeline.load_from_yaml(
        SAMPLES_PATH / "pipeline" / "test_pipeline.yaml", pipeline_name="query_pipeline"
    )
    prediction = pipeline.run(
        query="Who made the PDF specification?", params={"ESRetriever": {"top_k": 10}, "Reader": {"top_k": 3}}
    )
    assert prediction["query"] == "Who made the PDF specification?"
    assert prediction["answers"][0].answer == "Adobe Systems"
    assert "_debug" not in prediction.keys()

    # test invalid pipeline name
    with pytest.raises(Exception):
        ExtractiveQAPipeline.load_from_yaml(
            path=SAMPLES_PATH / "pipeline" / "test_pipeline.yaml", pipeline_name="invalid"
        )
    # test config export
    pipeline.save_to_yaml(tmp_path / "test.yaml")
    with open(tmp_path / "test.yaml", "r", encoding="utf-8") as stream:
        saved_yaml = stream.read()
    expected_yaml = f"""
        components:
        - name: ESRetriever
          params:
            document_store: ElasticsearchDocumentStore
          type: ElasticsearchRetriever
        - name: ElasticsearchDocumentStore
          params:
            index: haystack_test
            label_index: haystack_test_label
          type: ElasticsearchDocumentStore
        - name: Reader
          params:
            model_name_or_path: deepset/roberta-base-squad2
            no_ans_boost: -10
            num_processes: 0
          type: FARMReader
        pipelines:
        - name: query
          nodes:
          - inputs:
            - Query
            name: ESRetriever
          - inputs:
            - ESRetriever
            name: Reader
          type: Pipeline
        version: {__version__}
    """
    assert saved_yaml.replace(" ", "").replace("\n", "") == expected_yaml.replace(" ", "").replace("\n", "")


def test_load_tfidfretriever_yaml(tmp_path):
    documents = [
        {
            "content": "A Doc specifically talking about haystack. Haystack can be used to scale QA models to large document collections."
        }
    ]
    pipeline = Pipeline.load_from_yaml(
        SAMPLES_PATH / "pipeline" / "test_pipeline_tfidfretriever.yaml", pipeline_name="query_pipeline"
    )
    with pytest.raises(Exception) as exc_info:
        pipeline.run(
            query="What can be used to scale QA models to large document collections?",
            params={"Retriever": {"top_k": 10}, "Reader": {"top_k": 3}},
        )
    exception_raised = str(exc_info.value)
    assert "Retrieval requires dataframe df and tf-idf matrix" in exception_raised

    pipeline.get_node(name="Retriever").document_store.write_documents(documents=documents)
    prediction = pipeline.run(
        query="What can be used to scale QA models to large document collections?",
        params={"Retriever": {"top_k": 10}, "Reader": {"top_k": 3}},
    )
    assert prediction["query"] == "What can be used to scale QA models to large document collections?"
    assert prediction["answers"][0].answer == "haystack"
>>>>>>> f7a01624


@pytest.mark.elasticsearch
def test_to_code_creates_same_pipelines():
    index_pipeline = Pipeline.load_from_yaml(
        SAMPLES_PATH / "pipeline" / "test_pipeline.yaml", pipeline_name="indexing_pipeline"
    )
    query_pipeline = Pipeline.load_from_yaml(
        SAMPLES_PATH / "pipeline" / "test_pipeline.yaml", pipeline_name="query_pipeline"
    )
    query_pipeline_code = query_pipeline.to_code(pipeline_variable_name="query_pipeline_from_code")
    index_pipeline_code = index_pipeline.to_code(pipeline_variable_name="index_pipeline_from_code")

    print(query_pipeline_code)
    print("-----------------------")
    print(index_pipeline_code)

    exec(query_pipeline_code)
    exec(index_pipeline_code)
    assert locals()["query_pipeline_from_code"] is not None
    assert locals()["index_pipeline_from_code"] is not None
    assert query_pipeline.get_config() == locals()["query_pipeline_from_code"].get_config()
    assert index_pipeline.get_config() == locals()["index_pipeline_from_code"].get_config()


def test_get_config_creates_dependent_component():
    child = ChildComponent()
    parent = ParentComponent(dependent=child)
    pipeline = Pipeline()
    pipeline.add_node(component=parent, name="parent", inputs=["Query"])

    expected_pipelines = [{"name": "query", "type": "Pipeline", "nodes": [{"name": "parent", "inputs": ["Query"]}]}]

    expected_components = [
        {"name": "parent", "type": "ParentComponent", "params": {"dependent": "ChildComponent"}},
        {"name": "ChildComponent", "type": "ChildComponent", "params": {}},
    ]

    config = pipeline.get_config()
    for expected_pipeline in expected_pipelines:
        assert expected_pipeline in config["pipelines"]
    for expected_component in expected_components:
        assert expected_component in config["components"]


def test_get_config_creates_only_one_dependent_component_referenced_by_multiple_parents():
    child = ChildComponent()
    parent = ParentComponent(dependent=child)
    parent2 = ParentComponent2(dependent=child)
    p_ensemble = Pipeline()
    p_ensemble.add_node(component=parent, name="Parent1", inputs=["Query"])
    p_ensemble.add_node(component=parent2, name="Parent2", inputs=["Query"])
    p_ensemble.add_node(component=JoinDocuments(join_mode="merge"), name="JoinResults", inputs=["Parent1", "Parent2"])

    expected_components = [
        {"name": "Parent1", "type": "ParentComponent", "params": {"dependent": "ChildComponent"}},
        {"name": "ChildComponent", "type": "ChildComponent", "params": {}},
        {"name": "Parent2", "type": "ParentComponent2", "params": {"dependent": "ChildComponent"}},
        {"name": "JoinResults", "type": "JoinDocuments", "params": {"join_mode": "merge"}},
    ]

    expected_pipelines = [
        {
            "name": "query",
            "type": "Pipeline",
            "nodes": [
                {"name": "Parent1", "inputs": ["Query"]},
                {"name": "Parent2", "inputs": ["Query"]},
                {"name": "JoinResults", "inputs": ["Parent1", "Parent2"]},
            ],
        }
    ]

    config = p_ensemble.get_config()
    for expected_pipeline in expected_pipelines:
        assert expected_pipeline in config["pipelines"]
    for expected_component in expected_components:
        assert expected_component in config["components"]


def test_get_config_creates_two_different_dependent_components_of_same_type():
    child_a = ChildComponent(some_key="A")
    child_b = ChildComponent(some_key="B")
    parent = ParentComponent(dependent=child_a)
    parent2 = ParentComponent(dependent=child_b)
    p_ensemble = Pipeline()
    p_ensemble.add_node(component=parent, name="ParentA", inputs=["Query"])
    p_ensemble.add_node(component=parent2, name="ParentB", inputs=["Query"])
    p_ensemble.add_node(component=JoinDocuments(join_mode="merge"), name="JoinResults", inputs=["ParentA", "ParentB"])

    expected_components = [
        {"name": "ParentA", "type": "ParentComponent", "params": {"dependent": "ChildComponent"}},
        {"name": "ChildComponent", "type": "ChildComponent", "params": {"some_key": "A"}},
        {"name": "ParentB", "type": "ParentComponent", "params": {"dependent": "ChildComponent_2"}},
        {"name": "ChildComponent_2", "type": "ChildComponent", "params": {"some_key": "B"}},
        {"name": "JoinResults", "type": "JoinDocuments", "params": {"join_mode": "merge"}},
    ]

    expected_pipelines = [
        {
            "name": "query",
            "type": "Pipeline",
            "nodes": [
                {"name": "ParentA", "inputs": ["Query"]},
                {"name": "ParentB", "inputs": ["Query"]},
                {"name": "JoinResults", "inputs": ["ParentA", "ParentB"]},
            ],
        }
    ]

    config = p_ensemble.get_config()
    for expected_pipeline in expected_pipelines:
        assert expected_pipeline in config["pipelines"]
    for expected_component in expected_components:
        assert expected_component in config["components"]


def test_generate_code_simple_pipeline():
    config = {
        "components": [
            {
                "name": "retri",
                "type": "ElasticsearchRetriever",
                "params": {"document_store": "ElasticsearchDocumentStore", "top_k": 20},
            },
            {
                "name": "ElasticsearchDocumentStore",
                "type": "ElasticsearchDocumentStore",
                "params": {"index": "my-index"},
            },
        ],
        "pipelines": [{"name": "query", "type": "Pipeline", "nodes": [{"name": "retri", "inputs": ["Query"]}]}],
    }

    code = generate_code(pipeline_config=config, pipeline_variable_name="p", generate_imports=False)
    assert code == (
        'elasticsearch_document_store = ElasticsearchDocumentStore(index="my-index")\n'
        "retri = ElasticsearchRetriever(document_store=elasticsearch_document_store, top_k=20)\n"
        "\n"
        "p = Pipeline()\n"
        'p.add_node(component=retri, name="retri", inputs=["Query"])'
    )


def test_generate_code_imports():
    pipeline_config = {
        "components": [
            {
                "name": "DocumentStore",
                "type": "ElasticsearchDocumentStore",
            },
            {"name": "retri", "type": "ElasticsearchRetriever", "params": {"document_store": "DocumentStore"}},
            {"name": "retri2", "type": "EmbeddingRetriever", "params": {"document_store": "DocumentStore"}},
        ],
        "pipelines": [
            {
                "name": "Query",
                "type": "Pipeline",
                "nodes": [{"name": "retri", "inputs": ["Query"]}, {"name": "retri2", "inputs": ["Query"]}],
            }
        ],
    }

    code = generate_code(pipeline_config=pipeline_config, pipeline_variable_name="p", generate_imports=True)
    assert code == (
        "from haystack.document_stores import ElasticsearchDocumentStore\n"
        "from haystack.nodes import ElasticsearchRetriever, EmbeddingRetriever\n"
        "from haystack.pipelines import Pipeline\n"
        "\n"
        "document_store = ElasticsearchDocumentStore()\n"
        "retri = ElasticsearchRetriever(document_store=document_store)\n"
        "retri_2 = EmbeddingRetriever(document_store=document_store)\n"
        "\n"
        "p = Pipeline()\n"
        'p.add_node(component=retri, name="retri", inputs=["Query"])\n'
        'p.add_node(component=retri_2, name="retri2", inputs=["Query"])'
    )


def test_generate_code_imports_no_pipeline_cls():
    pipeline_config = {
        "components": [
            {
                "name": "DocumentStore",
                "type": "ElasticsearchDocumentStore",
            },
            {"name": "retri", "type": "ElasticsearchRetriever", "params": {"document_store": "DocumentStore"}},
        ],
        "pipelines": [{"name": "Query", "type": "Pipeline", "nodes": [{"name": "retri", "inputs": ["Query"]}]}],
    }

    code = generate_code(
        pipeline_config=pipeline_config,
        pipeline_variable_name="p",
        generate_imports=True,
        add_pipeline_cls_import=False,
    )
    assert code == (
        "from haystack.document_stores import ElasticsearchDocumentStore\n"
        "from haystack.nodes import ElasticsearchRetriever\n"
        "\n"
        "document_store = ElasticsearchDocumentStore()\n"
        "retri = ElasticsearchRetriever(document_store=document_store)\n"
        "\n"
        "p = Pipeline()\n"
        'p.add_node(component=retri, name="retri", inputs=["Query"])'
    )


def test_generate_code_comment():
    pipeline_config = {
        "components": [
            {
                "name": "DocumentStore",
                "type": "ElasticsearchDocumentStore",
            },
            {"name": "retri", "type": "ElasticsearchRetriever", "params": {"document_store": "DocumentStore"}},
        ],
        "pipelines": [{"name": "Query", "type": "Pipeline", "nodes": [{"name": "retri", "inputs": ["Query"]}]}],
    }

    comment = "This is my comment\n...and here is a new line"
    code = generate_code(pipeline_config=pipeline_config, pipeline_variable_name="p", comment=comment)
    assert code == (
        "# This is my comment\n"
        "# ...and here is a new line\n"
        "from haystack.document_stores import ElasticsearchDocumentStore\n"
        "from haystack.nodes import ElasticsearchRetriever\n"
        "from haystack.pipelines import Pipeline\n"
        "\n"
        "document_store = ElasticsearchDocumentStore()\n"
        "retri = ElasticsearchRetriever(document_store=document_store)\n"
        "\n"
        "p = Pipeline()\n"
        'p.add_node(component=retri, name="retri", inputs=["Query"])'
    )


def test_generate_code_is_component_order_invariant():
    pipeline_config = {
        "pipelines": [
            {
                "name": "Query",
                "type": "Pipeline",
                "nodes": [
                    {"name": "EsRetriever", "inputs": ["Query"]},
                    {"name": "EmbeddingRetriever", "inputs": ["Query"]},
                    {"name": "JoinResults", "inputs": ["EsRetriever", "EmbeddingRetriever"]},
                ],
            }
        ]
    }

    doc_store = {
        "name": "ElasticsearchDocumentStore",
        "type": "ElasticsearchDocumentStore",
    }
    es_retriever = {
        "name": "EsRetriever",
        "type": "ElasticsearchRetriever",
        "params": {"document_store": "ElasticsearchDocumentStore"},
    }
    emb_retriever = {
        "name": "EmbeddingRetriever",
        "type": "EmbeddingRetriever",
        "params": {
            "document_store": "ElasticsearchDocumentStore",
            "embedding_model": "sentence-transformers/all-MiniLM-L6-v2",
        },
    }
    join_node = {
        "name": "JoinResults",
        "type": "JoinDocuments",
    }

    component_orders = [
        [doc_store, es_retriever, emb_retriever, join_node],
        [es_retriever, emb_retriever, join_node, doc_store],
        [join_node, es_retriever, emb_retriever, doc_store],
    ]

    expected_code = (
        "elasticsearch_document_store = ElasticsearchDocumentStore()\n"
        "es_retriever = ElasticsearchRetriever(document_store=elasticsearch_document_store)\n"
        'embedding_retriever = EmbeddingRetriever(document_store=elasticsearch_document_store, embedding_model="sentence-transformers/all-MiniLM-L6-v2")\n'
        "join_results = JoinDocuments()\n"
        "\n"
        "p = Pipeline()\n"
        'p.add_node(component=es_retriever, name="EsRetriever", inputs=["Query"])\n'
        'p.add_node(component=embedding_retriever, name="EmbeddingRetriever", inputs=["Query"])\n'
        'p.add_node(component=join_results, name="JoinResults", inputs=["EsRetriever", "EmbeddingRetriever"])'
    )

    for components in component_orders:
        pipeline_config["components"] = components
        code = generate_code(pipeline_config=pipeline_config, pipeline_variable_name="p", generate_imports=False)
        assert code == expected_code


@pytest.mark.parametrize("input", ["\btest", " test", "#test", "+test", "\ttest", "\ntest", "test()"])
def test_validate_user_input_invalid(input):
    with pytest.raises(ValueError, match="is not a valid config variable name"):
        _validate_user_input(input)


@pytest.mark.parametrize(
    "input", ["test", "testName", "test_name", "test-name", "test-name1234", "http://localhost:8000/my-path"]
)
def test_validate_user_input_valid(input):
    _validate_user_input(input)


def test_validate_pipeline_config_invalid_component_name():
    with pytest.raises(ValueError, match="is not a valid config variable name"):
        validate_config({"components": [{"name": "\btest"}]})


def test_validate_pipeline_config_invalid_component_type():
    with pytest.raises(ValueError, match="is not a valid config variable name"):
        validate_config({"components": [{"name": "test", "type": "\btest"}]})


def test_validate_pipeline_config_invalid_component_param():
    with pytest.raises(ValueError, match="is not a valid config variable name"):
        validate_config({"components": [{"name": "test", "type": "test", "params": {"key": "\btest"}}]})


def test_validate_pipeline_config_invalid_component_param_key():
    with pytest.raises(ValueError, match="is not a valid config variable name"):
        validate_config({"components": [{"name": "test", "type": "test", "params": {"\btest": "test"}}]})


def test_validate_pipeline_config_invalid_pipeline_name():
    with pytest.raises(ValueError, match="is not a valid config variable name"):
        validate_config(
            {
                "components": [
                    {
                        "name": "test",
                        "type": "test",
                    }
                ],
                "pipelines": [{"name": "\btest"}],
            }
        )


def test_validate_pipeline_config_invalid_pipeline_type():
    with pytest.raises(ValueError, match="is not a valid config variable name"):
        validate_config(
            {
                "components": [
                    {
                        "name": "test",
                        "type": "test",
                    }
                ],
                "pipelines": [{"name": "test", "type": "\btest"}],
            }
        )


def test_validate_pipeline_config_invalid_pipeline_node_name():
    with pytest.raises(ValueError, match="is not a valid config variable name"):
        validate_config(
            {
                "components": [
                    {
                        "name": "test",
                        "type": "test",
                    }
                ],
                "pipelines": [{"name": "test", "type": "test", "nodes": [{"name": "\btest"}]}],
            }
        )


def test_validate_pipeline_config_invalid_pipeline_node_inputs():
    with pytest.raises(ValueError, match="is not a valid config variable name"):
        validate_config(
            {
                "components": [
                    {
                        "name": "test",
                        "type": "test",
                    }
                ],
                "pipelines": [{"name": "test", "type": "test", "nodes": [{"name": "test", "inputs": ["\btest"]}]}],
            }
        )


@pytest.mark.usefixtures(deepset_cloud_fixture.__name__)
@responses.activate
def test_load_from_deepset_cloud_query():
    if MOCK_DC:
        with open(SAMPLES_PATH / "dc" / "pipeline_config.json", "r") as f:
            pipeline_config_yaml_response = json.load(f)

        responses.add(
            method=responses.GET,
            url=f"{DC_API_ENDPOINT}/workspaces/default/pipelines/{DC_TEST_INDEX}/json",
            json=pipeline_config_yaml_response,
            status=200,
        )

        responses.add(
            method=responses.POST,
            url=f"{DC_API_ENDPOINT}/workspaces/default/indexes/{DC_TEST_INDEX}/documents-query",
            json=[{"id": "test_doc", "content": "man on hores"}],
            status=200,
        )

    query_pipeline = Pipeline.load_from_deepset_cloud(
        pipeline_config_name=DC_TEST_INDEX, api_endpoint=DC_API_ENDPOINT, api_key=DC_API_KEY
    )
    retriever = query_pipeline.get_node("Retriever")
    document_store = retriever.document_store
    assert isinstance(retriever, ElasticsearchRetriever)
    assert isinstance(document_store, DeepsetCloudDocumentStore)
    assert document_store == query_pipeline.get_document_store()

    prediction = query_pipeline.run(query="man on horse", params={})

    assert prediction["query"] == "man on horse"
    assert len(prediction["documents"]) == 1
    assert prediction["documents"][0].id == "test_doc"


@pytest.mark.usefixtures(deepset_cloud_fixture.__name__)
@responses.activate
def test_load_from_deepset_cloud_indexing():
    if MOCK_DC:
        with open(SAMPLES_PATH / "dc" / "pipeline_config.json", "r") as f:
            pipeline_config_yaml_response = json.load(f)

        responses.add(
            method=responses.GET,
            url=f"{DC_API_ENDPOINT}/workspaces/default/pipelines/{DC_TEST_INDEX}/json",
            json=pipeline_config_yaml_response,
            status=200,
        )

    indexing_pipeline = Pipeline.load_from_deepset_cloud(
        pipeline_config_name=DC_TEST_INDEX, api_endpoint=DC_API_ENDPOINT, api_key=DC_API_KEY, pipeline_name="indexing"
    )
    document_store = indexing_pipeline.get_node("DocumentStore")
    assert isinstance(document_store, DeepsetCloudDocumentStore)

    with pytest.raises(
        Exception, match=".*NotImplementedError.*DeepsetCloudDocumentStore currently does not support writing documents"
    ):
        indexing_pipeline.run(file_paths=[SAMPLES_PATH / "docs" / "doc_1.txt"])


@pytest.mark.usefixtures(deepset_cloud_fixture.__name__)
@responses.activate
def test_list_pipelines_on_deepset_cloud():
    if MOCK_DC:
        responses.add(
            method=responses.GET,
            url=f"{DC_API_ENDPOINT}/workspaces/default/pipelines",
            json={
                "data": [
                    {
                        "name": "test_pipeline_config",
                        "pipeline_id": "2184e0c1-c6ec-40a1-9b28-5d2768e5efa2",
                        "status": "DEPLOYED",
                        "created_at": "2022-02-01T09:57:03.803991+00:00",
                        "deleted": False,
                        "is_default": False,
                        "indexing": {"status": "IN_PROGRESS", "pending_file_count": 4, "total_file_count": 33},
                    }
                ],
                "has_more": False,
                "total": 1,
            },
            status=200,
        )

    pipelines = Pipeline.list_pipelines_on_deepset_cloud(api_endpoint=DC_API_ENDPOINT, api_key=DC_API_KEY)
    assert len(pipelines) == 1
    assert pipelines[0]["name"] == "test_pipeline_config"


@pytest.mark.usefixtures(deepset_cloud_fixture.__name__)
@responses.activate
def test_save_to_deepset_cloud():
    if MOCK_DC:
        responses.add(
            method=responses.GET,
            url=f"{DC_API_ENDPOINT}/workspaces/default/pipelines/test_pipeline_config",
            json={
                "name": "test_pipeline_config",
                "pipeline_id": "2184e9c1-c6ec-40a1-9b28-5d2768e5efa2",
                "status": "UNDEPLOYED",
                "created_at": "2022-02-01T09:57:03.803991+00:00",
                "deleted": False,
                "is_default": False,
                "indexing": {"status": "IN_PROGRESS", "pending_file_count": 4, "total_file_count": 33},
            },
            status=200,
        )

        responses.add(
            method=responses.GET,
            url=f"{DC_API_ENDPOINT}/workspaces/default/pipelines/test_pipeline_config_deployed",
            json={
                "name": "test_pipeline_config_deployed",
                "pipeline_id": "8184e0c1-c6ec-40a1-9b28-5d2768e5efa3",
                "status": "DEPLOYED",
                "created_at": "2022-02-09T09:57:03.803991+00:00",
                "deleted": False,
                "is_default": False,
                "indexing": {"status": "INDEXED", "pending_file_count": 0, "total_file_count": 33},
            },
            status=200,
        )

        responses.add(
            method=responses.GET,
            url=f"{DC_API_ENDPOINT}/workspaces/default/pipelines/test_pipeline_config_copy",
            json={"errors": ["Pipeline with the name test_pipeline_config_copy does not exists."]},
            status=404,
        )

        with open(SAMPLES_PATH / "dc" / "pipeline_config.json", "r") as f:
            pipeline_config_yaml_response = json.load(f)

        responses.add(
            method=responses.GET,
            url=f"{DC_API_ENDPOINT}/workspaces/default/pipelines/{DC_TEST_INDEX}/json",
            json=pipeline_config_yaml_response,
            status=200,
        )

        responses.add(
            method=responses.POST,
            url=f"{DC_API_ENDPOINT}/workspaces/default/pipelines",
            json={"name": "test_pipeline_config_copy"},
            status=200,
        )

        responses.add(
            method=responses.PUT,
            url=f"{DC_API_ENDPOINT}/workspaces/default/pipelines/test_pipeline_config/yaml",
            json={"name": "test_pipeline_config"},
            status=200,
        )

        responses.add(
            method=responses.PUT,
            url=f"{DC_API_ENDPOINT}/workspaces/default/pipelines/test_pipeline_config_deployed/yaml",
            json={"errors": ["Updating the pipeline yaml is not allowed for pipelines with status: 'DEPLOYED'"]},
            status=406,
        )

    query_pipeline = Pipeline.load_from_deepset_cloud(
        pipeline_config_name=DC_TEST_INDEX, api_endpoint=DC_API_ENDPOINT, api_key=DC_API_KEY
    )

    index_pipeline = Pipeline.load_from_deepset_cloud(
        pipeline_config_name=DC_TEST_INDEX, api_endpoint=DC_API_ENDPOINT, api_key=DC_API_KEY, pipeline_name="indexing"
    )

    Pipeline.save_to_deepset_cloud(
        query_pipeline=query_pipeline,
        index_pipeline=index_pipeline,
        pipeline_config_name="test_pipeline_config_copy",
        api_endpoint=DC_API_ENDPOINT,
        api_key=DC_API_KEY,
    )

    with pytest.raises(
        ValueError,
        match="Pipeline config 'test_pipeline_config' already exists. Set `overwrite=True` to overwrite pipeline config",
    ):
        Pipeline.save_to_deepset_cloud(
            query_pipeline=query_pipeline,
            index_pipeline=index_pipeline,
            pipeline_config_name="test_pipeline_config",
            api_endpoint=DC_API_ENDPOINT,
            api_key=DC_API_KEY,
        )

    Pipeline.save_to_deepset_cloud(
        query_pipeline=query_pipeline,
        index_pipeline=index_pipeline,
        pipeline_config_name="test_pipeline_config",
        api_endpoint=DC_API_ENDPOINT,
        api_key=DC_API_KEY,
        overwrite=True,
    )

    with pytest.raises(
        ValueError,
        match="Deployed pipeline configs are not allowed to be updated. Please undeploy pipeline config 'test_pipeline_config_deployed' first",
    ):
        Pipeline.save_to_deepset_cloud(
            query_pipeline=query_pipeline,
            index_pipeline=index_pipeline,
            pipeline_config_name="test_pipeline_config_deployed",
            api_endpoint=DC_API_ENDPOINT,
            api_key=DC_API_KEY,
            overwrite=True,
        )


# @pytest.mark.slow
# @pytest.mark.elasticsearch
# @pytest.mark.parametrize(
#     "retriever_with_docs, document_store_with_docs",
#     [("elasticsearch", "elasticsearch")],
#     indirect=True,
# )
@pytest.mark.parametrize(
    "retriever_with_docs,document_store_with_docs",
    [
        ("dpr", "elasticsearch"),
        ("dpr", "faiss"),
        ("dpr", "memory"),
        ("dpr", "milvus1"),
        ("embedding", "elasticsearch"),
        ("embedding", "faiss"),
        ("embedding", "memory"),
        ("embedding", "milvus1"),
        ("elasticsearch", "elasticsearch"),
        ("es_filter_only", "elasticsearch"),
        ("tfidf", "memory"),
    ],
    indirect=True,
)
def test_graph_creation(retriever_with_docs, document_store_with_docs):
    pipeline = Pipeline()
    pipeline.add_node(name="ES", component=retriever_with_docs, inputs=["Query"])

    with pytest.raises(AssertionError):
        pipeline.add_node(name="Reader", component=retriever_with_docs, inputs=["ES.output_2"])

    with pytest.raises(AssertionError):
        pipeline.add_node(name="Reader", component=retriever_with_docs, inputs=["ES.wrong_edge_label"])

    with pytest.raises(Exception):
        pipeline.add_node(name="Reader", component=retriever_with_docs, inputs=["InvalidNode"])

    with pytest.raises(Exception):
        pipeline = Pipeline()
        pipeline.add_node(name="ES", component=retriever_with_docs, inputs=["InvalidNode"])


def test_parallel_paths_in_pipeline_graph():
    class A(RootNode):
        def run(self):
            test = "A"
            return {"test": test}, "output_1"

    class B(RootNode):
        def run(self, test):
            test += "B"
            return {"test": test}, "output_1"

    class C(RootNode):
        def run(self, test):
            test += "C"
            return {"test": test}, "output_1"

    class D(RootNode):
        def run(self, test):
            test += "D"
            return {"test": test}, "output_1"

    class E(RootNode):
        def run(self, test):
            test += "E"
            return {"test": test}, "output_1"

    class JoinNode(RootNode):
        def run(self, inputs):
            test = inputs[0]["test"] + inputs[1]["test"]
            return {"test": test}, "output_1"

    pipeline = Pipeline()
    pipeline.add_node(name="A", component=A(), inputs=["Query"])
    pipeline.add_node(name="B", component=B(), inputs=["A"])
    pipeline.add_node(name="C", component=C(), inputs=["B"])
    pipeline.add_node(name="E", component=E(), inputs=["C"])
    pipeline.add_node(name="D", component=D(), inputs=["B"])
    pipeline.add_node(name="F", component=JoinNode(), inputs=["D", "E"])
    output = pipeline.run(query="test")
    assert output["test"] == "ABDABCE"

    pipeline = Pipeline()
    pipeline.add_node(name="A", component=A(), inputs=["Query"])
    pipeline.add_node(name="B", component=B(), inputs=["A"])
    pipeline.add_node(name="C", component=C(), inputs=["B"])
    pipeline.add_node(name="D", component=D(), inputs=["B"])
    pipeline.add_node(name="E", component=JoinNode(), inputs=["C", "D"])
    output = pipeline.run(query="test")
    assert output["test"] == "ABCABD"


def test_parallel_paths_in_pipeline_graph_with_branching():
    class AWithOutput1(RootNode):
        outgoing_edges = 2

        def run(self):
            output = "A"
            return {"output": output}, "output_1"

    class AWithOutput2(RootNode):
        outgoing_edges = 2

        def run(self):
            output = "A"
            return {"output": output}, "output_2"

    class AWithOutputAll(RootNode):
        outgoing_edges = 2

        def run(self):
            output = "A"
            return {"output": output}, "output_all"

    class B(RootNode):
        def run(self, output):
            output += "B"
            return {"output": output}, "output_1"

    class C(RootNode):
        def run(self, output):
            output += "C"
            return {"output": output}, "output_1"

    class D(RootNode):
        def run(self, output):
            output += "D"
            return {"output": output}, "output_1"

    class E(RootNode):
        def run(self, output):
            output += "E"
            return {"output": output}, "output_1"

    class JoinNode(RootNode):
        def run(self, output=None, inputs=None):
            if inputs:
                output = ""
                for input_dict in inputs:
                    output += input_dict["output"]
            return {"output": output}, "output_1"

    pipeline = Pipeline()
    pipeline.add_node(name="A", component=AWithOutput1(), inputs=["Query"])
    pipeline.add_node(name="B", component=B(), inputs=["A.output_1"])
    pipeline.add_node(name="C", component=C(), inputs=["A.output_2"])
    pipeline.add_node(name="D", component=E(), inputs=["B"])
    pipeline.add_node(name="E", component=D(), inputs=["B"])
    pipeline.add_node(name="F", component=JoinNode(), inputs=["D", "E", "C"])
    output = pipeline.run(query="test")
    assert output["output"] == "ABEABD"

    pipeline = Pipeline()
    pipeline.add_node(name="A", component=AWithOutput2(), inputs=["Query"])
    pipeline.add_node(name="B", component=B(), inputs=["A.output_1"])
    pipeline.add_node(name="C", component=C(), inputs=["A.output_2"])
    pipeline.add_node(name="D", component=E(), inputs=["B"])
    pipeline.add_node(name="E", component=D(), inputs=["B"])
    pipeline.add_node(name="F", component=JoinNode(), inputs=["D", "E", "C"])
    output = pipeline.run(query="test")
    assert output["output"] == "AC"

    pipeline = Pipeline()
    pipeline.add_node(name="A", component=AWithOutputAll(), inputs=["Query"])
    pipeline.add_node(name="B", component=B(), inputs=["A.output_1"])
    pipeline.add_node(name="C", component=C(), inputs=["A.output_2"])
    pipeline.add_node(name="D", component=E(), inputs=["B"])
    pipeline.add_node(name="E", component=D(), inputs=["B"])
    pipeline.add_node(name="F", component=JoinNode(), inputs=["D", "E", "C"])
    output = pipeline.run(query="test")
    assert output["output"] == "ACABEABD"


def test_pipeline_components():
    class Node(BaseComponent):
        outgoing_edges = 1

        def run(self):
            test = "test"
            return {"test": test}, "output_1"

    a = Node()
    b = Node()
    c = Node()
    d = Node()
    e = Node()
    pipeline = Pipeline()
    pipeline.add_node(name="A", component=a, inputs=["Query"])
    pipeline.add_node(name="B", component=b, inputs=["A"])
    pipeline.add_node(name="C", component=c, inputs=["B"])
    pipeline.add_node(name="D", component=d, inputs=["C"])
    pipeline.add_node(name="E", component=e, inputs=["D"])
    assert len(pipeline.components) == 5
    assert pipeline.components["A"] == a
    assert pipeline.components["B"] == b
    assert pipeline.components["C"] == c
    assert pipeline.components["D"] == d
    assert pipeline.components["E"] == e


def test_pipeline_get_document_store_from_components():
    class DummyDocumentStore(BaseDocumentStore):
        pass

    doc_store = DummyDocumentStore()
    pipeline = Pipeline()
    pipeline.add_node(name="A", component=doc_store, inputs=["File"])

    assert doc_store == pipeline.get_document_store()


def test_pipeline_get_document_store_from_components_multiple_doc_stores():
    class DummyDocumentStore(BaseDocumentStore):
        pass

    doc_store_a = DummyDocumentStore()
    doc_store_b = DummyDocumentStore()
    pipeline = Pipeline()
    pipeline.add_node(name="A", component=doc_store_a, inputs=["File"])
    pipeline.add_node(name="B", component=doc_store_b, inputs=["File"])

    with pytest.raises(Exception, match="Multiple Document Stores found in Pipeline"):
        pipeline.get_document_store()


def test_pipeline_get_document_store_from_retriever():
    class DummyRetriever(BaseRetriever):
        def __init__(self, document_store):
            self.document_store = document_store

        def run(self):
            test = "test"
            return {"test": test}, "output_1"

    class DummyDocumentStore(BaseDocumentStore):
        pass

    doc_store = DummyDocumentStore()
    retriever = DummyRetriever(document_store=doc_store)
    pipeline = Pipeline()
    pipeline.add_node(name="A", component=retriever, inputs=["Query"])

    assert doc_store == pipeline.get_document_store()


def test_pipeline_get_document_store_from_dual_retriever():
    class DummyRetriever(BaseRetriever):
        def __init__(self, document_store):
            self.document_store = document_store

        def run(self):
            test = "test"
            return {"test": test}, "output_1"

    class DummyDocumentStore(BaseDocumentStore):
        pass

    class JoinNode(RootNode):
        def run(self, output=None, inputs=None):
            if inputs:
                output = ""
                for input_dict in inputs:
                    output += input_dict["output"]
            return {"output": output}, "output_1"

    doc_store = DummyDocumentStore()
    retriever_a = DummyRetriever(document_store=doc_store)
    retriever_b = DummyRetriever(document_store=doc_store)
    pipeline = Pipeline()
    pipeline.add_node(name="A", component=retriever_a, inputs=["Query"])
    pipeline.add_node(name="B", component=retriever_b, inputs=["Query"])
    pipeline.add_node(name="C", component=JoinNode(), inputs=["A", "B"])

    assert doc_store == pipeline.get_document_store()


def test_pipeline_get_document_store_multiple_doc_stores_from_dual_retriever():
    class DummyRetriever(BaseRetriever):
        def __init__(self, document_store):
            self.document_store = document_store

        def run(self):
            test = "test"
            return {"test": test}, "output_1"

    class DummyDocumentStore(BaseDocumentStore):
        pass

    class JoinNode(RootNode):
        def run(self, output=None, inputs=None):
            if inputs:
                output = ""
                for input_dict in inputs:
                    output += input_dict["output"]
            return {"output": output}, "output_1"

    doc_store_a = DummyDocumentStore()
    doc_store_b = DummyDocumentStore()
    retriever_a = DummyRetriever(document_store=doc_store_a)
    retriever_b = DummyRetriever(document_store=doc_store_b)
    pipeline = Pipeline()
    pipeline.add_node(name="A", component=retriever_a, inputs=["Query"])
    pipeline.add_node(name="B", component=retriever_b, inputs=["Query"])
    pipeline.add_node(name="C", component=JoinNode(), inputs=["A", "B"])

    with pytest.raises(Exception, match="Multiple Document Stores found in Pipeline"):
        pipeline.get_document_store()


def test_existing_faiss_document_store():
    clean_faiss_document_store()

    pipeline = Pipeline.load_from_yaml(
        SAMPLES_PATH / "pipeline" / "test_pipeline_faiss_indexing.yaml", pipeline_name="indexing_pipeline"
    )
    pipeline.run(file_paths=SAMPLES_PATH / "pdf" / "sample_pdf_1.pdf")

    new_document_store = pipeline.get_document_store()
    new_document_store.save("existing_faiss_document_store")

    # test correct load of query pipeline from yaml
    pipeline = Pipeline.load_from_yaml(
        SAMPLES_PATH / "pipeline" / "test_pipeline_faiss_retrieval.yaml", pipeline_name="query_pipeline"
    )

    retriever = pipeline.get_node("DPRRetriever")
    existing_document_store = retriever.document_store
    faiss_index = existing_document_store.faiss_indexes["document"]
    assert faiss_index.ntotal == 2

    prediction = pipeline.run(query="Who made the PDF specification?", params={"DPRRetriever": {"top_k": 10}})

    assert prediction["query"] == "Who made the PDF specification?"
    assert len(prediction["documents"]) == 2
    clean_faiss_document_store()


@pytest.mark.slow
@pytest.mark.parametrize("retriever_with_docs", ["elasticsearch", "dpr", "embedding"], indirect=True)
@pytest.mark.parametrize("document_store_with_docs", ["elasticsearch"], indirect=True)
def test_documentsearch_es_authentication(retriever_with_docs, document_store_with_docs: ElasticsearchDocumentStore):
    if isinstance(retriever_with_docs, (DensePassageRetriever, EmbeddingRetriever)):
        document_store_with_docs.update_embeddings(retriever=retriever_with_docs)
    mock_client = Mock(wraps=document_store_with_docs.client)
    document_store_with_docs.client = mock_client
    auth_headers = {"Authorization": "Basic YWRtaW46cm9vdA=="}
    pipeline = DocumentSearchPipeline(retriever=retriever_with_docs)
    prediction = pipeline.run(
        query="Who lives in Berlin?",
        params={"Retriever": {"top_k": 10, "headers": auth_headers}},
    )
    assert prediction is not None
    assert len(prediction["documents"]) == 5
    mock_client.search.assert_called_once()
    args, kwargs = mock_client.search.call_args
    assert "headers" in kwargs
    assert kwargs["headers"] == auth_headers


@pytest.mark.slow
@pytest.mark.parametrize("retriever_with_docs", ["tfidf"], indirect=True)
def test_documentsearch_document_store_authentication(retriever_with_docs, document_store_with_docs):
    mock_client = None
    if isinstance(document_store_with_docs, ElasticsearchDocumentStore):
        es_document_store: ElasticsearchDocumentStore = document_store_with_docs
        mock_client = Mock(wraps=es_document_store.client)
        es_document_store.client = mock_client
    auth_headers = {"Authorization": "Basic YWRtaW46cm9vdA=="}
    pipeline = DocumentSearchPipeline(retriever=retriever_with_docs)
    if not mock_client:
        with pytest.raises(Exception):
            prediction = pipeline.run(
                query="Who lives in Berlin?",
                params={"Retriever": {"top_k": 10, "headers": auth_headers}},
            )
    else:
        prediction = pipeline.run(
            query="Who lives in Berlin?",
            params={"Retriever": {"top_k": 10, "headers": auth_headers}},
        )
        assert prediction is not None
        assert len(prediction["documents"]) == 5
        mock_client.count.assert_called_once()
        args, kwargs = mock_client.count.call_args
        assert "headers" in kwargs
        assert kwargs["headers"] == auth_headers


def test_route_documents_by_content_type():
    # Test routing by content_type
    docs = [
        Document(content="text document", content_type="text"),
        Document(
            content=pd.DataFrame(columns=["col 1", "col 2"], data=[["row 1", "row 1"], ["row 2", "row 2"]]),
            content_type="table",
        ),
    ]

    route_documents = RouteDocuments()
    result, _ = route_documents.run(documents=docs)
    assert len(result["output_1"]) == 1
    assert len(result["output_2"]) == 1
    assert result["output_1"][0].content_type == "text"
    assert result["output_2"][0].content_type == "table"


def test_route_documents_by_metafield(test_docs_xs):
    # Test routing by metadata field
    docs = [Document.from_dict(doc) if isinstance(doc, dict) else doc for doc in test_docs_xs]
    route_documents = RouteDocuments(split_by="meta_field", metadata_values=["test1", "test3", "test5"])
    result, _ = route_documents.run(docs)
    assert len(result["output_1"]) == 1
    assert len(result["output_2"]) == 1
    assert len(result["output_3"]) == 1
    assert result["output_1"][0].meta["meta_field"] == "test1"
    assert result["output_2"][0].meta["meta_field"] == "test3"
    assert result["output_3"][0].meta["meta_field"] == "test5"


@pytest.mark.parametrize("join_mode", ["concatenate", "merge"])
def test_join_answers(join_mode):
    inputs = [{"answers": [Answer(answer="answer 1", score=0.7)]}, {"answers": [Answer(answer="answer 2", score=0.8)]}]

    join_answers = JoinAnswers(join_mode=join_mode)
    result, _ = join_answers.run(inputs)
    assert len(result["answers"]) == 2
    assert result["answers"] == sorted(result["answers"], reverse=True)

    result, _ = join_answers.run(inputs, top_k_join=1)
    assert len(result["answers"]) == 1
    assert result["answers"][0].answer == "answer 2"


def clean_faiss_document_store():
    if Path("existing_faiss_document_store").exists():
        os.remove("existing_faiss_document_store")
    if Path("existing_faiss_document_store.json").exists():
        os.remove("existing_faiss_document_store.json")
    if Path("faiss_document_store.db").exists():
        os.remove("faiss_document_store.db")<|MERGE_RESOLUTION|>--- conflicted
+++ resolved
@@ -16,26 +16,21 @@
 from haystack.nodes.base import BaseComponent
 from haystack.nodes.retriever.base import BaseRetriever
 from haystack.nodes.retriever.sparse import ElasticsearchRetriever
-<<<<<<< HEAD
 from haystack.pipelines import Pipeline, DocumentSearchPipeline, RootNode
-from haystack.pipelines.base import _PipelineCodeGen
-=======
-from haystack.pipelines import Pipeline, DocumentSearchPipeline, RootNode, ExtractiveQAPipeline
 from haystack.pipelines.config import _validate_user_input, validate_config
 from haystack.pipelines.utils import generate_code
->>>>>>> f7a01624
 from haystack.nodes import DensePassageRetriever, EmbeddingRetriever, RouteDocuments
 
 from .conftest import MOCK_DC, DC_API_ENDPOINT, DC_API_KEY, DC_TEST_INDEX, SAMPLES_PATH, deepset_cloud_fixture
 
-<<<<<<< HEAD
+
 #
 # FIXME Needs autouse=True because tests do not properly mock nodes yet.
 #
 @pytest.fixture(autouse=True)
 def mock_test_json_schema(test_json_schema):
     pass
-=======
+
 
 class ParentComponent(BaseComponent):
     outgoing_edges = 1
@@ -59,149 +54,7 @@
         self.set_config(some_key=some_key)
 
 
-@pytest.mark.elasticsearch
-@pytest.mark.parametrize("document_store", ["elasticsearch"], indirect=True)
-def test_load_and_save_yaml(document_store, tmp_path):
-    # test correct load of indexing pipeline from yaml
-    pipeline = Pipeline.load_from_yaml(
-        SAMPLES_PATH / "pipeline" / "test_pipeline.yaml", pipeline_name="indexing_pipeline"
-    )
-    pipeline.run(file_paths=SAMPLES_PATH / "pdf" / "sample_pdf_1.pdf")
-    # test correct load of query pipeline from yaml
-    pipeline = Pipeline.load_from_yaml(SAMPLES_PATH / "pipeline" / "test_pipeline.yaml", pipeline_name="query_pipeline")
-    prediction = pipeline.run(
-        query="Who made the PDF specification?", params={"ESRetriever": {"top_k": 10}, "Reader": {"top_k": 3}}
-    )
-    assert prediction["query"] == "Who made the PDF specification?"
-    assert prediction["answers"][0].answer == "Adobe Systems"
-    assert "_debug" not in prediction.keys()
-
-    # test invalid pipeline name
-    with pytest.raises(Exception):
-        Pipeline.load_from_yaml(path=SAMPLES_PATH / "pipeline" / "test_pipeline.yaml", pipeline_name="invalid")
-    # test config export
-    pipeline.save_to_yaml(tmp_path / "test.yaml")
-    with open(tmp_path / "test.yaml", "r", encoding="utf-8") as stream:
-        saved_yaml = stream.read()
-    expected_yaml = f"""
-        components:
-        - name: ESRetriever
-          params:
-            document_store: ElasticsearchDocumentStore
-          type: ElasticsearchRetriever
-        - name: ElasticsearchDocumentStore
-          params:
-            index: haystack_test
-            label_index: haystack_test_label
-          type: ElasticsearchDocumentStore
-        - name: Reader
-          params:
-            model_name_or_path: deepset/roberta-base-squad2
-            no_ans_boost: -10
-            num_processes: 0
-          type: FARMReader
-        pipelines:
-        - name: query
-          nodes:
-          - inputs:
-            - Query
-            name: ESRetriever
-          - inputs:
-            - ESRetriever
-            name: Reader
-          type: Pipeline
-        version: {__version__}
-    """
-    assert saved_yaml.replace(" ", "").replace("\n", "") == expected_yaml.replace(" ", "").replace("\n", "")
-
-
-@pytest.mark.elasticsearch
-@pytest.mark.parametrize("document_store", ["elasticsearch"], indirect=True)
-def test_load_and_save_yaml_prebuilt_pipelines(document_store, tmp_path):
-    # populating index
-    pipeline = Pipeline.load_from_yaml(
-        SAMPLES_PATH / "pipeline" / "test_pipeline.yaml", pipeline_name="indexing_pipeline"
-    )
-    pipeline.run(file_paths=SAMPLES_PATH / "pdf" / "sample_pdf_1.pdf")
-    # test correct load of query pipeline from yaml
-    pipeline = ExtractiveQAPipeline.load_from_yaml(
-        SAMPLES_PATH / "pipeline" / "test_pipeline.yaml", pipeline_name="query_pipeline"
-    )
-    prediction = pipeline.run(
-        query="Who made the PDF specification?", params={"ESRetriever": {"top_k": 10}, "Reader": {"top_k": 3}}
-    )
-    assert prediction["query"] == "Who made the PDF specification?"
-    assert prediction["answers"][0].answer == "Adobe Systems"
-    assert "_debug" not in prediction.keys()
-
-    # test invalid pipeline name
-    with pytest.raises(Exception):
-        ExtractiveQAPipeline.load_from_yaml(
-            path=SAMPLES_PATH / "pipeline" / "test_pipeline.yaml", pipeline_name="invalid"
-        )
-    # test config export
-    pipeline.save_to_yaml(tmp_path / "test.yaml")
-    with open(tmp_path / "test.yaml", "r", encoding="utf-8") as stream:
-        saved_yaml = stream.read()
-    expected_yaml = f"""
-        components:
-        - name: ESRetriever
-          params:
-            document_store: ElasticsearchDocumentStore
-          type: ElasticsearchRetriever
-        - name: ElasticsearchDocumentStore
-          params:
-            index: haystack_test
-            label_index: haystack_test_label
-          type: ElasticsearchDocumentStore
-        - name: Reader
-          params:
-            model_name_or_path: deepset/roberta-base-squad2
-            no_ans_boost: -10
-            num_processes: 0
-          type: FARMReader
-        pipelines:
-        - name: query
-          nodes:
-          - inputs:
-            - Query
-            name: ESRetriever
-          - inputs:
-            - ESRetriever
-            name: Reader
-          type: Pipeline
-        version: {__version__}
-    """
-    assert saved_yaml.replace(" ", "").replace("\n", "") == expected_yaml.replace(" ", "").replace("\n", "")
-
-
-def test_load_tfidfretriever_yaml(tmp_path):
-    documents = [
-        {
-            "content": "A Doc specifically talking about haystack. Haystack can be used to scale QA models to large document collections."
-        }
-    ]
-    pipeline = Pipeline.load_from_yaml(
-        SAMPLES_PATH / "pipeline" / "test_pipeline_tfidfretriever.yaml", pipeline_name="query_pipeline"
-    )
-    with pytest.raises(Exception) as exc_info:
-        pipeline.run(
-            query="What can be used to scale QA models to large document collections?",
-            params={"Retriever": {"top_k": 10}, "Reader": {"top_k": 3}},
-        )
-    exception_raised = str(exc_info.value)
-    assert "Retrieval requires dataframe df and tf-idf matrix" in exception_raised
-
-    pipeline.get_node(name="Retriever").document_store.write_documents(documents=documents)
-    prediction = pipeline.run(
-        query="What can be used to scale QA models to large document collections?",
-        params={"Retriever": {"top_k": 10}, "Reader": {"top_k": 3}},
-    )
-    assert prediction["query"] == "What can be used to scale QA models to large document collections?"
-    assert prediction["answers"][0].answer == "haystack"
->>>>>>> f7a01624
-
-
+@pytest.mark.integration
 @pytest.mark.elasticsearch
 def test_to_code_creates_same_pipelines():
     index_pipeline = Pipeline.load_from_yaml(
@@ -212,10 +65,6 @@
     )
     query_pipeline_code = query_pipeline.to_code(pipeline_variable_name="query_pipeline_from_code")
     index_pipeline_code = index_pipeline.to_code(pipeline_variable_name="index_pipeline_from_code")
-
-    print(query_pipeline_code)
-    print("-----------------------")
-    print(index_pipeline_code)
 
     exec(query_pipeline_code)
     exec(index_pipeline_code)
