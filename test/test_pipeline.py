--- conflicted
+++ resolved
@@ -25,8 +25,8 @@
 from haystack.pipelines.utils import generate_code
 from haystack.errors import PipelineConfigError
 from haystack.nodes import DensePassageRetriever, EmbeddingRetriever, RouteDocuments, PreProcessor, TextConverter
-
-<<<<<<< HEAD
+from haystack.utils.deepsetcloud import DeepsetCloudError
+
 from .conftest import (
     MOCK_DC,
     DC_API_ENDPOINT,
@@ -37,10 +37,6 @@
     MockRetriever,
     deepset_cloud_fixture,
 )
-=======
-from conftest import MOCK_DC, DC_API_ENDPOINT, DC_API_KEY, DC_TEST_INDEX, SAMPLES_PATH, deepset_cloud_fixture
-from haystack.utils.deepsetcloud import DeepsetCloudError
->>>>>>> 982ec443
 
 
 class ParentComponent(BaseComponent):
@@ -700,11 +696,6 @@
     )
 
 
-<<<<<<< HEAD
-def test_graph_creation_invalid_edge():
-    docstore = MockDocumentStore()
-    retriever = DummyRetriever(document_store=docstore)
-=======
 @pytest.mark.usefixtures(deepset_cloud_fixture.__name__)
 @responses.activate
 def test_deploy_on_deepset_cloud_non_existing_pipeline():
@@ -1109,32 +1100,9 @@
         )
 
 
-# @pytest.mark.slow
-# @pytest.mark.elasticsearch
-# @pytest.mark.parametrize(
-#     "retriever_with_docs, document_store_with_docs",
-#     [("elasticsearch", "elasticsearch")],
-#     indirect=True,
-# )
-@pytest.mark.parametrize(
-    "retriever_with_docs,document_store_with_docs",
-    [
-        ("dpr", "elasticsearch"),
-        ("dpr", "faiss"),
-        ("dpr", "memory"),
-        ("dpr", "milvus1"),
-        ("embedding", "elasticsearch"),
-        ("embedding", "faiss"),
-        ("embedding", "memory"),
-        ("embedding", "milvus1"),
-        ("elasticsearch", "elasticsearch"),
-        ("es_filter_only", "elasticsearch"),
-        ("tfidf", "memory"),
-    ],
-    indirect=True,
-)
-def test_graph_creation(retriever_with_docs, document_store_with_docs):
->>>>>>> 982ec443
+def test_graph_creation_invalid_edge():
+    docstore = MockDocumentStore()
+    retriever = DummyRetriever(document_store=docstore)
     pipeline = Pipeline()
     pipeline.add_node(name="DocStore", component=docstore, inputs=["Query"])
 
