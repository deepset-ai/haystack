--- conflicted
+++ resolved
@@ -57,82 +57,26 @@
     reference1 = {"tapas_small": {"score": 1.0}, "rci": {"score": -6.5301}, "tapas_scored": {"score": 0.50568}}
     assert prediction["answers"][0].score == pytest.approx(reference1[param]["score"], rel=1e-3)
     assert prediction["answers"][0].answer == "11 november 1974"
-<<<<<<< HEAD
     assert prediction["answers"][0].offsets_in_context[0].row == 1
     assert prediction["answers"][0].offsets_in_context[0].col == 3
+    assert prediction["answers"][0].document_ids == ["doc1"]
 
     # Check the second answer in the list
     reference2 = {
-        "tapas_small": {"answer": "5 april 1980", "row": 1, "col": 3, "score": 0.86314},
-        "rci": {"answer": "47", "row": 1, "col": 1, "score": -6.836},
-        "tapas_scored": {"answer": "brad pitt", "row": 0, "col": 0, "score": 0.49078},
+        "tapas_small": {"answer": "5 april 1980", "row": 1, "col": 3, "score": 0.86314, "doc_id": ["doc2"]},
+        "rci": {"answer": "47", "row": 1, "col": 1, "score": -6.836, "doc_id": ["doc1"]},
+        "tapas_scored": {"answer": "brad pitt", "row": 0, "col": 0, "score": 0.49078, "doc_id": ["doc1"]},
     }
     assert prediction["answers"][1].score == pytest.approx(reference2[param]["score"], rel=1e-3)
     assert prediction["answers"][1].answer == reference2[param]["answer"]
     assert prediction["answers"][1].offsets_in_context[0].row == reference2[param]["row"]
     assert prediction["answers"][1].offsets_in_context[0].col == reference2[param]["col"]
-=======
-    assert prediction["answers"][0].offsets_in_context[0].start == 7
-    assert prediction["answers"][0].offsets_in_context[0].end == 8
-    assert prediction["answers"][0].document_ids == ["doc1"]
-
-    # Check the second answer in the list
-    reference2 = {
-        "tapas_small": {"answer": "5 april 1980", "start": 7, "end": 8, "score": 0.86314, "doc_id": ["doc2"]},
-        "rci": {"answer": "47", "start": 5, "end": 6, "score": -6.836, "doc_id": ["doc1"]},
-        "tapas_scored": {"answer": "brad pitt", "start": 0, "end": 1, "score": 0.49078, "doc_id": ["doc1"]},
-    }
-    assert prediction["answers"][1].score == pytest.approx(reference2[param]["score"], rel=1e-3)
-    assert prediction["answers"][1].answer == reference2[param]["answer"]
-    assert prediction["answers"][1].offsets_in_context[0].start == reference2[param]["start"]
-    assert prediction["answers"][1].offsets_in_context[0].end == reference2[param]["end"]
     assert prediction["answers"][1].document_ids == reference2[param]["doc_id"]
->>>>>>> 7d5e7c08
-
-
-@pytest.mark.integration
-@pytest.mark.parametrize("table_reader_and_param", ["tapas_small", "rci", "tapas_scored"], indirect=True)
-<<<<<<< HEAD
-def test_table_reader_train_mode(table_reader_and_param, table1, table2):
-    table_reader, param = table_reader_and_param
-
-    # Set to deterministic seed
-    old_seed = torch.seed()
-    torch.manual_seed(0)
-
-    # Ensure that if model is put in train mode that predictions are not effected
-    if param != "rci":
-        table_reader.table_encoder.model.train()
-    elif param == "rci":
-        table_reader.row_model.train()
-        table_reader.column_model.train()
-
-    query = "When was Di Caprio born?"
-    prediction = table_reader.predict(
-        query=query,
-        documents=[Document(content=table1, content_type="table"), Document(content=table2, content_type="table")],
-    )
-
-    # Check the second answer in the list
-    reference2 = {
-        "tapas_small": {"answer": "5 april 1980", "row": 1, "col": 3, "score": 0.86314},
-        "rci": {"answer": "47", "row": 1, "col": 1, "score": -6.836},
-        "tapas_scored": {"answer": "brad pitt", "row": 0, "col": 0, "score": 0.49078},
-    }
-    assert prediction["answers"][1].score == pytest.approx(reference2[param]["score"], rel=1e-3)
-    assert prediction["answers"][1].answer == reference2[param]["answer"]
-    assert prediction["answers"][1].offsets_in_context[0].row == reference2[param]["row"]
-    assert prediction["answers"][1].offsets_in_context[0].col == reference2[param]["col"]
-
-    # Set back to old_seed
-    torch.manual_seed(old_seed)
-
-
+
+
+@pytest.mark.integration
 @pytest.mark.parametrize("table_reader_and_param", ["tapas_small", "rci", "tapas_scored"], indirect=True)
 def test_table_reader_batch_single_query_single_doc_list(table_reader_and_param, table1, table2):
-=======
-def test_table_reader_batch_single_query_single_doc_list(table_reader_and_param, table_doc1, table_doc2):
->>>>>>> 7d5e7c08
     table_reader, param = table_reader_and_param
     query = "When was Di Caprio born?"
     prediction = table_reader.predict_batch(queries=[query], documents=[table_doc1, table_doc2])
@@ -156,37 +100,21 @@
     score_reference = {"tapas_small": {"score": 1.0}, "rci": {"score": -6.5301}, "tapas_scored": {"score": 0.50568}}
     assert prediction["answers"][0][0].score == pytest.approx(score_reference[param]["score"], rel=1e-3)
     assert prediction["answers"][0][0].answer == "11 november 1974"
-<<<<<<< HEAD
     assert prediction["answers"][0][0].offsets_in_context[0].row == 1
     assert prediction["answers"][0][0].offsets_in_context[0].col == 3
+    assert prediction["answers"][0][0].document_ids == ["doc1"]
 
     # Check first answer from the 2ND Document
     ans_reference = {
-        "tapas_small": {"answer": "5 april 1980", "row": 1, "col": 3, "score": 0.86314},
-        "rci": {"answer": "15 september 1960", "row": 2, "col": 3, "score": -7.9429},
-        "tapas_scored": {"answer": "5", "row": 2, "col": 2, "score": 0.11485},
+        "tapas_small": {"answer": "5 april 1980", "row": 1, "col": 3, "score": 0.86314, "doc_id": ["doc2"]},
+        "rci": {"answer": "15 september 1960", "row": 2, "col": 3, "score": -7.9429, "doc_id": ["doc2"]},
+        "tapas_scored": {"answer": "5", "row": 2, "col": 2, "score": 0.11485, "doc_id": ["doc2"]},
     }
     assert prediction["answers"][1][0].score == pytest.approx(ans_reference[param]["score"], rel=1e-3)
     assert prediction["answers"][1][0].answer == ans_reference[param]["answer"]
     assert prediction["answers"][1][0].offsets_in_context[0].row == ans_reference[param]["row"]
     assert prediction["answers"][1][0].offsets_in_context[0].col == ans_reference[param]["col"]
-=======
-    assert prediction["answers"][0][0].offsets_in_context[0].start == 7
-    assert prediction["answers"][0][0].offsets_in_context[0].end == 8
-    assert prediction["answers"][0][0].document_ids == ["doc1"]
-
-    # Check first answer from the 2ND Document
-    ans_reference = {
-        "tapas_small": {"answer": "5 april 1980", "start": 7, "end": 8, "score": 0.86314, "doc_id": ["doc2"]},
-        "rci": {"answer": "15 september 1960", "start": 11, "end": 12, "score": -7.9429, "doc_id": ["doc2"]},
-        "tapas_scored": {"answer": "5", "start": 10, "end": 11, "score": 0.11485, "doc_id": ["doc2"]},
-    }
-    assert prediction["answers"][1][0].score == pytest.approx(ans_reference[param]["score"], rel=1e-3)
-    assert prediction["answers"][1][0].answer == ans_reference[param]["answer"]
-    assert prediction["answers"][1][0].offsets_in_context[0].start == ans_reference[param]["start"]
-    assert prediction["answers"][1][0].offsets_in_context[0].end == ans_reference[param]["end"]
     assert prediction["answers"][1][0].document_ids == ans_reference[param]["doc_id"]
->>>>>>> 7d5e7c08
 
 
 @pytest.mark.integration
@@ -279,14 +207,9 @@
 
     prediction = pipeline.run(query=query, documents=[table_doc1])
     assert prediction["answers"][0].answer == "11 november 1974"
-<<<<<<< HEAD
     assert prediction["answers"][0].offsets_in_context[0].row == 1
     assert prediction["answers"][0].offsets_in_context[0].col == 3
-=======
-    assert prediction["answers"][0].offsets_in_context[0].start == 7
-    assert prediction["answers"][0].offsets_in_context[0].end == 8
     assert prediction["answers"][0].document_ids == ["doc1"]
->>>>>>> 7d5e7c08
 
 
 @pytest.mark.integration
