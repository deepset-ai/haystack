import os
import logging
from typing import Optional, Union, List, Dict, Any, Tuple

import pytest
import torch

from haystack import Document, Pipeline, BaseComponent, MultiLabel
from haystack.errors import OpenAIError
from haystack.nodes.prompt import PromptTemplate, PromptNode, PromptModel
from haystack.nodes.prompt.prompt_node import HFLocalInvocationLayer


def is_openai_api_key_set(api_key: str):
    return len(api_key) > 0 and api_key != "KEY_NOT_FOUND"


@pytest.mark.unit
def test_prompt_templates():
    p = PromptTemplate("t1", "Here is some fake template with variable $foo", ["foo"])

    with pytest.raises(ValueError, match="The number of parameters in prompt text"):
        PromptTemplate("t2", "Here is some fake template with variable $foo and $bar", ["foo"])

    with pytest.raises(ValueError, match="Invalid parameter"):
        PromptTemplate("t2", "Here is some fake template with variable $footur", ["foo"])

    with pytest.raises(ValueError, match="The number of parameters in prompt text"):
        PromptTemplate("t2", "Here is some fake template with variable $foo and $bar", ["foo", "bar", "baz"])

    p = PromptTemplate("t3", "Here is some fake template with variable $for and $bar", ["for", "bar"])

    # last parameter: "prompt_params" can be omitted
    p = PromptTemplate("t4", "Here is some fake template with variable $foo and $bar")
    assert p.prompt_params == ["foo", "bar"]

    p = PromptTemplate("t4", "Here is some fake template with variable $foo1 and $bar2")
    assert p.prompt_params == ["foo1", "bar2"]

    p = PromptTemplate("t4", "Here is some fake template with variable $foo_1 and $bar_2")
    assert p.prompt_params == ["foo_1", "bar_2"]

    p = PromptTemplate("t4", "Here is some fake template with variable $Foo_1 and $Bar_2")
    assert p.prompt_params == ["Foo_1", "Bar_2"]

    p = PromptTemplate("t4", "'Here is some fake template with variable $baz'")
    assert p.prompt_params == ["baz"]
    # strip single quotes, happens in YAML as we need to use single quotes for the template string
    assert p.prompt_text == "Here is some fake template with variable $baz"

    p = PromptTemplate("t4", '"Here is some fake template with variable $baz"')
    assert p.prompt_params == ["baz"]
    # strip double quotes, happens in YAML as we need to use single quotes for the template string
    assert p.prompt_text == "Here is some fake template with variable $baz"


@pytest.mark.unit
def test_prompt_template_repr():
    p = PromptTemplate("t", "Here is variable $baz")
    desired_repr = "PromptTemplate(name=t, prompt_text=Here is variable $baz, prompt_params=['baz'])"
    assert repr(p) == desired_repr
    assert str(p) == desired_repr


@pytest.mark.integration
def test_create_prompt_model():
    model = PromptModel("google/flan-t5-small")
    assert model.model_name_or_path == "google/flan-t5-small"

    model = PromptModel()
    assert model.model_name_or_path == "google/flan-t5-base"

    with pytest.raises(OpenAIError):
        # davinci selected but no API key provided
        model = PromptModel("text-davinci-003")

    model = PromptModel("text-davinci-003", api_key="no need to provide a real key")
    assert model.model_name_or_path == "text-davinci-003"

    with pytest.raises(ValueError, match="Model some-random-model is not supported"):
        PromptModel("some-random-model")

    # we can also pass model kwargs to the PromptModel
    model = PromptModel("google/flan-t5-small", model_kwargs={"model_kwargs": {"torch_dtype": torch.bfloat16}})
    assert model.model_name_or_path == "google/flan-t5-small"

    # we can also pass kwargs directly, see HF Pipeline constructor
    model = PromptModel("google/flan-t5-small", model_kwargs={"torch_dtype": torch.bfloat16})
    assert model.model_name_or_path == "google/flan-t5-small"

    # we can't use device_map auto without accelerate library installed
    with pytest.raises(ImportError, match="requires Accelerate: `pip install accelerate`"):
        model = PromptModel("google/flan-t5-small", model_kwargs={"device_map": "auto"})
        assert model.model_name_or_path == "google/flan-t5-small"


<<<<<<< HEAD
=======
def test_create_prompt_model_dtype():
    model = PromptModel("google/flan-t5-small", model_kwargs={"torch_dtype": "auto"})
    assert model.model_name_or_path == "google/flan-t5-small"

    model = PromptModel("google/flan-t5-small", model_kwargs={"torch_dtype": "torch.bfloat16"})
    assert model.model_name_or_path == "google/flan-t5-small"


>>>>>>> 5678bb63
@pytest.mark.integration
def test_create_prompt_node():
    prompt_node = PromptNode()
    assert prompt_node is not None
    assert prompt_node.prompt_model is not None

    prompt_node = PromptNode("google/flan-t5-small")
    assert prompt_node is not None
    assert prompt_node.model_name_or_path == "google/flan-t5-small"
    assert prompt_node.prompt_model is not None

    with pytest.raises(OpenAIError):
        # davinci selected but no API key provided
        prompt_node = PromptNode("text-davinci-003")

    prompt_node = PromptNode("text-davinci-003", api_key="no need to provide a real key")
    assert prompt_node is not None
    assert prompt_node.model_name_or_path == "text-davinci-003"
    assert prompt_node.prompt_model is not None

    with pytest.raises(ValueError, match="Model some-random-model is not supported"):
        PromptNode("some-random-model")


<<<<<<< HEAD
@pytest.mark.integration
=======
@pytest.mark.unit
>>>>>>> 5678bb63
def test_add_and_remove_template(prompt_node):
    num_default_tasks = len(prompt_node.get_prompt_template_names())
    custom_task = PromptTemplate(
        name="custom-task", prompt_text="Custom task: $param1, $param2", prompt_params=["param1", "param2"]
    )
    prompt_node.add_prompt_template(custom_task)
    assert len(prompt_node.get_prompt_template_names()) == num_default_tasks + 1
    assert "custom-task" in prompt_node.get_prompt_template_names()

    assert prompt_node.remove_prompt_template("custom-task") is not None
    assert "custom-task" not in prompt_node.get_prompt_template_names()


<<<<<<< HEAD
@pytest.mark.integration
def test_invalid_template(prompt_node):
=======
@pytest.mark.unit
def test_invalid_template():
>>>>>>> 5678bb63
    with pytest.raises(ValueError, match="Invalid parameter"):
        PromptTemplate(
            name="custom-task", prompt_text="Custom task: $pram1 $param2", prompt_params=["param1", "param2"]
        )

    with pytest.raises(ValueError, match="The number of parameters in prompt text"):
        PromptTemplate(name="custom-task", prompt_text="Custom task: $param1", prompt_params=["param1", "param2"])


@pytest.mark.integration
def test_add_template_and_invoke(prompt_node):
    tt = PromptTemplate(
        name="sentiment-analysis-new",
        prompt_text="Please give a sentiment for this context. Answer with positive, "
        "negative or neutral. Context: $documents; Answer:",
        prompt_params=["documents"],
    )
    prompt_node.add_prompt_template(tt)

    r = prompt_node.prompt("sentiment-analysis-new", documents=["Berlin is an amazing city."])
    assert r[0].casefold() == "positive"


@pytest.mark.integration
def test_on_the_fly_prompt(prompt_node):
    prompt_template = PromptTemplate(
        name="sentiment-analysis-temp",
        prompt_text="Please give a sentiment for this context. Answer with positive, "
        "negative or neutral. Context: $documents; Answer:",
        prompt_params=["documents"],
    )
    r = prompt_node.prompt(prompt_template, documents=["Berlin is an amazing city."])
    assert r[0].casefold() == "positive"


@pytest.mark.integration
def test_direct_prompting(prompt_node):
    r = prompt_node("What is the capital of Germany?")
    assert r[0].casefold() == "berlin"

    r = prompt_node("What is the capital of Germany?", "What is the secret of universe?")
    assert r[0].casefold() == "berlin"
    assert len(r[1]) > 0

    r = prompt_node("Capital of Germany is Berlin", task="question-generation")
    assert len(r[0]) > 10 and "Germany" in r[0]

    r = prompt_node(["Capital of Germany is Berlin", "Capital of France is Paris"], task="question-generation")
    assert len(r) == 2


@pytest.mark.integration
def test_question_generation(prompt_node):
    r = prompt_node.prompt("question-generation", documents=["Berlin is the capital of Germany."])
    assert len(r) == 1 and len(r[0]) > 0


@pytest.mark.integration
def test_template_selection(prompt_node):
    qa = prompt_node.set_default_prompt_template("question-answering")
    r = qa(
        ["Berlin is the capital of Germany.", "Paris is the capital of France."],
        ["What is the capital of Germany?", "What is the capital of France"],
    )
    assert r[0].casefold() == "berlin" and r[1].casefold() == "paris"


@pytest.mark.integration
def test_has_supported_template_names(prompt_node):
    assert len(prompt_node.get_prompt_template_names()) > 0


@pytest.mark.integration
def test_invalid_template_params(prompt_node):
    with pytest.raises(ValueError, match="Expected prompt parameters"):
        prompt_node.prompt("question-answering", {"some_crazy_key": "Berlin is the capital of Germany."})


@pytest.mark.integration
def test_wrong_template_params(prompt_node):
    with pytest.raises(ValueError, match="Expected prompt parameters"):
        # with don't have options param, multiple choice QA has
        prompt_node.prompt("question-answering", options=["Berlin is the capital of Germany."])


@pytest.mark.integration
def test_run_invalid_template(prompt_node):
    with pytest.raises(ValueError, match="invalid-task not supported"):
        prompt_node.prompt("invalid-task", {})


@pytest.mark.integration
def test_invalid_prompting(prompt_node):
    with pytest.raises(ValueError, match="Hey there, what is the best city in the worl"):
        prompt_node.prompt(
            "Hey there, what is the best city in the world?" "Hey there, what is the best city in the world?"
        )

    with pytest.raises(ValueError, match="Hey there, what is the best city in the"):
        prompt_node.prompt(["Hey there, what is the best city in the world?", "Hey, answer me!"])


@pytest.mark.integration
def test_invalid_state_ops(prompt_node):
    with pytest.raises(ValueError, match="Prompt template no_such_task_exists"):
        prompt_node.remove_prompt_template("no_such_task_exists")
        # remove default task
        prompt_node.remove_prompt_template("question-answering")


@pytest.mark.integration
@pytest.mark.skipif(
    not os.environ.get("OPENAI_API_KEY", None),
    reason="Please export an env var called OPENAI_API_KEY containing the OpenAI API key to run this test.",
)
def test_open_ai_prompt_with_params():
    pm = PromptModel("text-davinci-003", api_key=os.environ["OPENAI_API_KEY"])
    pn = PromptNode(pm)
    optional_davinci_params = {"temperature": 0.5, "max_tokens": 10, "top_p": 1, "frequency_penalty": 0.5}
    r = pn.prompt("question-generation", documents=["Berlin is the capital of Germany."], **optional_davinci_params)
    assert len(r) == 1 and len(r[0]) > 0


@pytest.mark.integration
@pytest.mark.skipif(
    not os.environ.get("OPENAI_API_KEY", None),
    reason="Please export an env var called OPENAI_API_KEY containing the OpenAI API key to run this test.",
)
def test_open_ai_prompt_with_default_params():
    pn = PromptNode(
        model_name_or_path="text-davinci-003",
        api_key=os.environ["OPENAI_API_KEY"],
        model_kwargs={"temperature": 0.5, "max_tokens": 2, "top_p": 1, "frequency_penalty": 0.5},
    )
    result = pn.prompt("question-generation", documents=["Berlin is the capital of Germany."])
    assert len(result) == 1 and len(result[0]) > 0


@pytest.mark.integration
@pytest.mark.skipif(
    not os.environ.get("OPENAI_API_KEY", None),
    reason="Please export an env var called OPENAI_API_KEY containing the OpenAI API key to run this test.",
)
def test_open_ai_warn_if_max_tokens_is_too_short(caplog):
    pm = PromptModel("text-davinci-003", api_key=os.environ["OPENAI_API_KEY"])
    pn = PromptNode(pm)
    optional_davinci_params = {"temperature": 0.5, "max_tokens": 2, "top_p": 1, "frequency_penalty": 0.5}
    with caplog.at_level(logging.WARNING):
        _ = pn.prompt("question-generation", documents=["Berlin is the capital of Germany."], **optional_davinci_params)
        assert "Consider increasing the max_tokens parameter to allow for longer completions." in caplog.text


@pytest.mark.integration
@pytest.mark.parametrize("prompt_model", ["hf", "openai"], indirect=True)
def test_stop_words(prompt_model):
    if prompt_model.api_key is not None and not is_openai_api_key_set(prompt_model.api_key):
        pytest.skip("No API key found for OpenAI, skipping test")

    # test stop words for both HF and OpenAI
    # set stop words in PromptNode
    node = PromptNode(prompt_model, stop_words=["capital", "Germany"])

    # with default prompt template and stop words set in PN
    r = node.prompt("question-generation", documents=["Berlin is the capital of Germany."])
    assert r[0] == "What is the" or r[0] == "What city is the"

    # with default prompt template and stop words set in kwargs (overrides PN stop words)
    r = node.prompt("question-generation", documents=["Berlin is the capital of Germany."], stop_words=None)
    assert "capital" in r[0] or "Germany" in r[0]

    # simple prompting
    r = node("Given the context please generate a question. Context: Berlin is the capital of Germany.; Question:")
    assert len(r[0]) > 0
    assert "capital" not in r[0]
    assert "Germany" not in r[0]

    # simple prompting with stop words set in kwargs (overrides PN stop words)
    r = node(
        "Given the context please generate a question. Context: Berlin is the capital of Germany.; Question:",
        stop_words=None,
    )
    assert "capital" in r[0] or "Germany" in r[0]

    tt = PromptTemplate(
        name="question-generation-copy",
        prompt_text="Given the context please generate a question. Context: $documents; Question:",
    )
    # with custom prompt template
    r = node.prompt(tt, documents=["Berlin is the capital of Germany."])
    assert r[0] == "What is the" or r[0] == "What city is the"

    # with custom prompt template and stop words set in kwargs (overrides PN stop words)
    r = node.prompt(tt, documents=["Berlin is the capital of Germany."], stop_words=None)
    assert "capital" in r[0] or "Germany" in r[0]


@pytest.mark.integration
@pytest.mark.parametrize("prompt_model", ["hf", "openai"], indirect=True)
def test_simple_pipeline(prompt_model):
    if prompt_model.api_key is not None and not is_openai_api_key_set(prompt_model.api_key):
        pytest.skip("No API key found for OpenAI, skipping test")

    node = PromptNode(prompt_model, default_prompt_template="sentiment-analysis", output_variable="out")

    pipe = Pipeline()
    pipe.add_node(component=node, name="prompt_node", inputs=["Query"])
    result = pipe.run(query="not relevant", documents=[Document("Berlin is an amazing city.")])
    assert "positive" in result["out"][0].casefold()


@pytest.mark.integration
@pytest.mark.parametrize("prompt_model", ["hf", "openai"], indirect=True)
def test_complex_pipeline(prompt_model):
    if prompt_model.api_key is not None and not is_openai_api_key_set(prompt_model.api_key):
        pytest.skip("No API key found for OpenAI, skipping test")

    node = PromptNode(prompt_model, default_prompt_template="question-generation", output_variable="questions")
    node2 = PromptNode(prompt_model, default_prompt_template="question-answering")

    pipe = Pipeline()
    pipe.add_node(component=node, name="prompt_node", inputs=["Query"])
    pipe.add_node(component=node2, name="prompt_node_2", inputs=["prompt_node"])
    result = pipe.run(query="not relevant", documents=[Document("Berlin is the capital of Germany")])

    assert "berlin" in result["results"][0].casefold()


@pytest.mark.integration
@pytest.mark.parametrize("prompt_model", ["hf", "openai"], indirect=True)
def test_simple_pipeline_with_topk(prompt_model):
    if prompt_model.api_key is not None and not is_openai_api_key_set(prompt_model.api_key):
        pytest.skip("No API key found for OpenAI, skipping test")

    node = PromptNode(prompt_model, default_prompt_template="question-generation", top_k=2)

    pipe = Pipeline()
    pipe.add_node(component=node, name="prompt_node", inputs=["Query"])
    result = pipe.run(query="not relevant", documents=[Document("Berlin is the capital of Germany")])

    assert len(result["results"]) == 2


@pytest.mark.integration
@pytest.mark.parametrize("prompt_model", ["hf", "openai"], indirect=True)
def test_complex_pipeline_with_qa(prompt_model):
    """Test the PromptNode where the `query` is a string instead of a list what the PromptNode would expects,
    because in a question-answering pipeline the retrievers need `query` as a string, so the PromptNode
    need to be able to handle the `query` being a string instead of a list."""
    if prompt_model.api_key is not None and not is_openai_api_key_set(prompt_model.api_key):
        pytest.skip("No API key found for OpenAI, skipping test")

    prompt_template = PromptTemplate(
        name="question-answering-new",
        prompt_text="Given the context please answer the question. Context: $documents; Question: $query; Answer:",
        prompt_params=["documents", "query"],
    )
    node = PromptNode(prompt_model, default_prompt_template=prompt_template)

    pipe = Pipeline()
    pipe.add_node(component=node, name="prompt_node", inputs=["Query"])
    result = pipe.run(
        query="Who lives in Berlin?",  # this being a string instead of a list what is being tested
        documents=[
            Document("My name is Carla and I live in Berlin"),
            Document("My name is Christelle and I live in Paris"),
        ],
        debug=True,  # so we can verify that the constructed prompt is returned in debug
    )

    assert len(result["results"]) == 1
    assert "carla" in result["results"][0].casefold()

    # also verify that the PromptNode has included its constructed prompt LLM model input in the returned debug
    assert (
        result["_debug"]["prompt_node"]["runtime"]["prompts_used"][0]
        == "Given the context please answer the question. Context: My name is Carla and I live in Berlin; "
        "Question: Who lives in Berlin?; Answer:"
    )


@pytest.mark.integration
def test_complex_pipeline_with_shared_model():
    model = PromptModel()
    node = PromptNode(
        model_name_or_path=model, default_prompt_template="question-generation", output_variable="questions"
    )
    node2 = PromptNode(model_name_or_path=model, default_prompt_template="question-answering")

    pipe = Pipeline()
    pipe.add_node(component=node, name="prompt_node", inputs=["Query"])
    pipe.add_node(component=node2, name="prompt_node_2", inputs=["prompt_node"])
    result = pipe.run(query="not relevant", documents=[Document("Berlin is the capital of Germany")])

    assert result["results"][0] == "Berlin"


@pytest.mark.integration
def test_simple_pipeline_yaml(tmp_path):
    with open(tmp_path / "tmp_config.yml", "w") as tmp_file:
        tmp_file.write(
            f"""
            version: ignore
            components:
            - name: p1
              params:
                default_prompt_template: sentiment-analysis
              type: PromptNode
            pipelines:
            - name: query
              nodes:
              - name: p1
                inputs:
                - Query
        """
        )
    pipeline = Pipeline.load_from_yaml(path=tmp_path / "tmp_config.yml")
    result = pipeline.run(query="not relevant", documents=[Document("Berlin is an amazing city.")])
    assert result["results"][0] == "positive"


@pytest.mark.integration
def test_simple_pipeline_yaml_with_default_params(tmp_path):
    with open(tmp_path / "tmp_config.yml", "w") as tmp_file:
        tmp_file.write(
            f"""
            version: ignore
            components:
            - name: p1
              type: PromptNode
              params:
                default_prompt_template: sentiment-analysis
                model_kwargs:
                  torch_dtype: torch.bfloat16
            pipelines:
            - name: query
              nodes:
              - name: p1
                inputs:
                - Query
        """
        )
    pipeline = Pipeline.load_from_yaml(path=tmp_path / "tmp_config.yml")
    assert pipeline.graph.nodes["p1"]["component"].prompt_model.model_kwargs == {"torch_dtype": "torch.bfloat16"}

    result = pipeline.run(query=None, documents=[Document("Berlin is an amazing city.")])
    assert result["results"][0] == "positive"


@pytest.mark.integration
def test_complex_pipeline_yaml(tmp_path):
    with open(tmp_path / "tmp_config.yml", "w") as tmp_file:
        tmp_file.write(
            f"""
            version: ignore
            components:
            - name: p1
              params:
                default_prompt_template: question-generation
                output_variable: questions
              type: PromptNode
            - name: p2
              params:
                default_prompt_template: question-answering
              type: PromptNode
            pipelines:
            - name: query
              nodes:
              - name: p1
                inputs:
                - Query
              - name: p2
                inputs:
                - p1
        """
        )
    pipeline = Pipeline.load_from_yaml(path=tmp_path / "tmp_config.yml")
    result = pipeline.run(query="not relevant", documents=[Document("Berlin is an amazing city.")])
    response = result["results"][0]
    assert any(word for word in ["berlin", "germany", "population", "city", "amazing"] if word in response.casefold())
    assert len(result["invocation_context"]) > 0
    assert len(result["questions"]) > 0
    assert "questions" in result["invocation_context"] and len(result["invocation_context"]["questions"]) > 0


@pytest.mark.integration
def test_complex_pipeline_with_shared_prompt_model_yaml(tmp_path):
    with open(tmp_path / "tmp_config.yml", "w") as tmp_file:
        tmp_file.write(
            f"""
            version: ignore
            components:
            - name: pmodel
              type: PromptModel
            - name: p1
              params:
                model_name_or_path: pmodel
                default_prompt_template: question-generation
                output_variable: questions
              type: PromptNode
            - name: p2
              params:
                model_name_or_path: pmodel
                default_prompt_template: question-answering
              type: PromptNode
            pipelines:
            - name: query
              nodes:
              - name: p1
                inputs:
                - Query
              - name: p2
                inputs:
                - p1
        """
        )
    pipeline = Pipeline.load_from_yaml(path=tmp_path / "tmp_config.yml")
    result = pipeline.run(query="not relevant", documents=[Document("Berlin is an amazing city.")])
    response = result["results"][0]
    assert any(word for word in ["berlin", "germany", "population", "city", "amazing"] if word in response.casefold())
    assert len(result["invocation_context"]) > 0
    assert len(result["questions"]) > 0
    assert "questions" in result["invocation_context"] and len(result["invocation_context"]["questions"]) > 0


@pytest.mark.integration
def test_complex_pipeline_with_shared_prompt_model_and_prompt_template_yaml(tmp_path):
    with open(tmp_path / "tmp_config_with_prompt_template.yml", "w") as tmp_file:
        tmp_file.write(
            f"""
            version: ignore
            components:
            - name: pmodel
              type: PromptModel
              params:
                model_name_or_path: google/flan-t5-small
                model_kwargs:
                  torch_dtype: auto
            - name: question_generation_template
              type: PromptTemplate
              params:
                name: question-generation-new
                prompt_text: "Given the context please generate a question. Context: $documents; Question:"
            - name: p1
              params:
                model_name_or_path: pmodel
                default_prompt_template: question_generation_template
                output_variable: questions
              type: PromptNode
            - name: p2
              params:
                model_name_or_path: pmodel
                default_prompt_template: question-answering
              type: PromptNode
            pipelines:
            - name: query
              nodes:
              - name: p1
                inputs:
                - Query
              - name: p2
                inputs:
                - p1
        """
        )
    pipeline = Pipeline.load_from_yaml(path=tmp_path / "tmp_config_with_prompt_template.yml")
    result = pipeline.run(query="not relevant", documents=[Document("Berlin is an amazing city.")])
    response = result["results"][0]
    assert any(word for word in ["berlin", "germany", "population", "city", "amazing"] if word in response.casefold())
    assert len(result["invocation_context"]) > 0
    assert len(result["questions"]) > 0
    assert "questions" in result["invocation_context"] and len(result["invocation_context"]["questions"]) > 0


@pytest.mark.integration
def test_complex_pipeline_with_with_dummy_node_between_prompt_nodes_yaml(tmp_path):
    # test that we can stick some random node in between prompt nodes and that everything still works
    # most specifically, we want to ensure that invocation_context is still populated correctly and propagated
    class InBetweenNode(BaseComponent):
        outgoing_edges = 1

        def run(
            self,
            query: Optional[str] = None,
            file_paths: Optional[List[str]] = None,
            labels: Optional[MultiLabel] = None,
            documents: Optional[List[Document]] = None,
            meta: Optional[dict] = None,
        ) -> Tuple[Dict, str]:
            return {}, "output_1"

        def run_batch(
            self,
            queries: Optional[Union[str, List[str]]] = None,
            file_paths: Optional[List[str]] = None,
            labels: Optional[Union[MultiLabel, List[MultiLabel]]] = None,
            documents: Optional[Union[List[Document], List[List[Document]]]] = None,
            meta: Optional[Union[Dict[str, Any], List[Dict[str, Any]]]] = None,
            params: Optional[dict] = None,
            debug: Optional[bool] = None,
        ):
            return {}, "output_1"

    with open(tmp_path / "tmp_config_with_prompt_template.yml", "w") as tmp_file:
        tmp_file.write(
            f"""
            version: ignore
            components:
            - name: in_between
              type: InBetweenNode
            - name: pmodel
              type: PromptModel
              params:
                model_name_or_path: google/flan-t5-small
                model_kwargs:
                  torch_dtype: torch.bfloat16
            - name: question_generation_template
              type: PromptTemplate
              params:
                name: question-generation-new
                prompt_text: "Given the context please generate a question. Context: $documents; Question:"
            - name: p1
              params:
                model_name_or_path: pmodel
                default_prompt_template: question_generation_template
                output_variable: questions
              type: PromptNode
            - name: p2
              params:
                model_name_or_path: pmodel
                default_prompt_template: question-answering
              type: PromptNode
            pipelines:
            - name: query
              nodes:
              - name: p1
                inputs:
                - Query
              - name: in_between
                inputs:
                - p1
              - name: p2
                inputs:
                - in_between
        """
        )
    pipeline = Pipeline.load_from_yaml(path=tmp_path / "tmp_config_with_prompt_template.yml")
    result = pipeline.run(query="not relevant", documents=[Document("Berlin is an amazing city.")])
    response = result["results"][0]
    assert any(word for word in ["berlin", "germany", "population", "city", "amazing"] if word in response.casefold())
    assert len(result["invocation_context"]) > 0
    assert len(result["questions"]) > 0
    assert "questions" in result["invocation_context"] and len(result["invocation_context"]["questions"]) > 0


@pytest.mark.integration
@pytest.mark.skipif(
    not os.environ.get("OPENAI_API_KEY", None),
    reason="Please export an env var called OPENAI_API_KEY containing the OpenAI API key to run this test.",
)
def test_complex_pipeline_with_all_features(tmp_path):
    api_key = os.environ.get("OPENAI_API_KEY", None)
    with open(tmp_path / "tmp_config_with_prompt_template.yml", "w") as tmp_file:
        tmp_file.write(
            f"""
            version: ignore
            components:
            - name: pmodel
              type: PromptModel
              params:
                model_name_or_path: google/flan-t5-small
                model_kwargs:
                  torch_dtype: torch.bfloat16
            - name: pmodel_openai
              type: PromptModel
              params:
                model_name_or_path: text-davinci-003
                model_kwargs:
                  temperature: 0.9
                  max_tokens: 64
                api_key: {api_key}
            - name: question_generation_template
              type: PromptTemplate
              params:
                name: question-generation-new
                prompt_text: "Given the context please generate a question. Context: $documents; Question:"
            - name: p1
              params:
                model_name_or_path: pmodel_openai
                default_prompt_template: question_generation_template
                output_variable: questions
              type: PromptNode
            - name: p2
              params:
                model_name_or_path: pmodel
                default_prompt_template: question-answering
              type: PromptNode
            pipelines:
            - name: query
              nodes:
              - name: p1
                inputs:
                - Query
              - name: p2
                inputs:
                - p1
        """
        )
    pipeline = Pipeline.load_from_yaml(path=tmp_path / "tmp_config_with_prompt_template.yml")
    result = pipeline.run(query="not relevant", documents=[Document("Berlin is a city in Germany.")])
    response = result["results"][0]
    assert any(word for word in ["berlin", "germany", "population", "city", "amazing"] if word in response.casefold())
    assert len(result["invocation_context"]) > 0
    assert len(result["questions"]) > 0
    assert "questions" in result["invocation_context"] and len(result["invocation_context"]["questions"]) > 0


@pytest.mark.integration
def test_complex_pipeline_with_multiple_same_prompt_node_components_yaml(tmp_path):
    # p2 and p3 are essentially the same PromptNode component, make sure we can use them both as is in the pipeline
    with open(tmp_path / "tmp_config.yml", "w") as tmp_file:
        tmp_file.write(
            f"""
            version: ignore
            components:
            - name: p1
              params:
                default_prompt_template: question-generation
                output_variable: questions
              type: PromptNode
            - name: p2
              params:
                default_prompt_template: question-answering
              type: PromptNode
            - name: p3
              params:
                default_prompt_template: question-answering
              type: PromptNode
            pipelines:
            - name: query
              nodes:
              - name: p1
                inputs:
                - Query
              - name: p2
                inputs:
                - p1
              - name: p3
                inputs:
                - p2
        """
        )
    pipeline = Pipeline.load_from_yaml(path=tmp_path / "tmp_config.yml")
    assert pipeline is not None


class TestTokenLimit:
    @pytest.mark.integration
    def test_hf_token_limit_warning(self, prompt_node, caplog):
        tt = PromptTemplate(
            name="too-long-temp",
            prompt_text="Repeating text" * 200 + "Docs: $documents; Answer:",
            prompt_params=["documents"],
        )
        with caplog.at_level(logging.WARNING):
            _ = prompt_node.prompt(tt, documents=["Berlin is an amazing city."])
            assert "The prompt has been truncated from 812 tokens to 412 tokens" in caplog.text
            assert "and answer length (100 tokens) will fit within the max token limit (512 tokens)." in caplog.text

    @pytest.mark.integration
    @pytest.mark.skipif(
        not os.environ.get("OPENAI_API_KEY", None),
        reason="No OpenAI API key provided. Please export an env var called OPENAI_API_KEY containing the OpenAI API key to run this test.",
    )
    def test_openai_token_limit_warning(self, caplog):
        tt = PromptTemplate(
            name="too-long-temp",
            prompt_text="Repeating text" * 200 + "Docs: $documents; Answer:",
            prompt_params=["documents"],
        )
        prompt_node = PromptNode("text-ada-001", max_length=2000, api_key=os.environ.get("OPENAI_API_KEY", ""))
        with caplog.at_level(logging.WARNING):
            _ = prompt_node.prompt(tt, documents=["Berlin is an amazing city."])
            assert "The prompt has been truncated from" in caplog.text
            assert "and answer length (2000 tokens) will fit within the max token limit (2048 tokens)." in caplog.text


class TestRunBatch:
    @pytest.mark.integration
    @pytest.mark.parametrize("prompt_model", ["hf", "openai"], indirect=True)
    def test_simple_pipeline_batch_no_query_single_doc_list(self, prompt_model):
        if prompt_model.api_key is not None and not is_openai_api_key_set(prompt_model.api_key):
            pytest.skip("No API key found for OpenAI, skipping test")

        node = PromptNode(prompt_model, default_prompt_template="sentiment-analysis")

        pipe = Pipeline()
        pipe.add_node(component=node, name="prompt_node", inputs=["Query"])
        result = pipe.run_batch(
            queries=None, documents=[Document("Berlin is an amazing city."), Document("I am not feeling well.")]
        )
        assert isinstance(result["results"], list)
        assert isinstance(result["results"][0], list)
        assert isinstance(result["results"][0][0], str)
        assert "positive" in result["results"][0][0].casefold()
        assert "negative" in result["results"][1][0].casefold()

    @pytest.mark.integration
    @pytest.mark.parametrize("prompt_model", ["hf", "openai"], indirect=True)
    def test_simple_pipeline_batch_no_query_multiple_doc_list(self, prompt_model):
        if prompt_model.api_key is not None and not is_openai_api_key_set(prompt_model.api_key):
            pytest.skip("No API key found for OpenAI, skipping test")

        node = PromptNode(prompt_model, default_prompt_template="sentiment-analysis", output_variable="out")

        pipe = Pipeline()
        pipe.add_node(component=node, name="prompt_node", inputs=["Query"])
        result = pipe.run_batch(
            queries=None,
            documents=[
                [Document("Berlin is an amazing city."), Document("Paris is an amazing city.")],
                [Document("I am not feeling well.")],
            ],
        )
        assert isinstance(result["out"], list)
        assert isinstance(result["out"][0], list)
        assert isinstance(result["out"][0][0], str)
        assert all("positive" in x.casefold() for x in result["out"][0])
        assert "negative" in result["out"][1][0].casefold()

    @pytest.mark.integration
    @pytest.mark.parametrize("prompt_model", ["hf", "openai"], indirect=True)
    def test_simple_pipeline_batch_query_multiple_doc_list(self, prompt_model):
        if prompt_model.api_key is not None and not is_openai_api_key_set(prompt_model.api_key):
            pytest.skip("No API key found for OpenAI, skipping test")

        prompt_template = PromptTemplate(
            name="question-answering-new",
            prompt_text="Given the context please answer the question. Context: $documents; Question: $query; Answer:",
            prompt_params=["documents", "query"],
        )
        node = PromptNode(prompt_model, default_prompt_template=prompt_template)

        pipe = Pipeline()
        pipe.add_node(component=node, name="prompt_node", inputs=["Query"])
        result = pipe.run_batch(
            queries=["Who lives in Berlin?"],
            documents=[
                [Document("My name is Carla and I live in Berlin"), Document("My name is James and I live in London")],
                [Document("My name is Christelle and I live in Paris")],
            ],
            debug=True,
        )
        assert isinstance(result["results"], list)
        assert isinstance(result["results"][0], list)
        assert isinstance(result["results"][0][0], str)
        # TODO Finish


@pytest.mark.integration
def test_HFLocalInvocationLayer_supports():
    assert HFLocalInvocationLayer.supports("philschmid/flan-t5-base-samsum")
    assert HFLocalInvocationLayer.supports("bigscience/T0_3B")<|MERGE_RESOLUTION|>--- conflicted
+++ resolved
@@ -94,8 +94,6 @@
         assert model.model_name_or_path == "google/flan-t5-small"
 
 
-<<<<<<< HEAD
-=======
 def test_create_prompt_model_dtype():
     model = PromptModel("google/flan-t5-small", model_kwargs={"torch_dtype": "auto"})
     assert model.model_name_or_path == "google/flan-t5-small"
@@ -104,7 +102,6 @@
     assert model.model_name_or_path == "google/flan-t5-small"
 
 
->>>>>>> 5678bb63
 @pytest.mark.integration
 def test_create_prompt_node():
     prompt_node = PromptNode()
@@ -129,11 +126,7 @@
         PromptNode("some-random-model")
 
 
-<<<<<<< HEAD
-@pytest.mark.integration
-=======
-@pytest.mark.unit
->>>>>>> 5678bb63
+@pytest.mark.integration
 def test_add_and_remove_template(prompt_node):
     num_default_tasks = len(prompt_node.get_prompt_template_names())
     custom_task = PromptTemplate(
@@ -147,13 +140,8 @@
     assert "custom-task" not in prompt_node.get_prompt_template_names()
 
 
-<<<<<<< HEAD
-@pytest.mark.integration
-def test_invalid_template(prompt_node):
-=======
 @pytest.mark.unit
 def test_invalid_template():
->>>>>>> 5678bb63
     with pytest.raises(ValueError, match="Invalid parameter"):
         PromptTemplate(
             name="custom-task", prompt_text="Custom task: $pram1 $param2", prompt_params=["param1", "param2"]
