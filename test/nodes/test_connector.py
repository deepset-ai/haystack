--- conflicted
+++ resolved
@@ -149,23 +149,9 @@
 
 
 def test_crawler_extract_hidden_text(test_url, tmp_path):
-<<<<<<< HEAD
     crawler = Crawler(output_dir=tmp_path)
     documents, _ = crawler.run(urls=[test_url + "/page_w_hidden_text.html"], extract_hidden_text=True, crawler_depth=0, return_documents=True)
     assert 'hidden text' in documents[0]["content"]
 
     documents, _ = crawler.run(urls=[test_url + "/page_w_hidden_text.html"], extract_hidden_text=False, crawler_depth=0, return_documents=True)
-    assert 'hidden text' not in documents[0]["content"]          
-=======
-    crawler_extract_hidden_text = Crawler(output_dir=tmp_path, extract_hidden_text=True)
-    documents, _ = crawler_extract_hidden_text.crawl(
-        urls=[test_url + "/page_w_hidden_text.html"], crawler_depth=0, return_documents=True
-    )
-    assert "hidden text" in documents[0]["content"]
-
-    crawler_extract_only_visible_text = Crawler(output_dir=tmp_path, extract_hidden_text=False)
-    documents, _ = crawler_extract_only_visible_text.crawl(
-        urls=[test_url + "/page_w_hidden_text.html"], crawler_depth=0, return_documents=True
-    )
-    assert "hidden text" not in documents[0]["content"]
->>>>>>> 8a6a92dd
+    assert 'hidden text' not in documents[0]["content"]          