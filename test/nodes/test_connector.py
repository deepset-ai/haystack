--- conflicted
+++ resolved
@@ -27,10 +27,7 @@
     :param crawled_page: the output of Crawler (one element of the paths list)
     """
     crawler.driver.get(url)
-<<<<<<< HEAD
 
-=======
->>>>>>> ab443aab
     body = crawler.driver.find_element(by=By.TAG_NAME, value="body")
 
     if crawler.extract_hidden_text:
