import os
import tarfile
import tempfile

import pandas as pd

from haystack import Label, Document, Answer
from haystack.document_stores import eval_data_from_json
from haystack.utils import launch_es, launch_opensearch, launch_weaviate
from haystack.modeling.data_handler.processor import http_get

import logging
from typing import Dict, Union
from pathlib import Path

logger = logging.getLogger(__name__)


def prepare_environment(pipeline_config: Dict, benchmark_config: Dict):
    """
    Prepare the environment for running a benchmark.
    """
    # Download data if specified in benchmark config
    if "data_url" in benchmark_config:
        download_from_url(url=benchmark_config["data_url"], target_dir="data/")

    n_docs = 0
    if "documents_directory" in benchmark_config:
        documents_dir = Path(benchmark_config["documents_directory"])
        n_docs = len(
            [
                file_path
                for file_path in documents_dir.iterdir()
                if file_path.is_file() and not file_path.name.startswith(".")
            ]
        )

    # Launch DocumentStore Docker container if needed
    for comp in pipeline_config["components"]:
        if comp["type"].endswith("DocumentStore"):
            launch_document_store(comp["type"], n_docs=n_docs)
            break


def launch_document_store(document_store: str, n_docs: int = 0):
    """
    Launch a DocumentStore Docker container.
    """
    java_opts = None if n_docs < 500000 else "-Xms4096m -Xmx4096m"
    if document_store == "ElasticsearchDocumentStore":
        launch_es(sleep=30, delete_existing=True, java_opts=java_opts)
    elif document_store == "OpenSearchDocumentStore":
        launch_opensearch(sleep=30, delete_existing=True, java_opts=java_opts)
    elif document_store == "WeaviateDocumentStore":
        launch_weaviate(sleep=30, delete_existing=True)


def download_from_url(url: str, target_dir: Union[str, Path]):
    """
    Download from a URL to a local file.

    :param url: URL
    :param target_dir: Local directory where the URL content will be saved.
    """

    if not os.path.exists(target_dir):
        os.makedirs(target_dir)

    url_path = Path(url)
    logger.info("Downloading %s to %s", url_path.name, target_dir)
    with tempfile.NamedTemporaryFile() as temp_file:
        http_get(url=url, temp_file=temp_file)
        temp_file.flush()
        temp_file.seek(0)
        if tarfile.is_tarfile(temp_file.name):
            with tarfile.open(temp_file.name) as tar:
                tar.extractall(target_dir)
        else:
            with open(Path(target_dir) / url_path.name, "wb") as file:
                file.write(temp_file.read())


def load_eval_data(eval_set_file: Path):
    """
    Load evaluation data from a file.
    :param eval_set_file: Path to the evaluation data file.
    """
<<<<<<< HEAD
=======
    if not os.path.exists(eval_set_file):
        raise FileNotFoundError(f"The file {eval_set_file} does not exist.")
    elif os.path.isdir(eval_set_file):
        raise IsADirectoryError(f"The path {eval_set_file} is a directory, not a file.")

>>>>>>> 6e10fdab
    if eval_set_file.suffix == ".json":
        _, labels = eval_data_from_json(str(eval_set_file))
        queries = [label.query for label in labels]
    elif eval_set_file.suffix == ".csv":
        eval_data = pd.read_csv(eval_set_file)

        labels = []
        queries = []
        for idx, row in eval_data.iterrows():
            query = row["question"]
            context = row["context"]
            answer = Answer(answer=row["text"]) if "text" in row else None
            label = Label(
                query=query,
                document=Document(context),
                answer=answer,
                is_correct_answer=True,
                is_correct_document=True,
                origin="gold-label",
            )
            labels.append(label)
            queries.append(query)
    else:
        raise ValueError(
            f"Unsupported file format: {eval_set_file.suffix}. Provide a SQuAD-style .json or a .csv file containing "
            f"the columns 'question' and 'context' for Retriever evaluations and additionally 'text' (containing the "
            f"answer string) for Reader evaluations."
        )

    return labels, queries<|MERGE_RESOLUTION|>--- conflicted
+++ resolved
@@ -85,14 +85,11 @@
     Load evaluation data from a file.
     :param eval_set_file: Path to the evaluation data file.
     """
-<<<<<<< HEAD
-=======
     if not os.path.exists(eval_set_file):
         raise FileNotFoundError(f"The file {eval_set_file} does not exist.")
     elif os.path.isdir(eval_set_file):
         raise IsADirectoryError(f"The path {eval_set_file} is a directory, not a file.")
 
->>>>>>> 6e10fdab
     if eval_set_file.suffix == ".json":
         _, labels = eval_data_from_json(str(eval_set_file))
         queries = [label.query for label in labels]
