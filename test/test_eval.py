--- conflicted
+++ resolved
@@ -620,15 +620,10 @@
     assert metrics_top_10["Retriever"]["ndcg"] == 0.5
 
     metrics_top_1 = eval_result.calculate_metrics(simulated_top_k_reader=1, simulated_top_k_retriever=1)
-<<<<<<< HEAD
     
     assert metrics_top_1["Reader"]["exact_match"] == 1.0
     assert metrics_top_1["Reader"]["f1"] == 1.0
-=======
-
-    assert metrics_top_1["Reader"]["exact_match"] == 0.5
-    assert metrics_top_1["Reader"]["f1"] == 0.5
->>>>>>> a59bca36
+
     assert metrics_top_1["Retriever"]["mrr"] == 0.5
     assert metrics_top_1["Retriever"]["map"] == 0.5
     assert metrics_top_1["Retriever"]["recall_multi_hit"] == 0.5
