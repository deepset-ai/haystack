import logging
import os
from unittest.mock import MagicMock
<<<<<<< HEAD
=======
import pytest
>>>>>>> e954230a

import numpy as np
import pytest

from haystack.document_stores.elasticsearch import ElasticsearchDocumentStore, Elasticsearch
from haystack.schema import Document

from .test_base import DocumentStoreBaseTestAbstract
from .test_search_engine import SearchEngineDocumentStoreTestAbstract


class TestElasticsearchDocumentStore(DocumentStoreBaseTestAbstract, SearchEngineDocumentStoreTestAbstract):
    # Constants

    index_name = __name__

    @pytest.fixture
    def ds(self):
        """
        This fixture provides a working document store and takes care of removing the indices when done
        """
        labels_index_name = f"{self.index_name}_labels"
        ds = ElasticsearchDocumentStore(
            index=self.index_name,
            label_index=labels_index_name,
            host=os.environ.get("ELASTICSEARCH_HOST", "localhost"),
            create_index=True,
        )
        yield ds
        ds.delete_index(self.index_name)
        ds.delete_index(labels_index_name)

    @pytest.fixture
<<<<<<< HEAD
    def mocked_elastic_search_init(self, monkeypatch):
        mocked_init = MagicMock(return_value=None)
        monkeypatch.setattr(Elasticsearch, "__init__", mocked_init)
        return mocked_init

    @pytest.fixture
    def mocked_elastic_search_ping(self, monkeypatch):
        mocked_ping = MagicMock(return_value=True)
        monkeypatch.setattr(Elasticsearch, "ping", mocked_ping)
        return mocked_ping
=======
    def mocked_document_store(self):
        """
        The fixture provides an instance of a slightly customized
        ElasticsearchDocumentStore equipped with a mocked client
        """

        class DSMock(ElasticsearchDocumentStore):
            # We mock a subclass to avoid messing up the actual class object
            pass

        DSMock._init_elastic_client = MagicMock()
        DSMock.client = MagicMock()
        return DSMock()
>>>>>>> e954230a

    @pytest.mark.integration
    def test___init__(self):
        # defaults
        _ = ElasticsearchDocumentStore()

        # list of hosts + single port
        _ = ElasticsearchDocumentStore(host=["localhost", "127.0.0.1"], port=9200)

        # list of hosts + list of ports (wrong)
        with pytest.raises(Exception):
            _ = ElasticsearchDocumentStore(host=["localhost", "127.0.0.1"], port=[9200])

        # list of hosts + list
        _ = ElasticsearchDocumentStore(host=["localhost", "127.0.0.1"], port=[9200, 9200])

        # only api_key
        with pytest.raises(Exception):
            _ = ElasticsearchDocumentStore(host=["localhost"], port=[9200], api_key="test")

        # api_key +  id
        _ = ElasticsearchDocumentStore(host=["localhost"], port=[9200], api_key="test", api_key_id="test")

    @pytest.mark.integration
    def test_recreate_index(self, ds, documents, labels):
        ds.write_documents(documents)
        ds.write_labels(labels)

        # Create another document store on top of the previous one
        ds = ElasticsearchDocumentStore(index=ds.index, label_index=ds.label_index, recreate_index=True)
        assert len(ds.get_all_documents(index=ds.index)) == 0
        assert len(ds.get_all_labels(index=ds.label_index)) == 0

    @pytest.mark.integration
    def test_eq_filter(self, ds, documents):
        ds.write_documents(documents)

        filter = {"name": {"$eq": ["name_0"]}}
        filtered_docs = ds.get_all_documents(filters=filter)
        assert len(filtered_docs) == 3
        for doc in filtered_docs:
            assert doc.meta["name"] == "name_0"

        filter = {"numbers": {"$eq": [2, 4]}}
        filtered_docs = ds.query(query=None, filters=filter)
        assert len(filtered_docs) == 3
        for doc in filtered_docs:
            assert doc.meta["month"] == "01"
            assert doc.meta["numbers"] == [2, 4]

    @pytest.mark.integration
    def test_custom_fields(self, ds):
        index = "haystack_test_custom"
        document_store = ElasticsearchDocumentStore(
            index=index,
            content_field="custom_text_field",
            embedding_field="custom_embedding_field",
            recreate_index=True,
        )
        doc_to_write = {"custom_text_field": "test", "custom_embedding_field": np.random.rand(768).astype(np.float32)}
        document_store.write_documents([doc_to_write])
        documents = document_store.get_all_documents(return_embedding=True)
        assert len(documents) == 1
        assert documents[0].content == "test"
        np.testing.assert_array_equal(doc_to_write["custom_embedding_field"], documents[0].embedding)
        document_store.delete_index(index)

    @pytest.mark.integration
    def test_query_with_filters_and_missing_embeddings(self, ds, documents):
        ds.write_documents(documents)
        filters = {"month": {"$in": ["01", "03"]}}
        ds.skip_missing_embeddings = False
        with pytest.raises(ds._RequestError):
            ds.query_by_embedding(np.random.rand(768), filters=filters)

        ds.skip_missing_embeddings = True
        documents = ds.query_by_embedding(np.random.rand(768), filters=filters)
        assert len(documents) == 3

    @pytest.mark.integration
    def test_synonyms(self, ds):
        synonyms = ["i-pod, i pod, ipod", "sea biscuit, sea biscit, seabiscuit", "foo, foo bar, baz"]
        synonym_type = "synonym_graph"

        client = ds.client
        index = "haystack_synonym_arg"
        client.indices.delete(index=index, ignore=[404])
        ElasticsearchDocumentStore(index=index, synonyms=synonyms, synonym_type=synonym_type)
        indexed_settings = client.indices.get_settings(index=index)

        assert synonym_type == indexed_settings[index]["settings"]["index"]["analysis"]["filter"]["synonym"]["type"]
        assert synonyms == indexed_settings[index]["settings"]["index"]["analysis"]["filter"]["synonym"]["synonyms"]

    @pytest.mark.integration
    def test_search_field_mapping(self):
        index = "haystack_search_field_mapping"
        document_store = ElasticsearchDocumentStore(
            index=index, search_fields=["content", "sub_content"], content_field="title"
        )

        document_store.write_documents(
            [
                {
                    "title": "Green tea components",
                    "meta": {
                        "content": "The green tea plant contains a range of healthy compounds that make it into the final drink",
                        "sub_content": "Drink tip",
                    },
                    "id": "1",
                },
                {
                    "title": "Green tea catechin",
                    "meta": {
                        "content": "Green tea contains a catechin called epigallocatechin-3-gallate (EGCG).",
                        "sub_content": "Ingredients tip",
                    },
                    "id": "2",
                },
                {
                    "title": "Minerals in Green tea",
                    "meta": {
                        "content": "Green tea also has small amounts of minerals that can benefit your health.",
                        "sub_content": "Minerals tip",
                    },
                    "id": "3",
                },
                {
                    "title": "Green tea Benefits",
                    "meta": {
                        "content": "Green tea does more than just keep you alert, it may also help boost brain function.",
                        "sub_content": "Health tip",
                    },
                    "id": "4",
                },
            ]
        )

        indexed_settings = document_store.client.indices.get_mapping(index=index)

        assert indexed_settings[index]["mappings"]["properties"]["content"]["type"] == "text"
        assert indexed_settings[index]["mappings"]["properties"]["sub_content"]["type"] == "text"
        document_store.delete_index(index)

    @pytest.mark.integration
    def test_existing_alias(self, ds):
        client = ds.client
        client.indices.delete(index="haystack_existing_alias_1", ignore=[404])
        client.indices.delete(index="haystack_existing_alias_2", ignore=[404])
        client.indices.delete_alias(index="_all", name="haystack_existing_alias", ignore=[404])

        settings = {"mappings": {"properties": {"content": {"type": "text"}}}}

        client.indices.create(index="haystack_existing_alias_1", body=settings)
        client.indices.create(index="haystack_existing_alias_2", body=settings)

        client.indices.put_alias(
            index="haystack_existing_alias_1,haystack_existing_alias_2", name="haystack_existing_alias"
        )

        # To be valid, all indices related to the alias must have content field of type text
        ElasticsearchDocumentStore(index="haystack_existing_alias", search_fields=["content"])

    @pytest.mark.integration
    def test_existing_alias_missing_fields(self, ds):

        client = ds.client
        client.indices.delete(index="haystack_existing_alias_1", ignore=[404])
        client.indices.delete(index="haystack_existing_alias_2", ignore=[404])
        client.indices.delete_alias(index="_all", name="haystack_existing_alias", ignore=[404])

        right_settings = {"mappings": {"properties": {"content": {"type": "text"}}}}
        wrong_settings = {"mappings": {"properties": {"content": {"type": "histogram"}}}}

        client.indices.create(index="haystack_existing_alias_1", body=right_settings)
        client.indices.create(index="haystack_existing_alias_2", body=wrong_settings)
        client.indices.put_alias(
            index="haystack_existing_alias_1,haystack_existing_alias_2", name="haystack_existing_alias"
        )

        with pytest.raises(Exception):
            # wrong field type for "content" in index "haystack_existing_alias_2"
            ElasticsearchDocumentStore(
                index="haystack_existing_alias", search_fields=["content"], content_field="title"
            )

    @pytest.mark.integration
    def test_get_document_count_only_documents_without_embedding_arg(self, ds, documents):
        ds.write_documents(documents)

        assert ds.get_document_count() == 9
        assert ds.get_document_count(only_documents_without_embedding=True) == 3
        assert ds.get_document_count(only_documents_without_embedding=True, filters={"month": ["01"]}) == 0
        assert ds.get_document_count(only_documents_without_embedding=True, filters={"month": ["03"]}) == 3

    @pytest.mark.unit
    def test__init_elastic_client_aws4auth_and_username_raises_warning(
        self, caplog, mocked_elastic_search_init, mocked_elastic_search_ping
    ):
        _init_client_remaining_kwargs = {
            "host": "host",
            "port": 443,
            "password": "pass",
            "api_key_id": None,
            "api_key": None,
            "scheme": "https",
            "ca_certs": None,
            "verify_certs": True,
            "timeout": 10,
            "use_system_proxy": False,
        }

        with caplog.at_level(logging.WARN, logger="haystack.document_stores.elasticsearch"):
            ElasticsearchDocumentStore._init_elastic_client(
                username="admin", aws4auth="foo", **_init_client_remaining_kwargs
            )
        assert len(caplog.records) == 1
        for r in caplog.records:
            assert r.levelname == "WARNING"

        caplog.clear()
        with caplog.at_level(logging.WARN, logger="haystack.document_stores.elasticsearch"):
            ElasticsearchDocumentStore._init_elastic_client(
                username=None, aws4auth="foo", **_init_client_remaining_kwargs
            )
            ElasticsearchDocumentStore._init_elastic_client(
                username="", aws4auth="foo", **_init_client_remaining_kwargs
            )
        assert len(caplog.records) == 0<|MERGE_RESOLUTION|>--- conflicted
+++ resolved
@@ -1,10 +1,6 @@
 import logging
 import os
 from unittest.mock import MagicMock
-<<<<<<< HEAD
-=======
-import pytest
->>>>>>> e954230a
 
 import numpy as np
 import pytest
@@ -38,7 +34,6 @@
         ds.delete_index(labels_index_name)
 
     @pytest.fixture
-<<<<<<< HEAD
     def mocked_elastic_search_init(self, monkeypatch):
         mocked_init = MagicMock(return_value=None)
         monkeypatch.setattr(Elasticsearch, "__init__", mocked_init)
@@ -49,7 +44,8 @@
         mocked_ping = MagicMock(return_value=True)
         monkeypatch.setattr(Elasticsearch, "ping", mocked_ping)
         return mocked_ping
-=======
+
+    @pytest.fixture
     def mocked_document_store(self):
         """
         The fixture provides an instance of a slightly customized
@@ -63,7 +59,6 @@
         DSMock._init_elastic_client = MagicMock()
         DSMock.client = MagicMock()
         return DSMock()
->>>>>>> e954230a
 
     @pytest.mark.integration
     def test___init__(self):
