--- conflicted
+++ resolved
@@ -9,11 +9,7 @@
 from haystack.components.builders import PromptBuilder, AnswerBuilder
 from haystack.components.retrievers.in_memory import InMemoryBM25Retriever
 from haystack.document_stores.in_memory import InMemoryDocumentStore
-<<<<<<< HEAD
-from haystack.components.joiners import BranchJoiner, DocumentJoiner, StringJoiner
-=======
-from haystack.components.joiners import BranchJoiner, DocumentJoiner, AnswerJoiner
->>>>>>> c682a59f
+from haystack.components.joiners import BranchJoiner, DocumentJoiner, AnswerJoiner, StringJoiner
 from haystack.testing.sample_components import (
     Accumulate,
     AddFixedValue,
@@ -1641,20 +1637,6 @@
     )
 
 
-<<<<<<< HEAD
-@given("a pipeline that has a string variadic component", target_fixture="pipeline_data")
-def that_has_a_string_variadic_component():
-    string_1 = "What's Natural Language Processing?"
-    string_2 = "What's is life?"
-
-    pipeline = Pipeline()
-    pipeline.add_component("prompt_builder_1", PromptBuilder("Builder 1: {{query}}"))
-    pipeline.add_component("prompt_builder_2", PromptBuilder("Builder 2: {{query}}"))
-    pipeline.add_component("string_joiner", StringJoiner())
-
-    pipeline.connect("prompt_builder_1.prompt", "string_joiner.strings")
-    pipeline.connect("prompt_builder_2.prompt", "string_joiner.strings")
-=======
 @given("a pipeline that has an answer joiner variadic component", target_fixture="pipeline_data")
 def that_has_an_answer_joiner_variadic_component():
     query = "What's Natural Language Processing?"
@@ -1666,21 +1648,11 @@
 
     pipeline.connect("answer_builder_1.answers", "answer_joiner")
     pipeline.connect("answer_builder_2.answers", "answer_joiner")
->>>>>>> c682a59f
-
-    return (
-        pipeline,
-        [
-            PipelineRunData(
-<<<<<<< HEAD
-                inputs={"prompt_builder_1": {"query": string_1}, "prompt_builder_2": {"query": string_2}},
-                expected_outputs={
-                    "string_joiner": {
-                        "strings": ["Builder 1: What's Natural Language Processing?", "Builder 2: What's is life?"]
-                    }
-                },
-                expected_run_order=["prompt_builder_1", "prompt_builder_2", "string_joiner"],
-=======
+
+    return (
+        pipeline,
+        [
+            PipelineRunData(
                 inputs={
                     "answer_builder_1": {"query": query, "replies": ["This is a test answer"]},
                     "answer_builder_2": {"query": query, "replies": ["This is a second test answer"]},
@@ -1704,7 +1676,35 @@
                     }
                 },
                 expected_run_order=["answer_builder_1", "answer_builder_2", "answer_joiner"],
->>>>>>> c682a59f
+            )
+        ],
+    )
+
+
+@given("a pipeline that has a string variadic component", target_fixture="pipeline_data")
+def that_has_a_string_variadic_component():
+    string_1 = "What's Natural Language Processing?"
+    string_2 = "What's is life?"
+
+    pipeline = Pipeline()
+    pipeline.add_component("prompt_builder_1", PromptBuilder("Builder 1: {{query}}"))
+    pipeline.add_component("prompt_builder_2", PromptBuilder("Builder 2: {{query}}"))
+    pipeline.add_component("string_joiner", StringJoiner())
+
+    pipeline.connect("prompt_builder_1.prompt", "string_joiner.strings")
+    pipeline.connect("prompt_builder_2.prompt", "string_joiner.strings")
+
+    return (
+        pipeline,
+        [
+            PipelineRunData(
+                inputs={"prompt_builder_1": {"query": string_1}, "prompt_builder_2": {"query": string_2}},
+                expected_outputs={
+                    "string_joiner": {
+                        "strings": ["Builder 1: What's Natural Language Processing?", "Builder 2: What's is life?"]
+                    }
+                },
+                expected_run_order=["prompt_builder_1", "prompt_builder_2", "string_joiner"],
             )
         ],
     )