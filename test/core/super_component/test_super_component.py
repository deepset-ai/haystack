# SPDX-FileCopyrightText: 2024-present deepset GmbH <info@deepset.ai>
#
# SPDX-License-Identifier: Apache-2.0
from typing import Any, List, Optional, Union

import pytest
from haystack import Document, SuperComponent, Pipeline, AsyncPipeline, component, super_component
from haystack.core.pipeline.base import component_to_dict, component_from_dict
from haystack.components.builders import AnswerBuilder, PromptBuilder
from haystack.components.generators import OpenAIGenerator
from haystack.components.joiners import DocumentJoiner
from haystack.components.retrievers.in_memory import InMemoryBM25Retriever
from haystack.dataclasses import GeneratedAnswer
from haystack.document_stores.in_memory import InMemoryDocumentStore
from haystack.document_stores.types import DuplicatePolicy
from haystack.utils.auth import Secret
from haystack.core.serialization import default_from_dict, default_to_dict
from haystack.core.super_component.super_component import InvalidMappingTypeError, InvalidMappingValueError
from haystack.testing.sample_components import AddFixedValue, Double
from unittest.mock import patch


@pytest.fixture
def mock_openai_generator(monkeypatch):
    """Create a mock OpenAI Generator for testing."""

    def mock_run(self, prompt: str, **kwargs):
        return {"replies": ["This is a test response about capitals."]}

    monkeypatch.setattr(OpenAIGenerator, "run", mock_run)
    return OpenAIGenerator(api_key=Secret.from_token("test-key"))


@pytest.fixture
def documents():
    """Create test documents for the document store."""
    return [
        Document(content="Paris is the capital of France."),
        Document(content="Berlin is the capital of Germany."),
        Document(content="Rome is the capital of Italy."),
    ]


@pytest.fixture
def document_store(documents):
    """Create and populate a test document store."""
    store = InMemoryDocumentStore()
    store.write_documents(documents, policy=DuplicatePolicy.OVERWRITE)
    return store


@pytest.fixture
def rag_pipeline(document_store):
    """Create a simple RAG pipeline."""

    @component
    class FakeGenerator:
        @component.output_types(replies=List[str])
        def run(self, prompt: str, **kwargs):
            return {"replies": ["This is a test response about capitals."]}

    pipeline = Pipeline()
    pipeline.add_component("retriever", InMemoryBM25Retriever(document_store=document_store))
    pipeline.add_component(
        "prompt_builder",
        PromptBuilder(
            template="Given these documents: {{documents|join(', ',attribute='content')}} Answer: {{query}}",
            required_variables="*",
        ),
    )
    pipeline.add_component("llm", FakeGenerator())
    pipeline.add_component("answer_builder", AnswerBuilder())
    pipeline.add_component("joiner", DocumentJoiner())

    pipeline.connect("retriever", "prompt_builder.documents")
    pipeline.connect("prompt_builder", "llm")
    pipeline.connect("llm.replies", "answer_builder.replies")
    pipeline.connect("retriever.documents", "joiner.documents")

    return pipeline


@pytest.fixture
def async_rag_pipeline(document_store):
    """Create a simple asyncRAG pipeline."""

    @component
    class FakeGenerator:
        @component.output_types(replies=List[str])
        def run(self, prompt: str, **kwargs):
            return {"replies": ["This is a test response about capitals."]}

    pipeline = AsyncPipeline()
    pipeline.add_component("retriever", InMemoryBM25Retriever(document_store=document_store))
    pipeline.add_component(
        "prompt_builder",
        PromptBuilder(
            template="Given these documents: {{documents|join(', ',attribute='content')}} Answer: {{query}}",
            required_variables="*",
        ),
    )
    pipeline.add_component("llm", FakeGenerator())
    pipeline.add_component("answer_builder", AnswerBuilder())
    pipeline.add_component("joiner", DocumentJoiner())

    pipeline.connect("retriever", "prompt_builder.documents")
    pipeline.connect("prompt_builder", "llm")
    pipeline.connect("llm.replies", "answer_builder.replies")
    pipeline.connect("retriever.documents", "joiner.documents")

    return pipeline


@pytest.fixture
def sample_super_component():
    """Creates a sample SuperComponent for testing visualization methods"""
    pipe = Pipeline()
    pipe.add_component("comp1", AddFixedValue(add=3))
    pipe.add_component("comp2", Double())
    pipe.connect("comp1.result", "comp2.value")

    return SuperComponent(pipeline=pipe)


@super_component
class CustomSuperComponent:
    def __init__(self, var1: int, var2: str = "test"):
        self.var1 = var1
        self.var2 = var2
        pipeline = Pipeline()
        pipeline.add_component("joiner", DocumentJoiner())
        self.pipeline = pipeline


class TestSuperComponent:
    def test_split_component_path(self):
        path = "router.chat_query"
        components = SuperComponent._split_component_path(path)
        assert components == ("router", "chat_query")

    def test_split_component_path_error(self):
        path = "router"
        with pytest.raises(InvalidMappingValueError):
            SuperComponent._split_component_path(path)

    def test_invalid_input_mapping_type(self, rag_pipeline):
        input_mapping = {"search_query": "not_a_list"}  # Should be a list
        with pytest.raises(InvalidMappingTypeError):
            SuperComponent(pipeline=rag_pipeline, input_mapping=input_mapping)

    def test_invalid_input_mapping_value(self, rag_pipeline):
        input_mapping = {"search_query": ["nonexistent_component.query"]}
        with pytest.raises(InvalidMappingValueError):
            SuperComponent(pipeline=rag_pipeline, input_mapping=input_mapping)

    def test_invalid_output_mapping_type(self, rag_pipeline):
        output_mapping = {"answer_builder.answers": 123}  # Should be a string
        with pytest.raises(InvalidMappingTypeError):
            SuperComponent(pipeline=rag_pipeline, output_mapping=output_mapping)

    def test_invalid_output_mapping_value(self, rag_pipeline):
        output_mapping = {"nonexistent_component.answers": "final_answers"}
        with pytest.raises(InvalidMappingValueError):
            SuperComponent(pipeline=rag_pipeline, output_mapping=output_mapping)

    def test_duplicate_output_names(self, rag_pipeline):
        output_mapping = {
            "answer_builder.answers": "final_answers",
            "llm.replies": "final_answers",  # Different path but same output name
        }
        with pytest.raises(InvalidMappingValueError):
            SuperComponent(pipeline=rag_pipeline, output_mapping=output_mapping)

    def test_explicit_input_mapping(self, rag_pipeline):
        input_mapping = {"search_query": ["retriever.query", "prompt_builder.query", "answer_builder.query"]}
        wrapper = SuperComponent(pipeline=rag_pipeline, input_mapping=input_mapping)
        input_sockets = wrapper.__haystack_input__._sockets_dict
        assert set(input_sockets.keys()) == {"search_query"}
        assert input_sockets["search_query"].type == str

    def test_explicit_output_mapping(self, rag_pipeline):
        output_mapping = {"answer_builder.answers": "final_answers"}
        wrapper = SuperComponent(pipeline=rag_pipeline, output_mapping=output_mapping)
        output_sockets = wrapper.__haystack_output__._sockets_dict
        assert set(output_sockets.keys()) == {"final_answers"}
        assert output_sockets["final_answers"].type == List[GeneratedAnswer]

    def test_auto_input_mapping(self, rag_pipeline):
        wrapper = SuperComponent(pipeline=rag_pipeline)
        input_sockets = wrapper.__haystack_input__._sockets_dict
        assert set(input_sockets.keys()) == {
            "documents",
            "filters",
            "meta",
            "pattern",
            "query",
            "reference_pattern",
            "scale_score",
            "template",
            "template_variables",
            "top_k",
        }

    def test_auto_output_mapping(self, rag_pipeline):
        wrapper = SuperComponent(pipeline=rag_pipeline)
        output_sockets = wrapper.__haystack_output__._sockets_dict
        assert set(output_sockets.keys()) == {"answers", "documents"}

    def test_auto_mapping_sockets(self, rag_pipeline):
        wrapper = SuperComponent(pipeline=rag_pipeline)

        output_sockets = wrapper.__haystack_output__._sockets_dict
        assert set(output_sockets.keys()) == {"answers", "documents"}
        assert output_sockets["answers"].type == List[GeneratedAnswer]

        input_sockets = wrapper.__haystack_input__._sockets_dict
        assert set(input_sockets.keys()) == {
            "documents",
            "filters",
            "meta",
            "pattern",
            "query",
            "reference_pattern",
            "scale_score",
            "template",
            "template_variables",
            "top_k",
        }
        assert input_sockets["query"].type == str

    def test_super_component_run(self, rag_pipeline):
        input_mapping = {"search_query": ["retriever.query", "prompt_builder.query", "answer_builder.query"]}
        output_mapping = {"answer_builder.answers": "final_answers"}
        wrapper = SuperComponent(pipeline=rag_pipeline, input_mapping=input_mapping, output_mapping=output_mapping)
        wrapper.warm_up()
        result = wrapper.run(search_query="What is the capital of France?")
        assert "final_answers" in result
        assert isinstance(result["final_answers"][0], GeneratedAnswer)

    @pytest.mark.asyncio
    async def test_super_component_run_async(self, async_rag_pipeline):
        input_mapping = {"search_query": ["retriever.query", "prompt_builder.query", "answer_builder.query"]}
        output_mapping = {"answer_builder.answers": "final_answers"}
        wrapper = SuperComponent(
            pipeline=async_rag_pipeline, input_mapping=input_mapping, output_mapping=output_mapping
        )
        wrapper.warm_up()
        result = await wrapper.run_async(search_query="What is the capital of France?")
        assert "final_answers" in result
        assert isinstance(result["final_answers"][0], GeneratedAnswer)

    def test_wrapper_serialization(self, document_store):
        """Test serialization and deserialization of pipeline wrapper."""
        pipeline = Pipeline()
        pipeline.add_component("retriever", InMemoryBM25Retriever(document_store=document_store))

        wrapper = SuperComponent(
            pipeline=pipeline,
            input_mapping={"query": ["retriever.query"]},
            output_mapping={"retriever.documents": "documents"},
        )

        # Test serialization
        serialized = wrapper.to_dict()
        assert "type" in serialized
        assert "init_parameters" in serialized
        assert "pipeline" in serialized["init_parameters"]

        # Test deserialization
        deserialized = SuperComponent.from_dict(serialized)
        assert isinstance(deserialized, SuperComponent)
        assert deserialized.input_mapping == wrapper.input_mapping
        assert deserialized.output_mapping == wrapper.output_mapping

        deserialized.warm_up()
        result = deserialized.run(query="What is the capital of France?")
        assert "documents" in result
        assert result["documents"][0].content == "Paris is the capital of France."

    def test_subclass_serialization(self, rag_pipeline):
        super_comp = SuperComponent(rag_pipeline)
        serialized = super_comp.to_dict()

        @component
        class CustomSuperComponent(SuperComponent):
            def __init__(self, pipeline, instance_attribute="test"):
                self.instance_attribute = instance_attribute
                super(CustomSuperComponent, self).__init__(pipeline)

            def to_dict(self):
                return default_to_dict(
                    self, instance_attribute=self.instance_attribute, pipeline=self.pipeline.to_dict()
                )

            @classmethod
            def from_dict(cls, data):
                data["init_parameters"]["pipeline"] = Pipeline.from_dict(data["init_parameters"]["pipeline"])
                return default_from_dict(cls, data)

        custom_super_component = CustomSuperComponent(rag_pipeline)
        custom_serialized = custom_super_component.to_dict()

        assert custom_serialized["type"] == "test_super_component.CustomSuperComponent"
        assert custom_super_component._to_super_component_dict() == serialized

    def test_super_component_non_leaf_output(self, rag_pipeline):
        # 'retriever' is not a leaf, but should now be allowed
        output_mapping = {"retriever.documents": "retrieved_docs", "answer_builder.answers": "final_answers"}
        wrapper = SuperComponent(pipeline=rag_pipeline, output_mapping=output_mapping)
        wrapper.warm_up()
        result = wrapper.run(query="What is the capital of France?")
        assert "final_answers" in result  # leaf output
        assert "retrieved_docs" in result  # non-leaf output
        assert isinstance(result["retrieved_docs"][0], Document)

    def test_custom_super_component_to_dict(self, rag_pipeline):
        custom_super_component = CustomSuperComponent(1)
        data = component_to_dict(custom_super_component, "custom_super_component")
        assert data == {
            "type": "test_super_component.CustomSuperComponent",
            "init_parameters": {"var1": 1, "var2": "test"},
        }

    def test_custom_super_component_from_dict(self):
        data = {"type": "test_super_component.CustomSuperComponent", "init_parameters": {"var1": 1, "var2": "test"}}
        custom_super_component = component_from_dict(CustomSuperComponent, data, "custom_super_component")
        assert isinstance(custom_super_component, CustomSuperComponent)
        assert custom_super_component.var1 == 1
        assert custom_super_component.var2 == "test"

<<<<<<< HEAD
    def test_input_types_reconciliation(self):
        """Test that input types are properly reconciled when they are compatible but not identical."""

        @component
        class TypeTestComponent:
            @component.output_types(result_int=int, result_any=Any)
            def run(self, input_int: int, input_any: Any):
                return {"result_int": input_int, "result_any": input_any}

        pipeline = Pipeline()
        pipeline.add_component("test1", TypeTestComponent())
        pipeline.add_component("test2", TypeTestComponent())

        input_mapping = {"number": ["test1.input_int", "test2.input_any"]}
        output_mapping = {"test2.result_int": "result_int"}
        wrapper = SuperComponent(pipeline=pipeline, input_mapping=input_mapping, output_mapping=output_mapping)

        input_sockets = wrapper.__haystack_input__._sockets_dict
        assert "number" in input_sockets
        assert input_sockets["number"].type == int

    def test_union_type_reconciliation(self):
        """Test that Union types are properly reconciled when creating a SuperComponent."""

        @component
        class UnionTypeComponent1:
            @component.output_types(result=Union[int, str])
            def run(self, input: Union[int, str]):
                return {"result": input}

        @component
        class UnionTypeComponent2:
            @component.output_types(result=Union[float, str])
            def run(self, input: Union[float, str]):
                return {"result": input}

        pipeline = Pipeline()
        pipeline.add_component("test1", UnionTypeComponent1())
        pipeline.add_component("test2", UnionTypeComponent2())

        input_mapping = {"data": ["test1.input", "test2.input"]}
        output_mapping = {"test2.result": "result"}
        wrapper = SuperComponent(pipeline=pipeline, input_mapping=input_mapping, output_mapping=output_mapping)

        input_sockets = wrapper.__haystack_input__._sockets_dict
        assert "data" in input_sockets
        assert input_sockets["data"].type == Union[str]

    def test_input_types_with_any(self):
        """Test that Any type is properly handled when reconciling types."""

        @component
        class AnyTypeComponent:
            @component.output_types(result=str)
            def run(self, specific: str, generic: Any):
                return {"result": specific}

        pipeline = Pipeline()
        pipeline.add_component("test", AnyTypeComponent())

        input_mapping = {"text": ["test.specific", "test.generic"]}
        wrapper = SuperComponent(pipeline=pipeline, input_mapping=input_mapping)

        input_sockets = wrapper.__haystack_input__._sockets_dict
        assert "text" in input_sockets
        assert input_sockets["text"].type == str
=======
    @patch("haystack.core.pipeline.Pipeline.show")
    def test_show_delegates_to_pipeline(self, mock_show, sample_super_component):
        """Test that SuperComponent.show() correctly delegates to Pipeline.show() with all parameters"""

        server_url = "https://custom.mermaid.server"
        params = {"theme": "dark", "format": "svg"}
        timeout = 60

        sample_super_component.show(server_url=server_url, params=params, timeout=timeout)
        mock_show.assert_called_once_with(server_url=server_url, params=params, timeout=timeout)

    @patch("haystack.core.pipeline.Pipeline.draw")
    def test_draw_delegates_to_pipeline(self, mock_draw, sample_super_component, tmp_path):
        """Test that SuperComponent.draw() correctly delegates to Pipeline.draw() with all parameters"""

        path = tmp_path / "test_pipeline.png"
        server_url = "https://custom.mermaid.server"
        params = {"theme": "dark", "format": "png"}
        timeout = 60

        sample_super_component.draw(path=path, server_url=server_url, params=params, timeout=timeout)
        mock_draw.assert_called_once_with(path=path, server_url=server_url, params=params, timeout=timeout)

    @patch("haystack.core.pipeline.Pipeline.show")
    def test_show_with_default_parameters(self, mock_show, sample_super_component):
        """Test that SuperComponent.show() works with default parameters"""

        sample_super_component.show()
        mock_show.assert_called_once_with(server_url="https://mermaid.ink", params=None, timeout=30)

    @patch("haystack.core.pipeline.Pipeline.draw")
    def test_draw_with_default_parameters(self, mock_draw, sample_super_component, tmp_path):
        """Test that SuperComponent.draw() works with default parameters except path"""

        path = tmp_path / "test_pipeline.png"

        sample_super_component.draw(path=path)
        mock_draw.assert_called_once_with(path=path, server_url="https://mermaid.ink", params=None, timeout=30)
>>>>>>> af073852
<|MERGE_RESOLUTION|>--- conflicted
+++ resolved
@@ -328,7 +328,45 @@
         assert custom_super_component.var1 == 1
         assert custom_super_component.var2 == "test"
 
-<<<<<<< HEAD
+    @patch("haystack.core.pipeline.Pipeline.show")
+    def test_show_delegates_to_pipeline(self, mock_show, sample_super_component):
+        """Test that SuperComponent.show() correctly delegates to Pipeline.show() with all parameters"""
+
+        server_url = "https://custom.mermaid.server"
+        params = {"theme": "dark", "format": "svg"}
+        timeout = 60
+
+        sample_super_component.show(server_url=server_url, params=params, timeout=timeout)
+        mock_show.assert_called_once_with(server_url=server_url, params=params, timeout=timeout)
+
+    @patch("haystack.core.pipeline.Pipeline.draw")
+    def test_draw_delegates_to_pipeline(self, mock_draw, sample_super_component, tmp_path):
+        """Test that SuperComponent.draw() correctly delegates to Pipeline.draw() with all parameters"""
+
+        path = tmp_path / "test_pipeline.png"
+        server_url = "https://custom.mermaid.server"
+        params = {"theme": "dark", "format": "png"}
+        timeout = 60
+
+        sample_super_component.draw(path=path, server_url=server_url, params=params, timeout=timeout)
+        mock_draw.assert_called_once_with(path=path, server_url=server_url, params=params, timeout=timeout)
+
+    @patch("haystack.core.pipeline.Pipeline.show")
+    def test_show_with_default_parameters(self, mock_show, sample_super_component):
+        """Test that SuperComponent.show() works with default parameters"""
+
+        sample_super_component.show()
+        mock_show.assert_called_once_with(server_url="https://mermaid.ink", params=None, timeout=30)
+
+    @patch("haystack.core.pipeline.Pipeline.draw")
+    def test_draw_with_default_parameters(self, mock_draw, sample_super_component, tmp_path):
+        """Test that SuperComponent.draw() works with default parameters except path"""
+
+        path = tmp_path / "test_pipeline.png"
+
+        sample_super_component.draw(path=path)
+        mock_draw.assert_called_once_with(path=path, server_url="https://mermaid.ink", params=None, timeout=30)
+
     def test_input_types_reconciliation(self):
         """Test that input types are properly reconciled when they are compatible but not identical."""
 
@@ -394,44 +432,4 @@
 
         input_sockets = wrapper.__haystack_input__._sockets_dict
         assert "text" in input_sockets
-        assert input_sockets["text"].type == str
-=======
-    @patch("haystack.core.pipeline.Pipeline.show")
-    def test_show_delegates_to_pipeline(self, mock_show, sample_super_component):
-        """Test that SuperComponent.show() correctly delegates to Pipeline.show() with all parameters"""
-
-        server_url = "https://custom.mermaid.server"
-        params = {"theme": "dark", "format": "svg"}
-        timeout = 60
-
-        sample_super_component.show(server_url=server_url, params=params, timeout=timeout)
-        mock_show.assert_called_once_with(server_url=server_url, params=params, timeout=timeout)
-
-    @patch("haystack.core.pipeline.Pipeline.draw")
-    def test_draw_delegates_to_pipeline(self, mock_draw, sample_super_component, tmp_path):
-        """Test that SuperComponent.draw() correctly delegates to Pipeline.draw() with all parameters"""
-
-        path = tmp_path / "test_pipeline.png"
-        server_url = "https://custom.mermaid.server"
-        params = {"theme": "dark", "format": "png"}
-        timeout = 60
-
-        sample_super_component.draw(path=path, server_url=server_url, params=params, timeout=timeout)
-        mock_draw.assert_called_once_with(path=path, server_url=server_url, params=params, timeout=timeout)
-
-    @patch("haystack.core.pipeline.Pipeline.show")
-    def test_show_with_default_parameters(self, mock_show, sample_super_component):
-        """Test that SuperComponent.show() works with default parameters"""
-
-        sample_super_component.show()
-        mock_show.assert_called_once_with(server_url="https://mermaid.ink", params=None, timeout=30)
-
-    @patch("haystack.core.pipeline.Pipeline.draw")
-    def test_draw_with_default_parameters(self, mock_draw, sample_super_component, tmp_path):
-        """Test that SuperComponent.draw() works with default parameters except path"""
-
-        path = tmp_path / "test_pipeline.png"
-
-        sample_super_component.draw(path=path)
-        mock_draw.assert_called_once_with(path=path, server_url="https://mermaid.ink", params=None, timeout=30)
->>>>>>> af073852
+        assert input_sockets["text"].type == str