from typing import Any, Dict, List, Optional
from jinja2 import TemplateSyntaxError
<<<<<<< HEAD

import arrow
=======
import logging
>>>>>>> 3c101cdf
import pytest

from haystack.components.builders.chat_prompt_builder import ChatPromptBuilder
from haystack import component
from haystack.core.pipeline.pipeline import Pipeline
from haystack.dataclasses.chat_message import ChatMessage
from haystack.dataclasses.document import Document


class TestChatPromptBuilder:
    def test_init(self):
        builder = ChatPromptBuilder(
            template=[
                ChatMessage.from_user("This is a {{ variable }}"),
                ChatMessage.from_system("This is a {{ variable2 }}"),
            ]
        )
        assert builder.required_variables == []
        assert builder.template[0].text == "This is a {{ variable }}"
        assert builder.template[1].text == "This is a {{ variable2 }}"
        assert builder._variables is None
        assert builder._required_variables is None

        # we have inputs that contain: template, template_variables + inferred variables
        inputs = builder.__haystack_input__._sockets_dict
        assert set(inputs.keys()) == {"template", "template_variables", "variable", "variable2"}
        assert inputs["template"].type == Optional[List[ChatMessage]]
        assert inputs["template_variables"].type == Optional[Dict[str, Any]]
        assert inputs["variable"].type == Any
        assert inputs["variable2"].type == Any

        # response is always prompt
        outputs = builder.__haystack_output__._sockets_dict
        assert set(outputs.keys()) == {"prompt"}
        assert outputs["prompt"].type == List[ChatMessage]

    def test_init_without_template(self):
        variables = ["var1", "var2"]
        builder = ChatPromptBuilder(variables=variables)
        assert builder.template is None
        assert builder.required_variables == []
        assert builder._variables == variables
        assert builder._required_variables is None

        # we have inputs that contain: template, template_variables + variables
        inputs = builder.__haystack_input__._sockets_dict
        assert set(inputs.keys()) == {"template", "template_variables", "var1", "var2"}
        assert inputs["template"].type == Optional[List[ChatMessage]]
        assert inputs["template_variables"].type == Optional[Dict[str, Any]]
        assert inputs["var1"].type == Any
        assert inputs["var2"].type == Any

        # response is always prompt
        outputs = builder.__haystack_output__._sockets_dict
        assert set(outputs.keys()) == {"prompt"}
        assert outputs["prompt"].type == List[ChatMessage]

    def test_init_with_required_variables(self):
        builder = ChatPromptBuilder(
            template=[ChatMessage.from_user("This is a {{ variable }}")], required_variables=["variable"]
        )
        assert builder.required_variables == ["variable"]
        assert builder.template[0].text == "This is a {{ variable }}"
        assert builder._variables is None
        assert builder._required_variables == ["variable"]

        # we have inputs that contain: template, template_variables + inferred variables
        inputs = builder.__haystack_input__._sockets_dict
        assert set(inputs.keys()) == {"template", "template_variables", "variable"}
        assert inputs["template"].type == Optional[List[ChatMessage]]
        assert inputs["template_variables"].type == Optional[Dict[str, Any]]
        assert inputs["variable"].type == Any

        # response is always prompt
        outputs = builder.__haystack_output__._sockets_dict
        assert set(outputs.keys()) == {"prompt"}
        assert outputs["prompt"].type == List[ChatMessage]

    def test_init_with_custom_variables(self):
        variables = ["var1", "var2", "var3"]
        template = [ChatMessage.from_user("Hello, {{ var1 }}, {{ var2 }}!")]
        builder = ChatPromptBuilder(template=template, variables=variables)
        assert builder.required_variables == []
        assert builder._variables == variables
        assert builder.template[0].text == "Hello, {{ var1 }}, {{ var2 }}!"
        assert builder._required_variables is None

        # we have inputs that contain: template, template_variables + variables
        inputs = builder.__haystack_input__._sockets_dict
        assert set(inputs.keys()) == {"template", "template_variables", "var1", "var2", "var3"}
        assert inputs["template"].type == Optional[List[ChatMessage]]
        assert inputs["template_variables"].type == Optional[Dict[str, Any]]
        assert inputs["var1"].type == Any
        assert inputs["var2"].type == Any
        assert inputs["var3"].type == Any

        # response is always prompt
        outputs = builder.__haystack_output__._sockets_dict
        assert set(outputs.keys()) == {"prompt"}
        assert outputs["prompt"].type == List[ChatMessage]

    def test_run(self):
        builder = ChatPromptBuilder(template=[ChatMessage.from_user("This is a {{ variable }}")])
        res = builder.run(variable="test")
        assert res == {"prompt": [ChatMessage.from_user("This is a test")]}

    def test_run_template_variable(self):
        builder = ChatPromptBuilder(template=[ChatMessage.from_user("This is a {{ variable }}")])
        res = builder.run(template_variables={"variable": "test"})
        assert res == {"prompt": [ChatMessage.from_user("This is a test")]}

    def test_run_template_variable_overrides_variable(self):
        builder = ChatPromptBuilder(template=[ChatMessage.from_user("This is a {{ variable }}")])
        res = builder.run(template_variables={"variable": "test_from_template_var"}, variable="test")
        assert res == {"prompt": [ChatMessage.from_user("This is a test_from_template_var")]}

    def test_run_without_input(self):
        builder = ChatPromptBuilder(template=[ChatMessage.from_user("This is a template without input")])
        res = builder.run()
        assert res == {"prompt": [ChatMessage.from_user("This is a template without input")]}

    def test_run_with_missing_input(self):
        builder = ChatPromptBuilder(template=[ChatMessage.from_user("This is a {{ variable }}")])
        res = builder.run()
        assert res == {"prompt": [ChatMessage.from_user("This is a ")]}

    def test_run_with_missing_required_input(self):
        builder = ChatPromptBuilder(
            template=[ChatMessage.from_user("This is a {{ foo }}, not a {{ bar }}")], required_variables=["foo", "bar"]
        )
        with pytest.raises(ValueError, match="foo"):
            builder.run(bar="bar")
        with pytest.raises(ValueError, match="bar"):
            builder.run(foo="foo")
        with pytest.raises(ValueError, match="foo, bar"):
            builder.run()

    def test_run_with_missing_required_input_using_star(self):
        builder = ChatPromptBuilder(
            template=[ChatMessage.from_user("This is a {{ foo }}, not a {{ bar }}")], required_variables="*"
        )
        with pytest.raises(ValueError, match="foo"):
            builder.run(bar="bar")
        with pytest.raises(ValueError, match="bar"):
            builder.run(foo="foo")
        with pytest.raises(ValueError, match="bar, foo"):
            builder.run()

    def test_run_with_variables(self):
        variables = ["var1", "var2", "var3"]
        template = [ChatMessage.from_user("Hello, {{ name }}! {{ var1 }}")]

        builder = ChatPromptBuilder(template=template, variables=variables)

        template_variables = {"name": "John"}
        expected_result = {"prompt": [ChatMessage.from_user("Hello, John! How are you?")]}

        assert builder.run(template_variables=template_variables, var1="How are you?") == expected_result

    def test_run_with_variables_and_runtime_template(self):
        variables = ["var1", "var2", "var3"]

        builder = ChatPromptBuilder(variables=variables)

        template = [ChatMessage.from_user("Hello, {{ name }}! {{ var1 }}")]
        template_variables = {"name": "John"}
        expected_result = {"prompt": [ChatMessage.from_user("Hello, John! How are you?")]}

        assert (
            builder.run(template=template, template_variables=template_variables, var1="How are you?")
            == expected_result
        )

    def test_run_overwriting_default_template(self):
        default_template = [ChatMessage.from_user("Hello, {{ name }}!")]

        builder = ChatPromptBuilder(template=default_template)

        template = [ChatMessage.from_user("Hello, {{ var1 }}{{ name }}!")]
        expected_result = {"prompt": [ChatMessage.from_user("Hello, John!")]}

        assert builder.run(template, name="John") == expected_result

    def test_run_overwriting_default_template_with_template_variables(self):
        default_template = [ChatMessage.from_user("Hello, {{ name }}!")]

        builder = ChatPromptBuilder(template=default_template)

        template = [ChatMessage.from_user("Hello, {{ var1 }} {{ name }}!")]
        template_variables = {"var1": "Big"}
        expected_result = {"prompt": [ChatMessage.from_user("Hello, Big John!")]}

        assert builder.run(template, template_variables, name="John") == expected_result

    def test_run_overwriting_default_template_with_variables(self):
        variables = ["var1", "var2", "name"]
        default_template = [ChatMessage.from_user("Hello, {{ name }}!")]

        builder = ChatPromptBuilder(template=default_template, variables=variables)

        template = [ChatMessage.from_user("Hello, {{ var1 }} {{ name }}!")]
        expected_result = {"prompt": [ChatMessage.from_user("Hello, Big John!")]}

        assert builder.run(template, name="John", var1="Big") == expected_result

    def test_run_with_meta(self):
        """
        Test that the ChatPromptBuilder correctly handles meta data.
        It should render the message and copy the meta data from the original message.
        """
        m = ChatMessage.from_user("This is a {{ variable }}")
        m.meta["meta_field"] = "meta_value"
        builder = ChatPromptBuilder(template=[m])
        res = builder.run(variable="test")

        expected_msg = ChatMessage.from_user("This is a test")
        expected_msg.meta["meta_field"] = "meta_value"
        assert res == {"prompt": [expected_msg]}

    def test_run_with_invalid_template(self):
        builder = ChatPromptBuilder()

        template = [ChatMessage.from_user("Hello, {{ name }!")]
        template_variables = {"name": "John"}
        with pytest.raises(TemplateSyntaxError):
            builder.run(template, template_variables)

    def test_init_with_invalid_template(self):
        template = [ChatMessage.from_user("Hello, {{ name }!")]
        with pytest.raises(TemplateSyntaxError):
            ChatPromptBuilder(template)

    def test_run_without_template(self):
        prompt_builder = ChatPromptBuilder()
        with pytest.raises(
            ValueError, match="The ChatPromptBuilder requires a non-empty list of ChatMessage instances"
        ):
            prompt_builder.run()

    def test_run_with_empty_chat_message_list(self):
        prompt_builder = ChatPromptBuilder(template=[], variables=["documents"])
        with pytest.raises(
            ValueError, match="The ChatPromptBuilder requires a non-empty list of ChatMessage instances"
        ):
            prompt_builder.run()

    def test_chat_message_list_with_mixed_object_list(self):
        prompt_builder = ChatPromptBuilder(
            template=[ChatMessage.from_user("Hello"), "there world"], variables=["documents"]
        )
        with pytest.raises(
            ValueError, match="The ChatPromptBuilder expects a list containing only ChatMessage instances"
        ):
            prompt_builder.run()

    def test_provided_template_variables(self):
        prompt_builder = ChatPromptBuilder(variables=["documents"], required_variables=["city"])

        # both variables are provided
        prompt_builder._validate_variables({"name", "city"})

        # provided variables are a superset of the required variables
        prompt_builder._validate_variables({"name", "city", "age"})

        with pytest.raises(ValueError):
            prompt_builder._validate_variables({"name"})

    def test_example_in_pipeline(self):
        default_template = [
            ChatMessage.from_user("Here is the document: {{documents[0].content}} \\n Answer: {{query}}")
        ]
        prompt_builder = ChatPromptBuilder(template=default_template, variables=["documents"])

        @component
        class DocumentProducer:
            @component.output_types(documents=List[Document])
            def run(self, doc_input: str):
                return {"documents": [Document(content=doc_input)]}

        pipe = Pipeline()
        pipe.add_component("doc_producer", DocumentProducer())
        pipe.add_component("prompt_builder", prompt_builder)
        pipe.connect("doc_producer.documents", "prompt_builder.documents")

        template = [ChatMessage.from_user("Here is the document: {{documents[0].content}} \n Query: {{query}}")]
        result = pipe.run(
            data={
                "doc_producer": {"doc_input": "Hello world, I live in Berlin"},
                "prompt_builder": {
                    "template": template,
                    "template_variables": {"query": "Where does the speaker live?"},
                },
            }
        )

        assert result == {
            "prompt_builder": {
                "prompt": [
                    ChatMessage.from_user(
                        "Here is the document: Hello world, I live in Berlin \n Query: Where does the speaker live?"
                    )
                ]
            }
        }

    def test_example_in_pipeline_simple(self):
        default_template = [ChatMessage.from_user("This is the default prompt:\n Query: {{query}}")]
        prompt_builder = ChatPromptBuilder(template=default_template)

        pipe = Pipeline()
        pipe.add_component("prompt_builder", prompt_builder)

        # using the default prompt
        result = pipe.run(data={"query": "Where does the speaker live?"})
        expected_default = {
            "prompt_builder": {
                "prompt": [ChatMessage.from_user("This is the default prompt:\n Query: Where does the speaker live?")]
            }
        }
        assert result == expected_default

        # using the dynamic prompt
        result = pipe.run(
            data={
                "query": "Where does the speaker live?",
                "template": [ChatMessage.from_user("This is the dynamic prompt:\n Query: {{query}}")],
            }
        )
        expected_dynamic = {
            "prompt_builder": {
                "prompt": [ChatMessage.from_user("This is the dynamic prompt:\n Query: Where does the speaker live?")]
            }
        }
        assert result == expected_dynamic

<<<<<<< HEAD
    def test_with_custom_dateformat(self) -> None:
        template = [ChatMessage.from_user("Formatted date: {% now 'UTC', '%Y-%m-%d' %}")]
        builder = ChatPromptBuilder(template=template)

        result = builder.run()["prompt"]

        now_formatted = f"Formatted date: {arrow.now('UTC').strftime('%Y-%m-%d')}"
        assert len(result) == 1
        assert result[0].role == "user"
        assert result[0].text == now_formatted

    def test_with_different_timezone(self) -> None:
        template = [ChatMessage.from_user("Current time in New York is: {% now 'America/New_York' %}")]
        builder = ChatPromptBuilder(template=template)

        result = builder.run()["prompt"]

        now_ny = f"Current time in New York is: {arrow.now('America/New_York').strftime('%Y-%m-%d %H:%M:%S')}"
        assert len(result) == 1
        assert result[0].role == "user"
        assert result[0].text == now_ny

    def test_date_with_addition_offset(self) -> None:
        template = [ChatMessage.from_user("Time after 2 hours is: {% now 'UTC' + 'hours=2' %}")]
        builder = ChatPromptBuilder(template=template)

        result = builder.run()["prompt"]

        now_plus_2 = f"Time after 2 hours is: {(arrow.now('UTC').shift(hours=+2)).strftime('%Y-%m-%d %H:%M:%S')}"
        assert len(result) == 1
        assert result[0].role == "user"
        assert result[0].text == now_plus_2

    def test_date_with_subtraction_offset(self) -> None:
        template = [ChatMessage.from_user("Time after 12 days is: {% now 'UTC' - 'days=12' %}")]
        builder = ChatPromptBuilder(template=template)

        result = builder.run()["prompt"]

        now_minus_12 = f"Time after 12 days is: {(arrow.now('UTC').shift(days=-12)).strftime('%Y-%m-%d %H:%M:%S')}"
        assert len(result) == 1
        assert result[0].role == "user"
        assert result[0].text == now_minus_12

    def test_invalid_timezone(self) -> None:
        template = [ChatMessage.from_user("Current time is: {% now 'Invalid/Timezone' %}")]
        builder = ChatPromptBuilder(template=template)

        # Expect ValueError for invalid timezone
        with pytest.raises(ValueError, match="Invalid timezone"):
            builder.run()

    def test_invalid_offset(self) -> None:
        template = [ChatMessage.from_user("Time after invalid offset is: {% now 'UTC' + 'invalid_offset' %}")]
        builder = ChatPromptBuilder(template=template)

        # Expect ValueError for invalid offset
        with pytest.raises(ValueError, match="Invalid offset or operator"):
            builder.run()

    def test_multiple_messages_with_date_template(self) -> None:
        template = [
            ChatMessage.from_user("Current date is: {% now 'UTC' %}"),
            ChatMessage.from_assistant("Thank you for providing the date"),
            ChatMessage.from_user("Yesterday was: {% now 'UTC' - 'days=1' %}"),
        ]
        builder = ChatPromptBuilder(template=template)

        result = builder.run()["prompt"]

        now = f"Current date is: {arrow.now('UTC').strftime('%Y-%m-%d %H:%M:%S')}"
        yesterday = f"Yesterday was: {(arrow.now('UTC').shift(days=-1)).strftime('%Y-%m-%d %H:%M:%S')}"

        assert len(result) == 3
        assert result[0].role == "user"
        assert result[0].text == now
        assert result[1].role == "assistant"
        assert result[1].text == "Thank you for providing the date"
        assert result[2].role == "user"
        assert result[2].text == yesterday
=======
    def test_warning_no_required_variables(self, caplog):
        with caplog.at_level(logging.WARNING):
            _ = ChatPromptBuilder(
                template=[
                    ChatMessage.from_system("Write your response in this language:{{language}}"),
                    ChatMessage.from_user("Tell me about {{location}}"),
                ]
            )
            assert "ChatPromptBuilder has 2 prompt variables, but `required_variables` is not set. " in caplog.text
>>>>>>> 3c101cdf


class TestChatPromptBuilderDynamic:
    def test_multiple_templated_chat_messages(self):
        prompt_builder = ChatPromptBuilder()
        language = "French"
        location = "Berlin"
        messages = [
            ChatMessage.from_system("Write your response in this language:{{language}}"),
            ChatMessage.from_user("Tell me about {{location}}"),
        ]

        result = prompt_builder.run(template_variables={"language": language, "location": location}, template=messages)
        assert result["prompt"] == [
            ChatMessage.from_system("Write your response in this language:French"),
            ChatMessage.from_user("Tell me about Berlin"),
        ], "The templated messages should match the expected output."

    def test_multiple_templated_chat_messages_in_place(self):
        prompt_builder = ChatPromptBuilder()
        language = "French"
        location = "Berlin"
        messages = [
            ChatMessage.from_system("Write your response ins this language:{{language}}"),
            ChatMessage.from_user("Tell me about {{location}}"),
        ]

        res = prompt_builder.run(template_variables={"language": language, "location": location}, template=messages)
        assert res == {
            "prompt": [
                ChatMessage.from_system("Write your response ins this language:French"),
                ChatMessage.from_user("Tell me about Berlin"),
            ]
        }, "The templated messages should match the expected output."

    def test_some_templated_chat_messages(self):
        prompt_builder = ChatPromptBuilder()
        language = "English"
        location = "Paris"
        messages = [
            ChatMessage.from_system("Please, respond in the following language: {{language}}."),
            ChatMessage.from_user("I would like to learn more about {{location}}."),
            ChatMessage.from_assistant("Yes, I can help you with that {{subject}}"),
            ChatMessage.from_user("Ok so do so please, be elaborate."),
        ]

        result = prompt_builder.run(template_variables={"language": language, "location": location}, template=messages)

        expected_messages = [
            ChatMessage.from_system("Please, respond in the following language: English."),
            ChatMessage.from_user("I would like to learn more about Paris."),
            ChatMessage.from_assistant(
                "Yes, I can help you with that {{subject}}"
            ),  # assistant message should not be templated
            ChatMessage.from_user("Ok so do so please, be elaborate."),
        ]

        assert result["prompt"] == expected_messages, "The templated messages should match the expected output."

    def test_example_in_pipeline(self):
        prompt_builder = ChatPromptBuilder()

        pipe = Pipeline()
        pipe.add_component("prompt_builder", prompt_builder)

        location = "Berlin"
        system_message = ChatMessage.from_system(
            "You are a helpful assistant giving out valuable information to tourists."
        )
        messages = [system_message, ChatMessage.from_user("Tell me about {{location}}")]

        res = pipe.run(data={"prompt_builder": {"template_variables": {"location": location}, "template": messages}})
        assert res == {
            "prompt_builder": {
                "prompt": [
                    ChatMessage.from_system("You are a helpful assistant giving out valuable information to tourists."),
                    ChatMessage.from_user("Tell me about Berlin"),
                ]
            }
        }

        messages = [
            system_message,
            ChatMessage.from_user("What's the weather forecast for {{location}} in the next {{day_count}} days?"),
        ]

        res = pipe.run(
            data={
                "prompt_builder": {"template_variables": {"location": location, "day_count": "5"}, "template": messages}
            }
        )
        assert res == {
            "prompt_builder": {
                "prompt": [
                    ChatMessage.from_system("You are a helpful assistant giving out valuable information to tourists."),
                    ChatMessage.from_user("What's the weather forecast for Berlin in the next 5 days?"),
                ]
            }
        }

    def test_example_in_pipeline_with_multiple_templated_messages(self):
        # no parameter init, we don't use any runtime template variables
        prompt_builder = ChatPromptBuilder()

        pipe = Pipeline()
        pipe.add_component("prompt_builder", prompt_builder)

        location = "Berlin"
        system_message = ChatMessage.from_system(
            "You are a helpful assistant giving out valuable information to tourists in {{language}}."
        )
        messages = [system_message, ChatMessage.from_user("Tell me about {{location}}")]

        res = pipe.run(
            data={
                "prompt_builder": {
                    "template_variables": {"location": location, "language": "German"},
                    "template": messages,
                }
            }
        )
        assert res == {
            "prompt_builder": {
                "prompt": [
                    ChatMessage.from_system(
                        "You are a helpful assistant giving out valuable information to tourists in German."
                    ),
                    ChatMessage.from_user("Tell me about Berlin"),
                ]
            }
        }

        messages = [
            system_message,
            ChatMessage.from_user("What's the weather forecast for {{location}} in the next {{day_count}} days?"),
        ]

        res = pipe.run(
            data={
                "prompt_builder": {
                    "template_variables": {"location": location, "day_count": "5", "language": "English"},
                    "template": messages,
                }
            }
        )
        assert res == {
            "prompt_builder": {
                "prompt": [
                    ChatMessage.from_system(
                        "You are a helpful assistant giving out valuable information to tourists in English."
                    ),
                    ChatMessage.from_user("What's the weather forecast for Berlin in the next 5 days?"),
                ]
            }
        }

    def test_pipeline_complex(self):
        @component
        class ValueProducer:
            def __init__(self, value_to_produce: str):
                self.value_to_produce = value_to_produce

            @component.output_types(value_output=str)
            def run(self):
                return {"value_output": self.value_to_produce}

        pipe = Pipeline()
        pipe.add_component("prompt_builder", ChatPromptBuilder(variables=["value_output"]))
        pipe.add_component("value_producer", ValueProducer(value_to_produce="Berlin"))
        pipe.connect("value_producer.value_output", "prompt_builder")

        messages = [
            ChatMessage.from_system("You give valuable information to tourists."),
            ChatMessage.from_user("Tell me about {{value_output}}"),
        ]

        res = pipe.run(data={"template": messages})
        assert res == {
            "prompt_builder": {
                "prompt": [
                    ChatMessage.from_system("You give valuable information to tourists."),
                    ChatMessage.from_user("Tell me about Berlin"),
                ]
            }
        }

    def test_to_dict(self):
        comp = ChatPromptBuilder(
            template=[ChatMessage.from_user("text and {var}"), ChatMessage.from_assistant("content {required_var}")],
            variables=["var", "required_var"],
            required_variables=["required_var"],
        )

        assert comp.to_dict() == {
            "type": "haystack.components.builders.chat_prompt_builder.ChatPromptBuilder",
            "init_parameters": {
                "template": [
                    {"_content": [{"text": "text and {var}"}], "_role": "user", "_meta": {}, "_name": None},
                    {
                        "_content": [{"text": "content {required_var}"}],
                        "_role": "assistant",
                        "_meta": {},
                        "_name": None,
                    },
                ],
                "variables": ["var", "required_var"],
                "required_variables": ["required_var"],
            },
        }

    def test_from_dict(self):
        comp = ChatPromptBuilder.from_dict(
            data={
                "type": "haystack.components.builders.chat_prompt_builder.ChatPromptBuilder",
                "init_parameters": {
                    "template": [
                        {"_content": [{"text": "text and {var}"}], "_role": "user", "_meta": {}, "_name": None},
                        {
                            "_content": [{"text": "content {required_var}"}],
                            "_role": "assistant",
                            "_meta": {},
                            "_name": None,
                        },
                    ],
                    "variables": ["var", "required_var"],
                    "required_variables": ["required_var"],
                },
            }
        )

        assert comp.template == [
            ChatMessage.from_user("text and {var}"),
            ChatMessage.from_assistant("content {required_var}"),
        ]
        assert comp._variables == ["var", "required_var"]
        assert comp._required_variables == ["required_var"]

    def test_from_dict_template_none(self):
        comp = ChatPromptBuilder.from_dict(
            data={
                "type": "haystack.components.builders.chat_prompt_builder.ChatPromptBuilder",
                "init_parameters": {"template": None},
            }
        )

        assert comp.template is None
        assert comp._variables is None
        assert comp._required_variables is None<|MERGE_RESOLUTION|>--- conflicted
+++ resolved
@@ -1,11 +1,7 @@
 from typing import Any, Dict, List, Optional
 from jinja2 import TemplateSyntaxError
-<<<<<<< HEAD
-
 import arrow
-=======
 import logging
->>>>>>> 3c101cdf
 import pytest
 
 from haystack.components.builders.chat_prompt_builder import ChatPromptBuilder
@@ -341,88 +337,6 @@
         }
         assert result == expected_dynamic
 
-<<<<<<< HEAD
-    def test_with_custom_dateformat(self) -> None:
-        template = [ChatMessage.from_user("Formatted date: {% now 'UTC', '%Y-%m-%d' %}")]
-        builder = ChatPromptBuilder(template=template)
-
-        result = builder.run()["prompt"]
-
-        now_formatted = f"Formatted date: {arrow.now('UTC').strftime('%Y-%m-%d')}"
-        assert len(result) == 1
-        assert result[0].role == "user"
-        assert result[0].text == now_formatted
-
-    def test_with_different_timezone(self) -> None:
-        template = [ChatMessage.from_user("Current time in New York is: {% now 'America/New_York' %}")]
-        builder = ChatPromptBuilder(template=template)
-
-        result = builder.run()["prompt"]
-
-        now_ny = f"Current time in New York is: {arrow.now('America/New_York').strftime('%Y-%m-%d %H:%M:%S')}"
-        assert len(result) == 1
-        assert result[0].role == "user"
-        assert result[0].text == now_ny
-
-    def test_date_with_addition_offset(self) -> None:
-        template = [ChatMessage.from_user("Time after 2 hours is: {% now 'UTC' + 'hours=2' %}")]
-        builder = ChatPromptBuilder(template=template)
-
-        result = builder.run()["prompt"]
-
-        now_plus_2 = f"Time after 2 hours is: {(arrow.now('UTC').shift(hours=+2)).strftime('%Y-%m-%d %H:%M:%S')}"
-        assert len(result) == 1
-        assert result[0].role == "user"
-        assert result[0].text == now_plus_2
-
-    def test_date_with_subtraction_offset(self) -> None:
-        template = [ChatMessage.from_user("Time after 12 days is: {% now 'UTC' - 'days=12' %}")]
-        builder = ChatPromptBuilder(template=template)
-
-        result = builder.run()["prompt"]
-
-        now_minus_12 = f"Time after 12 days is: {(arrow.now('UTC').shift(days=-12)).strftime('%Y-%m-%d %H:%M:%S')}"
-        assert len(result) == 1
-        assert result[0].role == "user"
-        assert result[0].text == now_minus_12
-
-    def test_invalid_timezone(self) -> None:
-        template = [ChatMessage.from_user("Current time is: {% now 'Invalid/Timezone' %}")]
-        builder = ChatPromptBuilder(template=template)
-
-        # Expect ValueError for invalid timezone
-        with pytest.raises(ValueError, match="Invalid timezone"):
-            builder.run()
-
-    def test_invalid_offset(self) -> None:
-        template = [ChatMessage.from_user("Time after invalid offset is: {% now 'UTC' + 'invalid_offset' %}")]
-        builder = ChatPromptBuilder(template=template)
-
-        # Expect ValueError for invalid offset
-        with pytest.raises(ValueError, match="Invalid offset or operator"):
-            builder.run()
-
-    def test_multiple_messages_with_date_template(self) -> None:
-        template = [
-            ChatMessage.from_user("Current date is: {% now 'UTC' %}"),
-            ChatMessage.from_assistant("Thank you for providing the date"),
-            ChatMessage.from_user("Yesterday was: {% now 'UTC' - 'days=1' %}"),
-        ]
-        builder = ChatPromptBuilder(template=template)
-
-        result = builder.run()["prompt"]
-
-        now = f"Current date is: {arrow.now('UTC').strftime('%Y-%m-%d %H:%M:%S')}"
-        yesterday = f"Yesterday was: {(arrow.now('UTC').shift(days=-1)).strftime('%Y-%m-%d %H:%M:%S')}"
-
-        assert len(result) == 3
-        assert result[0].role == "user"
-        assert result[0].text == now
-        assert result[1].role == "assistant"
-        assert result[1].text == "Thank you for providing the date"
-        assert result[2].role == "user"
-        assert result[2].text == yesterday
-=======
     def test_warning_no_required_variables(self, caplog):
         with caplog.at_level(logging.WARNING):
             _ = ChatPromptBuilder(
@@ -432,7 +346,87 @@
                 ]
             )
             assert "ChatPromptBuilder has 2 prompt variables, but `required_variables` is not set. " in caplog.text
->>>>>>> 3c101cdf
+
+    def test_with_custom_dateformat(self) -> None:
+        template = [ChatMessage.from_user("Formatted date: {% now 'UTC', '%Y-%m-%d' %}")]
+        builder = ChatPromptBuilder(template=template)
+
+        result = builder.run()["prompt"]
+
+        now_formatted = f"Formatted date: {arrow.now('UTC').strftime('%Y-%m-%d')}"
+        assert len(result) == 1
+        assert result[0].role == "user"
+        assert result[0].text == now_formatted
+
+    def test_with_different_timezone(self) -> None:
+        template = [ChatMessage.from_user("Current time in New York is: {% now 'America/New_York' %}")]
+        builder = ChatPromptBuilder(template=template)
+
+        result = builder.run()["prompt"]
+
+        now_ny = f"Current time in New York is: {arrow.now('America/New_York').strftime('%Y-%m-%d %H:%M:%S')}"
+        assert len(result) == 1
+        assert result[0].role == "user"
+        assert result[0].text == now_ny
+
+    def test_date_with_addition_offset(self) -> None:
+        template = [ChatMessage.from_user("Time after 2 hours is: {% now 'UTC' + 'hours=2' %}")]
+        builder = ChatPromptBuilder(template=template)
+
+        result = builder.run()["prompt"]
+
+        now_plus_2 = f"Time after 2 hours is: {(arrow.now('UTC').shift(hours=+2)).strftime('%Y-%m-%d %H:%M:%S')}"
+        assert len(result) == 1
+        assert result[0].role == "user"
+        assert result[0].text == now_plus_2
+
+    def test_date_with_subtraction_offset(self) -> None:
+        template = [ChatMessage.from_user("Time after 12 days is: {% now 'UTC' - 'days=12' %}")]
+        builder = ChatPromptBuilder(template=template)
+
+        result = builder.run()["prompt"]
+
+        now_minus_12 = f"Time after 12 days is: {(arrow.now('UTC').shift(days=-12)).strftime('%Y-%m-%d %H:%M:%S')}"
+        assert len(result) == 1
+        assert result[0].role == "user"
+        assert result[0].text == now_minus_12
+
+    def test_invalid_timezone(self) -> None:
+        template = [ChatMessage.from_user("Current time is: {% now 'Invalid/Timezone' %}")]
+        builder = ChatPromptBuilder(template=template)
+
+        # Expect ValueError for invalid timezone
+        with pytest.raises(ValueError, match="Invalid timezone"):
+            builder.run()
+
+    def test_invalid_offset(self) -> None:
+        template = [ChatMessage.from_user("Time after invalid offset is: {% now 'UTC' + 'invalid_offset' %}")]
+        builder = ChatPromptBuilder(template=template)
+
+        # Expect ValueError for invalid offset
+        with pytest.raises(ValueError, match="Invalid offset or operator"):
+            builder.run()
+
+    def test_multiple_messages_with_date_template(self) -> None:
+        template = [
+            ChatMessage.from_user("Current date is: {% now 'UTC' %}"),
+            ChatMessage.from_assistant("Thank you for providing the date"),
+            ChatMessage.from_user("Yesterday was: {% now 'UTC' - 'days=1' %}"),
+        ]
+        builder = ChatPromptBuilder(template=template)
+
+        result = builder.run()["prompt"]
+
+        now = f"Current date is: {arrow.now('UTC').strftime('%Y-%m-%d %H:%M:%S')}"
+        yesterday = f"Yesterday was: {(arrow.now('UTC').shift(days=-1)).strftime('%Y-%m-%d %H:%M:%S')}"
+
+        assert len(result) == 3
+        assert result[0].role == "user"
+        assert result[0].text == now
+        assert result[1].role == "assistant"
+        assert result[1].text == "Thank you for providing the date"
+        assert result[2].role == "user"
+        assert result[2].text == yesterday
 
 
 class TestChatPromptBuilderDynamic:
