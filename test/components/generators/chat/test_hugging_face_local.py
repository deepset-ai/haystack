# SPDX-FileCopyrightText: 2022-present deepset GmbH <info@deepset.ai>
#
# SPDX-License-Identifier: Apache-2.0

import asyncio
import gc
from typing import Optional
from unittest.mock import Mock, patch

import pytest
from transformers import PreTrainedTokenizer

from haystack.components.generators.chat import HuggingFaceLocalChatGenerator
from haystack.dataclasses import ChatMessage, ChatRole, ToolCall
from haystack.dataclasses.streaming_chunk import AsyncStreamingCallbackT, StreamingChunk
from haystack.tools import Tool
from haystack.tools.toolset import Toolset
from haystack.utils import ComponentDevice
from haystack.utils.auth import Secret
from haystack.utils.hf import AsyncHFTokenStreamingHandler


# used to test serialization of streaming_callback
def streaming_callback_handler(x):
    return x


def get_weather(city: str) -> str:
    """Get the weather for a given city."""
    return f"Weather data for {city}"


@pytest.fixture
def chat_messages():
    return [
        ChatMessage.from_system("You are a helpful assistant speaking A2 level of English"),
        ChatMessage.from_user("Tell me about Berlin"),
    ]


@pytest.fixture
def model_info_mock():
    with patch(
        "haystack.components.generators.chat.hugging_face_local.model_info",
        new=Mock(return_value=Mock(pipeline_tag="text2text-generation")),
    ) as mock:
        yield mock


@pytest.fixture
def mock_pipeline_with_tokenizer():
    # Mocking the pipeline
    mock_pipeline = Mock(return_value=[{"generated_text": "Berlin is cool"}])

    # Mocking the tokenizer
    mock_tokenizer = Mock(spec=PreTrainedTokenizer)
    mock_tokenizer.encode.return_value = ["Berlin", "is", "cool"]
    mock_tokenizer.apply_chat_template.return_value = "Berlin is cool"
    mock_tokenizer.pad_token_id = 100
    mock_pipeline.tokenizer = mock_tokenizer

    return mock_pipeline


@pytest.fixture
def tools():
    tool_parameters = {"type": "object", "properties": {"city": {"type": "string"}}, "required": ["city"]}
    tool = Tool(
        name="weather",
        description="useful to determine the weather in a given location",
        parameters=tool_parameters,
        function=get_weather,
    )

    return [tool]


def custom_tool_parser(text: str) -> Optional[list[ToolCall]]:
    """Test implementation of a custom tool parser."""
    return [ToolCall(tool_name="weather", arguments={"city": "Berlin"})]


class TestHuggingFaceLocalChatGenerator:
    def test_initialize_with_valid_model_and_generation_parameters(self, model_info_mock):
        model = "HuggingFaceH4/zephyr-7b-alpha"
        generation_kwargs = {"n": 1}
        stop_words = ["stop"]
        streaming_callback = None

        generator = HuggingFaceLocalChatGenerator(
            model=model,
            generation_kwargs=generation_kwargs,
            stop_words=stop_words,
            streaming_callback=streaming_callback,
        )

        assert generator.generation_kwargs == {**generation_kwargs, **{"stop_sequences": ["stop"]}}
        assert generator.streaming_callback == streaming_callback

    def test_init_custom_token(self, model_info_mock):
        generator = HuggingFaceLocalChatGenerator(
            model="mistralai/Mistral-7B-Instruct-v0.2",
            task="text2text-generation",
            token=Secret.from_token("test-token"),
            device=ComponentDevice.from_str("cpu"),
        )

        assert generator.huggingface_pipeline_kwargs == {
            "model": "mistralai/Mistral-7B-Instruct-v0.2",
            "task": "text2text-generation",
            "token": "test-token",
            "device": "cpu",
        }

    def test_init_custom_device(self, model_info_mock):
        generator = HuggingFaceLocalChatGenerator(
            model="mistralai/Mistral-7B-Instruct-v0.2",
            task="text2text-generation",
            device=ComponentDevice.from_str("cpu"),
            token=None,
        )

        assert generator.huggingface_pipeline_kwargs == {
            "model": "mistralai/Mistral-7B-Instruct-v0.2",
            "task": "text2text-generation",
            "token": None,
            "device": "cpu",
        }

    def test_init_task_parameter(self, model_info_mock):
        generator = HuggingFaceLocalChatGenerator(
            task="text2text-generation", device=ComponentDevice.from_str("cpu"), token=None
        )

        assert generator.huggingface_pipeline_kwargs == {
            "model": "Qwen/Qwen3-0.6B",
            "task": "text2text-generation",
            "token": None,
            "device": "cpu",
        }

    def test_init_task_in_huggingface_pipeline_kwargs(self, model_info_mock):
        generator = HuggingFaceLocalChatGenerator(
            huggingface_pipeline_kwargs={"task": "text2text-generation"},
            device=ComponentDevice.from_str("cpu"),
            token=None,
        )

        assert generator.huggingface_pipeline_kwargs == {
            "model": "Qwen/Qwen3-0.6B",
            "task": "text2text-generation",
            "token": None,
            "device": "cpu",
        }

    def test_init_task_inferred_from_model_name(self, model_info_mock):
        generator = HuggingFaceLocalChatGenerator(
            model="mistralai/Mistral-7B-Instruct-v0.2", device=ComponentDevice.from_str("cpu"), token=None
        )

        assert generator.huggingface_pipeline_kwargs == {
            "model": "mistralai/Mistral-7B-Instruct-v0.2",
            "task": "text2text-generation",
            "token": None,
            "device": "cpu",
        }

    def test_init_invalid_task(self):
        with pytest.raises(ValueError, match="is not supported."):
            HuggingFaceLocalChatGenerator(task="text-classification")

    def test_to_dict(self, model_info_mock, tools):
        generator = HuggingFaceLocalChatGenerator(
            model="NousResearch/Llama-2-7b-chat-hf",
            token=Secret.from_env_var("ENV_VAR", strict=False),
            generation_kwargs={"n": 5},
            stop_words=["stop", "words"],
            streaming_callback=None,
            chat_template="irrelevant",
            tools=tools,
            enable_thinking=True,
        )

        # Call the to_dict method
        result = generator.to_dict()
        init_params = result["init_parameters"]

        # Assert that the init_params dictionary contains the expected keys and values
        assert init_params["token"] == {"env_vars": ["ENV_VAR"], "strict": False, "type": "env_var"}
        assert init_params["huggingface_pipeline_kwargs"]["model"] == "NousResearch/Llama-2-7b-chat-hf"
        assert "token" not in init_params["huggingface_pipeline_kwargs"]
        assert init_params["generation_kwargs"] == {"max_new_tokens": 512, "n": 5, "stop_sequences": ["stop", "words"]}
        assert init_params["streaming_callback"] is None
        assert init_params["chat_template"] == "irrelevant"
        assert init_params["enable_thinking"] is True
        assert init_params["tools"] == [
            {
                "type": "haystack.tools.tool.Tool",
                "data": {
                    "inputs_from_state": None,
                    "name": "weather",
                    "outputs_to_state": None,
                    "outputs_to_string": None,
                    "description": "useful to determine the weather in a given location",
                    "parameters": {"type": "object", "properties": {"city": {"type": "string"}}, "required": ["city"]},
                    "function": "generators.chat.test_hugging_face_local.get_weather",
                },
            }
        ]

    def test_from_dict(self, model_info_mock, tools):
        generator = HuggingFaceLocalChatGenerator(
            model="NousResearch/Llama-2-7b-chat-hf",
            generation_kwargs={"n": 5},
            stop_words=["stop", "words"],
            streaming_callback=None,
            chat_template="irrelevant",
            tools=tools,
            enable_thinking=True,
        )
        # Call the to_dict method
        result = generator.to_dict()

        generator_2 = HuggingFaceLocalChatGenerator.from_dict(result)

        assert generator_2.token == Secret.from_env_var(["HF_API_TOKEN", "HF_TOKEN"], strict=False)
        assert generator_2.generation_kwargs == {"max_new_tokens": 512, "n": 5, "stop_sequences": ["stop", "words"]}
        assert generator_2.streaming_callback is None
        assert generator_2.chat_template == "irrelevant"
        assert generator_2.enable_thinking is True
        assert len(generator_2.tools) == 1
        assert generator_2.tools[0].name == "weather"
        assert generator_2.tools[0].description == "useful to determine the weather in a given location"
        assert generator_2.tools[0].parameters == {
            "type": "object",
            "properties": {"city": {"type": "string"}},
            "required": ["city"],
        }

    @patch("haystack.components.generators.chat.hugging_face_local.pipeline")
    def test_warm_up(self, pipeline_mock, monkeypatch):
        monkeypatch.delenv("HF_API_TOKEN", raising=False)
        monkeypatch.delenv("HF_TOKEN", raising=False)
        generator = HuggingFaceLocalChatGenerator(
            model="mistralai/Mistral-7B-Instruct-v0.2",
            task="text2text-generation",
            device=ComponentDevice.from_str("cpu"),
        )

        pipeline_mock.assert_not_called()

        generator.warm_up()

        pipeline_mock.assert_called_once_with(
            model="mistralai/Mistral-7B-Instruct-v0.2", task="text2text-generation", token=None, device="cpu"
        )

    @patch("haystack.components.generators.chat.hugging_face_local.pipeline")
    def test_warm_up_with_tools(self, pipeline_mock, monkeypatch):
        """Test that warm_up() calls warm_up on tools and is idempotent."""
        monkeypatch.delenv("HF_API_TOKEN", raising=False)
        monkeypatch.delenv("HF_TOKEN", raising=False)

        # Create a mock tool that tracks if warm_up() was called
        class MockTool(Tool):
            warm_up_call_count = 0  # Class variable to track calls

            def __init__(self):
                super().__init__(
                    name="mock_tool",
                    description="A mock tool for testing",
                    parameters={"x": {"type": "string"}},
                    function=lambda x: x,
                )

            def warm_up(self):
                MockTool.warm_up_call_count += 1

        # Reset the class variable before test
        MockTool.warm_up_call_count = 0
        mock_tool = MockTool()

        # Create HuggingFaceLocalChatGenerator with the mock tool
        generator = HuggingFaceLocalChatGenerator(
            model="mistralai/Mistral-7B-Instruct-v0.2",
            task="text2text-generation",
            device=ComponentDevice.from_str("cpu"),
            tools=[mock_tool],
        )

        # Verify initial state - warm_up not called yet
        assert MockTool.warm_up_call_count == 0
        assert not generator._is_warmed_up

        # Call warm_up() on the generator
        generator.warm_up()

        # Assert that the tool's warm_up() was called
        assert MockTool.warm_up_call_count == 1
        assert generator._is_warmed_up

        # Verify pipeline was initialized
        pipeline_mock.assert_called_once()

        # Call warm_up() again and verify it's idempotent (only warms up once)
        generator.warm_up()

        # The tool's warm_up should still only have been called once
        assert MockTool.warm_up_call_count == 1
        assert generator._is_warmed_up
        # Pipeline should still only have been called once
        pipeline_mock.assert_called_once()

    @patch("haystack.components.generators.chat.hugging_face_local.pipeline")
    def test_warm_up_with_no_tools(self, pipeline_mock, monkeypatch):
        """Test that warm_up() works when no tools are provided."""
        monkeypatch.delenv("HF_API_TOKEN", raising=False)
        monkeypatch.delenv("HF_TOKEN", raising=False)

        generator = HuggingFaceLocalChatGenerator(
            model="mistralai/Mistral-7B-Instruct-v0.2",
            task="text2text-generation",
            device=ComponentDevice.from_str("cpu"),
        )

        # Verify initial state
        assert not generator._is_warmed_up
        assert generator.tools is None

        # Call warm_up() - should not raise an error
        generator.warm_up()

        # Verify the component is warmed up
        assert generator._is_warmed_up
        pipeline_mock.assert_called_once()

        # Call warm_up() again - should be idempotent
        generator.warm_up()
        assert generator._is_warmed_up
        # Pipeline should still only have been called once
        pipeline_mock.assert_called_once()

    @patch("haystack.components.generators.chat.hugging_face_local.pipeline")
    def test_warm_up_with_multiple_tools(self, pipeline_mock, monkeypatch):
        """Test that warm_up() works with multiple tools."""
        monkeypatch.delenv("HF_API_TOKEN", raising=False)
        monkeypatch.delenv("HF_TOKEN", raising=False)

        # Track warm_up calls
        warm_up_calls = []

        class MockTool(Tool):
            def __init__(self, tool_name):
                super().__init__(
                    name=tool_name,
                    description=f"Mock tool {tool_name}",
                    parameters={"type": "object", "properties": {"x": {"type": "string"}}, "required": ["x"]},
                    function=lambda x: f"{tool_name} result: {x}",
                )

            def warm_up(self):
                warm_up_calls.append(self.name)

        mock_tool1 = MockTool("tool1")
        mock_tool2 = MockTool("tool2")

        # Use a LIST of tools, not a Toolset
        generator = HuggingFaceLocalChatGenerator(
            model="mistralai/Mistral-7B-Instruct-v0.2",
            task="text2text-generation",
            device=ComponentDevice.from_str("cpu"),
            tools=[mock_tool1, mock_tool2],
        )

        # Call warm_up()
        generator.warm_up()

        # Assert that both tools' warm_up() were called
        assert "tool1" in warm_up_calls
        assert "tool2" in warm_up_calls
        assert generator._is_warmed_up
        pipeline_mock.assert_called_once()

        # Track count
        call_count = len(warm_up_calls)

        # Verify idempotency
        generator.warm_up()
        assert len(warm_up_calls) == call_count
        # Pipeline should still only have been called once
        pipeline_mock.assert_called_once()

    def test_run(self, model_info_mock, mock_pipeline_with_tokenizer, chat_messages):
        generator = HuggingFaceLocalChatGenerator(model="meta-llama/Llama-2-13b-chat-hf")

        # Use the mocked pipeline from the fixture and simulate warm_up
        generator.pipeline = mock_pipeline_with_tokenizer

        results = generator.run(messages=chat_messages)

        assert "replies" in results
        assert isinstance(results["replies"][0], ChatMessage)
        chat_message = results["replies"][0]
        assert chat_message.is_from(ChatRole.ASSISTANT)
        assert chat_message.text == "Berlin is cool"

    def test_run_with_custom_generation_parameters(self, model_info_mock, mock_pipeline_with_tokenizer, chat_messages):
        generator = HuggingFaceLocalChatGenerator(model="meta-llama/Llama-2-13b-chat-hf")

        # Use the mocked pipeline from the fixture and simulate warm_up
        generator.pipeline = mock_pipeline_with_tokenizer

        generation_kwargs = {"temperature": 0.8, "max_new_tokens": 100}

        # Use the mocked pipeline from the fixture and simulate warm_up
        generator.pipeline = mock_pipeline_with_tokenizer
        results = generator.run(messages=chat_messages, generation_kwargs=generation_kwargs)

        # check kwargs passed pipeline
        _, kwargs = generator.pipeline.call_args
        assert kwargs["max_new_tokens"] == 100
        assert kwargs["temperature"] == 0.8

        # replies are properly parsed and returned
        assert "replies" in results
        assert isinstance(results["replies"][0], ChatMessage)
        chat_message = results["replies"][0]
        assert chat_message.is_from(ChatRole.ASSISTANT)
        assert chat_message.text == "Berlin is cool"

    def test_run_with_streaming_callback(self, model_info_mock, mock_pipeline_with_tokenizer, chat_messages):
        # Define the streaming callback function
        def streaming_callback_fn(chunk: StreamingChunk): ...

        generator = HuggingFaceLocalChatGenerator(
            model="meta-llama/Llama-2-13b-chat-hf", streaming_callback=streaming_callback_fn
        )

        # Use the mocked pipeline from the fixture and simulate warm_up
        generator.pipeline = mock_pipeline_with_tokenizer

        results = generator.run(messages=chat_messages)

        assert "replies" in results
        assert isinstance(results["replies"][0], ChatMessage)
        chat_message = results["replies"][0]
        assert chat_message.is_from(ChatRole.ASSISTANT)
        assert chat_message.text == "Berlin is cool"
        generator.pipeline.assert_called_once()
        generator.pipeline.call_args[1]["streamer"].token_handler == streaming_callback_fn

    def test_run_with_streaming_callback_in_run_method(
        self, model_info_mock, mock_pipeline_with_tokenizer, chat_messages
    ):
        # Define the streaming callback function
        def streaming_callback_fn(chunk: StreamingChunk): ...

        generator = HuggingFaceLocalChatGenerator(model="meta-llama/Llama-2-13b-chat-hf")

        # Use the mocked pipeline from the fixture and simulate warm_up
        generator.pipeline = mock_pipeline_with_tokenizer

        results = generator.run(messages=chat_messages, streaming_callback=streaming_callback_fn)

        assert "replies" in results
        assert isinstance(results["replies"][0], ChatMessage)
        chat_message = results["replies"][0]
        assert chat_message.is_from(ChatRole.ASSISTANT)
        assert chat_message.text == "Berlin is cool"
        generator.pipeline.assert_called_once()
        generator.pipeline.call_args[1]["streamer"].token_handler == streaming_callback_fn

    @patch("haystack.components.generators.chat.hugging_face_local.convert_message_to_hf_format")
    def test_messages_conversion_is_called(self, mock_convert, model_info_mock):
        generator = HuggingFaceLocalChatGenerator(model="fake-model")

        messages = [ChatMessage.from_user("Hello"), ChatMessage.from_assistant("Hi there")]

        with patch.object(generator, "pipeline") as mock_pipeline:
            mock_pipeline.tokenizer.apply_chat_template.return_value = "test prompt"
            mock_pipeline.return_value = [{"generated_text": "test response"}]

            generator.warm_up()
            generator.run(messages)

        assert mock_convert.call_count == 2
        mock_convert.assert_any_call(messages[0])
        mock_convert.assert_any_call(messages[1])

    @pytest.mark.integration
    @pytest.mark.slow
    @pytest.mark.flaky(reruns=3, reruns_delay=10)
    def test_live_run(self, monkeypatch):
        monkeypatch.delenv("HF_API_TOKEN", raising=False)  # https://github.com/deepset-ai/haystack/issues/8811
        messages = [ChatMessage.from_user("Please create a summary about the following topic: Climate change")]

<<<<<<< HEAD
        llm = HuggingFaceLocalChatGenerator(model="Qwen/Qwen3-0.6B", generation_kwargs={"max_new_tokens": 50})
        llm.warm_up()
=======
        llm = HuggingFaceLocalChatGenerator(
            model="Qwen/Qwen2.5-0.5B-Instruct", generation_kwargs={"max_new_tokens": 50}
        )
>>>>>>> 24f897a4

        result = llm.run(messages)

        assert "replies" in result
        assert isinstance(result["replies"][0], ChatMessage)
        assert "climate change" in result["replies"][0].text.lower()

    def test_init_fail_with_duplicate_tool_names(self, model_info_mock, tools):
        duplicate_tools = [tools[0], tools[0]]
        with pytest.raises(ValueError, match="Duplicate tool names found"):
            HuggingFaceLocalChatGenerator(model="irrelevant", tools=duplicate_tools)

    def test_init_fail_with_tools_and_streaming(self, model_info_mock, tools):
        with pytest.raises(ValueError, match="Using tools and streaming at the same time is not supported"):
            HuggingFaceLocalChatGenerator(
                model="irrelevant", tools=tools, streaming_callback=streaming_callback_handler
            )

    def test_run_with_tools(self, model_info_mock, tools):
        generator = HuggingFaceLocalChatGenerator(model="Qwen/Qwen3-0.6B", tools=tools)

        # Mock pipeline and tokenizer
        mock_pipeline = Mock(return_value=[{"generated_text": '{"name": "weather", "arguments": {"city": "Paris"}}'}])
        mock_tokenizer = Mock(spec=PreTrainedTokenizer)
        mock_tokenizer.encode.return_value = ["some", "tokens"]
        mock_tokenizer.pad_token_id = 100
        mock_tokenizer.apply_chat_template.return_value = "test prompt"
        mock_pipeline.tokenizer = mock_tokenizer
        generator.pipeline = mock_pipeline

        messages = [ChatMessage.from_user("What's the weather in Paris?")]
        results = generator.run(messages=messages)

        assert len(results["replies"]) == 1
        message = results["replies"][0]
        assert message.tool_calls
        tool_call = message.tool_calls[0]
        assert isinstance(tool_call, ToolCall)
        assert tool_call.tool_name == "weather"
        assert tool_call.arguments == {"city": "Paris"}
        assert message.meta["finish_reason"] == "tool_calls"

    def test_run_with_tools_in_run_method(self, model_info_mock, tools):
        generator = HuggingFaceLocalChatGenerator(model="meta-llama/Llama-2-13b-chat-hf")

        # Mock pipeline and tokenizer
        mock_pipeline = Mock(return_value=[{"generated_text": '{"name": "weather", "arguments": {"city": "Paris"}}'}])
        mock_tokenizer = Mock(spec=PreTrainedTokenizer)
        mock_tokenizer.encode.return_value = ["some", "tokens"]
        mock_tokenizer.pad_token_id = 100
        mock_tokenizer.apply_chat_template.return_value = "test prompt"
        mock_pipeline.tokenizer = mock_tokenizer
        generator.pipeline = mock_pipeline

        messages = [ChatMessage.from_user("What's the weather in Paris?")]
        results = generator.run(messages=messages, tools=tools)

        assert len(results["replies"]) == 1
        message = results["replies"][0]
        assert message.tool_calls
        tool_call = message.tool_calls[0]
        assert isinstance(tool_call, ToolCall)
        assert tool_call.tool_name == "weather"
        assert tool_call.arguments == {"city": "Paris"}
        assert message.meta["finish_reason"] == "tool_calls"

    def test_run_with_tools_and_tool_response(self, model_info_mock, tools):
        generator = HuggingFaceLocalChatGenerator(model="meta-llama/Llama-2-13b-chat-hf")

        # Mock pipeline and tokenizer
        mock_pipeline = Mock(return_value=[{"generated_text": "The weather in Paris is 22°C"}])
        mock_tokenizer = Mock(spec=PreTrainedTokenizer)
        mock_tokenizer.encode.return_value = ["some", "tokens"]
        mock_tokenizer.pad_token_id = 100
        mock_tokenizer.apply_chat_template.return_value = "test prompt"
        mock_pipeline.tokenizer = mock_tokenizer
        generator.pipeline = mock_pipeline

        tool_call = ToolCall(tool_name="weather", arguments={"city": "Paris"})
        messages = [
            ChatMessage.from_user("What's the weather in Paris?"),
            ChatMessage.from_assistant(tool_calls=[tool_call]),
            ChatMessage.from_tool(tool_result="22°C", origin=tool_call),
        ]
        results = generator.run(messages=messages)

        assert len(results["replies"]) == 1
        message = results["replies"][0]
        assert not message.tool_calls  # No tool calls in the final response
        assert "22°C" in message.text
        assert message.meta["finish_reason"] == "stop"

    def test_run_with_custom_tool_parser(self, model_info_mock, mock_pipeline_with_tokenizer, tools):
        """Test that a custom tool parsing function works correctly."""
        generator = HuggingFaceLocalChatGenerator(
            model="meta-llama/Llama-2-13b-chat-hf", tools=tools, tool_parsing_function=custom_tool_parser
        )
        generator.pipeline = mock_pipeline_with_tokenizer

        messages = [ChatMessage.from_user("What's the weather like in Berlin?")]
        results = generator.run(messages=messages)

        assert len(results["replies"]) == 1
        assert len(results["replies"][0].tool_calls) == 1
        assert results["replies"][0].tool_calls[0].tool_name == "weather"
        assert results["replies"][0].tool_calls[0].arguments == {"city": "Berlin"}

    def test_default_tool_parser(self, model_info_mock, tools):
        """Test that the default tool parser works correctly with valid tool call format."""
        generator = HuggingFaceLocalChatGenerator(model="meta-llama/Llama-2-13b-chat-hf", tools=tools)
        generator.pipeline = Mock(
            return_value=[{"generated_text": '{"name": "weather", "arguments": {"city": "Berlin"}}'}]
        )
        generator.pipeline.tokenizer = Mock()
        generator.pipeline.tokenizer.encode.return_value = [1, 2, 3]
        generator.pipeline.tokenizer.pad_token_id = 1
        generator.pipeline.tokenizer.apply_chat_template.return_value = "Irrelevant"

        messages = [ChatMessage.from_user("What's the weather like in Berlin?")]
        results = generator.run(messages=messages)

        assert len(results["replies"]) == 1
        assert len(results["replies"][0].tool_calls) == 1
        assert results["replies"][0].tool_calls[0].tool_name == "weather"
        assert results["replies"][0].tool_calls[0].arguments == {"city": "Berlin"}

    # Async tests


class TestHuggingFaceLocalChatGeneratorAsync:
    """Async tests for HuggingFaceLocalChatGenerator"""

    @pytest.mark.asyncio
    async def test_run_async(self, model_info_mock, mock_pipeline_with_tokenizer, chat_messages):
        """Test basic async functionality"""
        generator = HuggingFaceLocalChatGenerator(model="mocked-model")
        generator.pipeline = mock_pipeline_with_tokenizer

        results = await generator.run_async(messages=chat_messages)

        assert "replies" in results
        assert isinstance(results["replies"][0], ChatMessage)
        chat_message = results["replies"][0]
        assert chat_message.is_from(ChatRole.ASSISTANT)
        assert chat_message.text == "Berlin is cool"

    @pytest.mark.asyncio
    async def test_run_async_with_tools(self, model_info_mock, mock_pipeline_with_tokenizer, tools):
        """Test async functionality with tools"""
        generator = HuggingFaceLocalChatGenerator(model="mocked-model", tools=tools)
        generator.pipeline = mock_pipeline_with_tokenizer
        # Mock the pipeline to return a tool call format
        generator.pipeline.return_value = [{"generated_text": '{"name": "weather", "arguments": {"city": "Berlin"}}'}]

        messages = [ChatMessage.from_user("What's the weather in Berlin?")]
        results = await generator.run_async(messages=messages)

        assert len(results["replies"]) == 1
        message = results["replies"][0]
        assert message.tool_calls
        tool_call = message.tool_calls[0]
        assert isinstance(tool_call, ToolCall)
        assert tool_call.tool_name == "weather"
        assert tool_call.arguments == {"city": "Berlin"}

    @pytest.mark.asyncio
    async def test_concurrent_async_requests(self, model_info_mock, mock_pipeline_with_tokenizer, chat_messages):
        """Test handling of multiple concurrent async requests"""
        generator = HuggingFaceLocalChatGenerator(model="mocked-model")
        generator.pipeline = mock_pipeline_with_tokenizer

        # Create multiple concurrent requests
        tasks = [generator.run_async(messages=chat_messages) for _ in range(5)]
        results = await asyncio.gather(*tasks)

        for result in results:
            assert "replies" in result
            assert isinstance(result["replies"][0], ChatMessage)
            assert result["replies"][0].text == "Berlin is cool"

    @pytest.mark.asyncio
    async def test_async_error_handling(self, model_info_mock, mock_pipeline_with_tokenizer):
        """Test error handling in async context"""
        generator = HuggingFaceLocalChatGenerator(model="mocked-model")

        # Test with invalid streaming callback
        generator.pipeline = mock_pipeline_with_tokenizer
        with pytest.raises(ValueError, match="Using tools and streaming at the same time is not supported"):
            await generator.run_async(
                messages=[ChatMessage.from_user("test")],
                streaming_callback=lambda x: None,
                tools=[Tool(name="test", description="test", parameters={}, function=lambda: None)],
            )

    def test_executor_shutdown(self, model_info_mock, mock_pipeline_with_tokenizer):
        with patch("haystack.components.generators.chat.hugging_face_local.pipeline"):
            generator = HuggingFaceLocalChatGenerator(model="mocked-model")
            executor = generator.executor
            with patch.object(executor, "shutdown", wraps=executor.shutdown) as mock_shutdown:
                del generator
                gc.collect()
                mock_shutdown.assert_called_once_with(wait=True)

    def test_hugging_face_local_generator_with_toolset_initialization(
        self, model_info_mock, mock_pipeline_with_tokenizer, tools
    ):
        """Test that the HuggingFaceLocalChatGenerator can be initialized with a Toolset."""
        toolset = Toolset(tools)
        generator = HuggingFaceLocalChatGenerator(model="irrelevant", tools=toolset)
        generator.pipeline = mock_pipeline_with_tokenizer
        assert generator.tools == toolset

    def test_from_dict_with_toolset(self, model_info_mock, tools):
        """Test that the HuggingFaceLocalChatGenerator can be deserialized from a dictionary with a Toolset."""
        toolset = Toolset(tools)
        component = HuggingFaceLocalChatGenerator(model="irrelevant", tools=toolset)
        data = component.to_dict()

        deserialized_component = HuggingFaceLocalChatGenerator.from_dict(data)

        assert isinstance(deserialized_component.tools, Toolset)
        assert len(deserialized_component.tools) == len(tools)
        assert all(isinstance(tool, Tool) for tool in deserialized_component.tools)

    def test_to_dict_with_toolset(self, model_info_mock, mock_pipeline_with_tokenizer, tools):
        """Test that the HuggingFaceLocalChatGenerator can be serialized to a dictionary with a Toolset."""
        toolset = Toolset(tools)
        generator = HuggingFaceLocalChatGenerator(huggingface_pipeline_kwargs={"model": "irrelevant"}, tools=toolset)
        generator.pipeline = mock_pipeline_with_tokenizer
        data = generator.to_dict()

        expected_tools_data = {
            "type": "haystack.tools.toolset.Toolset",
            "data": {
                "tools": [
                    {
                        "type": "haystack.tools.tool.Tool",
                        "data": {
                            "name": "weather",
                            "description": "useful to determine the weather in a given location",
                            "parameters": {
                                "type": "object",
                                "properties": {"city": {"type": "string"}},
                                "required": ["city"],
                            },
                            "function": "generators.chat.test_hugging_face_local.get_weather",
                            "outputs_to_string": None,
                            "inputs_from_state": None,
                            "outputs_to_state": None,
                        },
                    }
                ]
            },
        }
        assert data["init_parameters"]["tools"] == expected_tools_data

    @pytest.mark.asyncio
    async def test_run_async_with_streaming_callback(self, model_info_mock, mock_pipeline_with_tokenizer):
        streaming_chunks = []

        async def streaming_callback(chunk: StreamingChunk) -> None:
            streaming_chunks.append(chunk)

        # Create a mock that simulates streaming behavior
        def mock_pipeline_call(*args, **kwargs):
            streamer = kwargs.get("streamer")
            if streamer:
                # Simulate streaming chunks
                streamer.on_finalized_text("Berlin", stream_end=False)
                streamer.on_finalized_text(" is cool", stream_end=True)
            return [{"generated_text": "Berlin is cool"}]

        # Setup the mock pipeline with streaming simulation
        mock_pipeline_with_tokenizer.side_effect = mock_pipeline_call

        generator = HuggingFaceLocalChatGenerator(model="test-model", streaming_callback=streaming_callback)
        generator.pipeline = mock_pipeline_with_tokenizer

        messages = [ChatMessage.from_user("Test message")]
        response = await generator.run_async(messages)

        # Verify streaming chunks were collected
        assert len(streaming_chunks) == 2
        assert streaming_chunks[0].content == "Berlin"
        assert streaming_chunks[1].content == " is cool\n"

        # Verify the final response
        assert isinstance(response, dict)
        assert "replies" in response
        assert len(response["replies"]) == 1
        assert isinstance(response["replies"][0], ChatMessage)
        assert response["replies"][0].text == "Berlin is cool"

    @pytest.mark.integration
    @pytest.mark.slow
    @pytest.mark.flaky(reruns=3, reruns_delay=10)
    @pytest.mark.asyncio
    async def test_live_run_async_with_streaming(self, monkeypatch):
        """Test async streaming with a live model."""
        monkeypatch.delenv("HF_API_TOKEN", raising=False)

        streaming_chunks = []

        async def streaming_callback(chunk: StreamingChunk) -> None:
            streaming_chunks.append(chunk)

        llm = HuggingFaceLocalChatGenerator(
            model="Qwen/Qwen3-0.6B", generation_kwargs={"max_new_tokens": 50}, streaming_callback=streaming_callback
        )

        response = await llm.run_async(
            messages=[ChatMessage.from_user("Please create a summary about the following topic: Capital of France")]
        )

        # Verify that the response is not None
        assert len(streaming_chunks) > 0
        assert "replies" in response
        assert isinstance(response["replies"][0], ChatMessage)
        assert response["replies"][0].text is not None

        # Verify that the response contains the word "Paris"
        assert "Paris" in response["replies"][0].text

        # Verify streaming chunks contain actual content
        total_streamed_content = "".join(chunk.content for chunk in streaming_chunks)
        assert len(total_streamed_content.strip()) > 0
        assert "Paris" in total_streamed_content<|MERGE_RESOLUTION|>--- conflicted
+++ resolved
@@ -494,14 +494,9 @@
         monkeypatch.delenv("HF_API_TOKEN", raising=False)  # https://github.com/deepset-ai/haystack/issues/8811
         messages = [ChatMessage.from_user("Please create a summary about the following topic: Climate change")]
 
-<<<<<<< HEAD
-        llm = HuggingFaceLocalChatGenerator(model="Qwen/Qwen3-0.6B", generation_kwargs={"max_new_tokens": 50})
-        llm.warm_up()
-=======
         llm = HuggingFaceLocalChatGenerator(
-            model="Qwen/Qwen2.5-0.5B-Instruct", generation_kwargs={"max_new_tokens": 50}
-        )
->>>>>>> 24f897a4
+            model="Qwen/Qwen3-0.6B", generation_kwargs={"max_new_tokens": 50}
+        )
 
         result = llm.run(messages)
 
