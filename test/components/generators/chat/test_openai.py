--- conflicted
+++ resolved
@@ -598,7 +598,6 @@
         assert message.meta["finish_reason"] == "tool_calls"
         assert message.meta["usage"]["completion_tokens"] == 47
 
-<<<<<<< HEAD
     def test_handle_stream_response(self):
         openai_chunks = [
             ChatCompletionChunk(
@@ -977,8 +976,6 @@
         assert result.meta["index"] == 0
         assert result.meta["completion_start_time"] is not None
 
-=======
->>>>>>> 81c0cefa
     def test_convert_usage_chunk_to_streaming_chunk(self):
         chunk = ChatCompletionChunk(
             id="chatcmpl-BC1y4wqIhe17R8sv3lgLcWlB4tXCw",
