# SPDX-FileCopyrightText: 2022-present deepset GmbH <info@deepset.ai>
#
# SPDX-License-Identifier: Apache-2.0
import logging
import os
from typing import List

import pytest
from openai import OpenAIError
<<<<<<< HEAD
from unittest.mock import MagicMock
=======
from openai.types.chat import ChatCompletionChunk, chat_completion_chunk
from unittest.mock import MagicMock, patch
>>>>>>> f9747232

from haystack.components.generators import OpenAIGenerator
from haystack.components.generators.utils import print_streaming_chunk
from haystack.dataclasses import ChatMessage, StreamingChunk
from haystack.utils.auth import Secret


class TestOpenAIGenerator:
    def test_init_default(self, monkeypatch):
        monkeypatch.setenv("OPENAI_API_KEY", "test-api-key")
        component = OpenAIGenerator()
        assert component.client.api_key == "test-api-key"
        assert component.model == "gpt-4o-mini"
        assert component.streaming_callback is None
        assert not component.generation_kwargs
        assert component.client.timeout == 30
        assert component.client.max_retries == 5

    def test_init_fail_wo_api_key(self, monkeypatch):
        monkeypatch.delenv("OPENAI_API_KEY", raising=False)
        with pytest.raises(ValueError, match="None of the .* environment variables are set"):
            OpenAIGenerator()

    def test_init_with_parameters(self, monkeypatch):
        monkeypatch.setenv("OPENAI_TIMEOUT", "100")
        monkeypatch.setenv("OPENAI_MAX_RETRIES", "10")
        component = OpenAIGenerator(
            api_key=Secret.from_token("test-api-key"),
            model="gpt-4o-mini",
            streaming_callback=print_streaming_chunk,
            api_base_url="test-base-url",
            generation_kwargs={"max_tokens": 10, "some_test_param": "test-params"},
            timeout=40.0,
            max_retries=1,
        )
        assert component.client.api_key == "test-api-key"
        assert component.model == "gpt-4o-mini"
        assert component.streaming_callback is print_streaming_chunk
        assert component.generation_kwargs == {"max_tokens": 10, "some_test_param": "test-params"}
        assert component.client.timeout == 40.0
        assert component.client.max_retries == 1

    def test_to_dict_default(self, monkeypatch):
        monkeypatch.setenv("OPENAI_API_KEY", "test-api-key")
        component = OpenAIGenerator()
        data = component.to_dict()
        assert data == {
            "type": "haystack.components.generators.openai.OpenAIGenerator",
            "init_parameters": {
                "api_key": {"env_vars": ["OPENAI_API_KEY"], "strict": True, "type": "env_var"},
                "model": "gpt-4o-mini",
                "streaming_callback": None,
                "system_prompt": None,
                "api_base_url": None,
                "organization": None,
                "http_client_kwargs": None,
                "generation_kwargs": {},
            },
        }

    def test_to_dict_with_parameters(self, monkeypatch):
        monkeypatch.setenv("ENV_VAR", "test-api-key")
        component = OpenAIGenerator(
            api_key=Secret.from_env_var("ENV_VAR"),
            model="gpt-4o-mini",
            streaming_callback=print_streaming_chunk,
            api_base_url="test-base-url",
            organization="org-1234567",
            http_client_kwargs={"proxy": "http://localhost:8080"},
            generation_kwargs={"max_tokens": 10, "some_test_param": "test-params"},
        )
        data = component.to_dict()
        assert data == {
            "type": "haystack.components.generators.openai.OpenAIGenerator",
            "init_parameters": {
                "api_key": {"env_vars": ["ENV_VAR"], "strict": True, "type": "env_var"},
                "model": "gpt-4o-mini",
                "system_prompt": None,
                "api_base_url": "test-base-url",
                "organization": "org-1234567",
                "http_client_kwargs": {"proxy": "http://localhost:8080"},
                "streaming_callback": "haystack.components.generators.utils.print_streaming_chunk",
                "generation_kwargs": {"max_tokens": 10, "some_test_param": "test-params"},
            },
        }

    def test_from_dict(self, monkeypatch):
        monkeypatch.setenv("OPENAI_API_KEY", "fake-api-key")
        data = {
            "type": "haystack.components.generators.openai.OpenAIGenerator",
            "init_parameters": {
                "api_key": {"env_vars": ["OPENAI_API_KEY"], "strict": True, "type": "env_var"},
                "model": "gpt-4o-mini",
                "system_prompt": None,
                "organization": None,
                "api_base_url": "test-base-url",
                "http_client_kwargs": None,
                "streaming_callback": "haystack.components.generators.utils.print_streaming_chunk",
                "generation_kwargs": {"max_tokens": 10, "some_test_param": "test-params"},
            },
        }
        component = OpenAIGenerator.from_dict(data)
        assert component.model == "gpt-4o-mini"
        assert component.streaming_callback is print_streaming_chunk
        assert component.api_base_url == "test-base-url"
        assert component.generation_kwargs == {"max_tokens": 10, "some_test_param": "test-params"}
        assert component.api_key == Secret.from_env_var("OPENAI_API_KEY")
        assert component.http_client_kwargs is None

    def test_from_dict_fail_wo_env_var(self, monkeypatch):
        monkeypatch.delenv("OPENAI_API_KEY", raising=False)
        data = {
            "type": "haystack.components.generators.openai.OpenAIGenerator",
            "init_parameters": {
                "api_key": {"env_vars": ["OPENAI_API_KEY"], "strict": True, "type": "env_var"},
                "model": "gpt-4o-mini",
                "api_base_url": "test-base-url",
                "streaming_callback": "haystack.components.generators.utils.print_streaming_chunk",
                "generation_kwargs": {"max_tokens": 10, "some_test_param": "test-params"},
            },
        }
        with pytest.raises(ValueError, match="None of the .* environment variables are set"):
            OpenAIGenerator.from_dict(data)

    def test_run(self, openai_mock_chat_completion):
        component = OpenAIGenerator(api_key=Secret.from_token("test-api-key"))
        response = component.run("What's Natural Language Processing?")

        # check that the component returns the correct ChatMessage response
        assert isinstance(response, dict)
        assert "replies" in response
        assert isinstance(response["replies"], list)
        assert len(response["replies"]) == 1
        assert [isinstance(reply, str) for reply in response["replies"]]

    def test_run_with_params_streaming(self, openai_mock_chat_completion_chunk):
        streaming_callback_called = False

        def streaming_callback(chunk: StreamingChunk) -> None:
            nonlocal streaming_callback_called
            streaming_callback_called = True

        component = OpenAIGenerator(api_key=Secret.from_token("test-api-key"), streaming_callback=streaming_callback)
        response = component.run("Come on, stream!")

        # check we called the streaming callback
        assert streaming_callback_called

        # check that the component still returns the correct response
        assert isinstance(response, dict)
        assert "replies" in response
        assert isinstance(response["replies"], list)
        assert len(response["replies"]) == 1
        assert "Hello" in response["replies"][0]  # see openai_mock_chat_completion_chunk

    def test_run_with_streaming_callback_in_run_method(self, openai_mock_chat_completion_chunk):
        streaming_callback_called = False

        def streaming_callback(chunk: StreamingChunk) -> None:
            nonlocal streaming_callback_called
            streaming_callback_called = True

        # pass streaming_callback to run()
        component = OpenAIGenerator(api_key=Secret.from_token("test-api-key"))
        response = component.run("Come on, stream!", streaming_callback=streaming_callback)

        # check we called the streaming callback
        assert streaming_callback_called

        # check that the component still returns the correct response
        assert isinstance(response, dict)
        assert "replies" in response
        assert isinstance(response["replies"], list)
        assert len(response["replies"]) == 1
        assert "Hello" in response["replies"][0]  # see openai_mock_chat_completion_chunk

    def test_run_with_params(self, openai_mock_chat_completion):
        component = OpenAIGenerator(
            api_key=Secret.from_token("test-api-key"), generation_kwargs={"max_tokens": 10, "temperature": 0.5}
        )
        response = component.run("What's Natural Language Processing?")

        # check that the component calls the OpenAI API with the correct parameters
        _, kwargs = openai_mock_chat_completion.call_args
        assert kwargs["max_tokens"] == 10
        assert kwargs["temperature"] == 0.5

        # check that the component returns the correct response
        assert isinstance(response, dict)
        assert "replies" in response
        assert isinstance(response["replies"], list)
        assert len(response["replies"]) == 1
        assert [isinstance(reply, str) for reply in response["replies"]]

    def test_check_abnormal_completions(self, caplog):
        caplog.set_level(logging.INFO)
        component = OpenAIGenerator(api_key=Secret.from_token("test-api-key"))

        # underlying implementation uses ChatMessage objects so we have to use them here
        messages: List[ChatMessage] = []
        for i, _ in enumerate(range(4)):
            message = ChatMessage.from_assistant("Hello")
            metadata = {"finish_reason": "content_filter" if i % 2 == 0 else "length", "index": i}
            message.meta.update(metadata)
            messages.append(message)

        for m in messages:
            component._check_finish_reason(m)

        # check truncation warning
        message_template = (
            "The completion for index {index} has been truncated before reaching a natural stopping point. "
            "Increase the max_tokens parameter to allow for longer completions."
        )

        for index in [1, 3]:
            assert caplog.records[index].message == message_template.format(index=index)

        # check content filter warning
        message_template = "The completion for index {index} has been truncated due to the content filter."
        for index in [0, 2]:
            assert caplog.records[index].message == message_template.format(index=index)

    @pytest.mark.skipif(
        not os.environ.get("OPENAI_API_KEY", None),
        reason="Export an env var called OPENAI_API_KEY containing the OpenAI API key to run this test.",
    )
    @pytest.mark.integration
    def test_live_run(self):
        component = OpenAIGenerator()
        results = component.run("What's the capital of France?")
        assert len(results["replies"]) == 1
        assert len(results["meta"]) == 1
        response: str = results["replies"][0]
        assert "Paris" in response

        metadata = results["meta"][0]
        assert "gpt-4o-mini" in metadata["model"]
        assert metadata["finish_reason"] == "stop"

        assert "usage" in metadata
        assert "prompt_tokens" in metadata["usage"] and metadata["usage"]["prompt_tokens"] > 0
        assert "completion_tokens" in metadata["usage"] and metadata["usage"]["completion_tokens"] > 0
        assert "total_tokens" in metadata["usage"] and metadata["usage"]["total_tokens"] > 0

    def test_run_with_wrong_model(self):
        mock_client = MagicMock()
        mock_client.chat.completions.create.side_effect = OpenAIError("Invalid model name")

        generator = OpenAIGenerator(api_key=Secret.from_token("test-api-key"), model="something-obviously-wrong")

        generator.client = mock_client

        with pytest.raises(OpenAIError):
            generator.run("Whatever")

    @pytest.mark.skipif(
        not os.environ.get("OPENAI_API_KEY", None),
        reason="Export an env var called OPENAI_API_KEY containing the OpenAI API key to run this test.",
    )
    @pytest.mark.integration
    def test_run_with_system_prompt(self):
        generator = OpenAIGenerator(model="gpt-4o-mini", system_prompt="Answer in Italian using only one word.")
        result = generator.run("What's the capital of Italy?")
        assert "roma" in result["replies"][0].lower()

    @pytest.mark.skipif(
        not os.environ.get("OPENAI_API_KEY", None),
        reason="Export an env var called OPENAI_API_KEY containing the OpenAI API key to run this test.",
    )
    @pytest.mark.integration
    def test_live_run_streaming_with_include_usage(self):
        class Callback:
            def __init__(self):
                self.responses = ""
                self.counter = 0

            def __call__(self, chunk: StreamingChunk) -> None:
                self.counter += 1
                self.responses += chunk.content if chunk.content else ""

        callback = Callback()
        component = OpenAIGenerator(
            streaming_callback=callback, generation_kwargs={"stream_options": {"include_usage": True}}
        )
        results = component.run("What's the capital of France?")

        assert len(results["replies"]) == 1
        assert len(results["meta"]) == 1
        response: str = results["replies"][0]
        assert "Paris" in response

        metadata = results["meta"][0]

        assert "gpt-4o-mini" in metadata["model"]
        assert metadata["finish_reason"] == "stop"

        assert "usage" in metadata
        assert "prompt_tokens" in metadata["usage"] and metadata["usage"]["prompt_tokens"] > 0
        assert "completion_tokens" in metadata["usage"] and metadata["usage"]["completion_tokens"] > 0
        assert "total_tokens" in metadata["usage"] and metadata["usage"]["total_tokens"] > 0

        assert callback.counter > 1
        assert "Paris" in callback.responses

<<<<<<< HEAD
    def test_run_with_wrong_model(self, monkeypatch):
        # Mock the OpenAI client to raise an error when an invalid model is used
        mock_client = MagicMock()
        mock_client.chat.completions.create.side_effect = OpenAIError("Invalid model name")

        # Create the generator with a wrong model name
        generator = OpenAIGenerator(api_key=Secret.from_token("test-api-key"), model="something-obviously-wrong")

        # Replace the real client with our mock
        generator.client = mock_client

        # Test that the error is raised
        with pytest.raises(OpenAIError):
            generator.run("Whatever")
=======
    def test_run_with_wrapped_stream_simulation(self, openai_mock_stream):
        streaming_callback_called = False

        def streaming_callback(chunk: StreamingChunk) -> None:
            nonlocal streaming_callback_called
            streaming_callback_called = True
            assert isinstance(chunk, StreamingChunk)

        chunk = ChatCompletionChunk(
            id="id",
            model="gpt-4",
            object="chat.completion.chunk",
            choices=[
                chat_completion_chunk.Choice(
                    index=0, delta=chat_completion_chunk.ChoiceDelta(content="Hello"), finish_reason="stop"
                )
            ],
            created=int(datetime.now().timestamp()),
        )

        # Here we wrap the OpenAI stream in a MagicMock
        # This is to simulate the behavior of some tools like Weave (https://github.com/wandb/weave)
        # which wrap the OpenAI stream in their own stream
        wrapped_openai_stream = MagicMock()
        wrapped_openai_stream.__iter__.return_value = iter([chunk])

        component = OpenAIGenerator(api_key=Secret.from_token("test-api-key"))

        with patch.object(
            component.client.chat.completions, "create", return_value=wrapped_openai_stream
        ) as mock_create:
            response = component.run(prompt="test prompt", streaming_callback=streaming_callback)

            mock_create.assert_called_once()
            assert streaming_callback_called
            assert "replies" in response
            assert "Hello" in response["replies"][0]
            assert response["meta"][0]["finish_reason"] == "stop"
>>>>>>> f9747232
<|MERGE_RESOLUTION|>--- conflicted
+++ resolved
@@ -4,15 +4,11 @@
 import logging
 import os
 from typing import List
-
+from datetime import datetime
 import pytest
 from openai import OpenAIError
-<<<<<<< HEAD
-from unittest.mock import MagicMock
-=======
 from openai.types.chat import ChatCompletionChunk, chat_completion_chunk
 from unittest.mock import MagicMock, patch
->>>>>>> f9747232
 
 from haystack.components.generators import OpenAIGenerator
 from haystack.components.generators.utils import print_streaming_chunk
@@ -318,22 +314,6 @@
         assert callback.counter > 1
         assert "Paris" in callback.responses
 
-<<<<<<< HEAD
-    def test_run_with_wrong_model(self, monkeypatch):
-        # Mock the OpenAI client to raise an error when an invalid model is used
-        mock_client = MagicMock()
-        mock_client.chat.completions.create.side_effect = OpenAIError("Invalid model name")
-
-        # Create the generator with a wrong model name
-        generator = OpenAIGenerator(api_key=Secret.from_token("test-api-key"), model="something-obviously-wrong")
-
-        # Replace the real client with our mock
-        generator.client = mock_client
-
-        # Test that the error is raised
-        with pytest.raises(OpenAIError):
-            generator.run("Whatever")
-=======
     def test_run_with_wrapped_stream_simulation(self, openai_mock_stream):
         streaming_callback_called = False
 
@@ -371,5 +351,4 @@
             assert streaming_callback_called
             assert "replies" in response
             assert "Hello" in response["replies"][0]
-            assert response["meta"][0]["finish_reason"] == "stop"
->>>>>>> f9747232
+            assert response["meta"][0]["finish_reason"] == "stop"