--- conflicted
+++ resolved
@@ -188,8 +188,8 @@
         assert docs[1].content.strip().lower() == "the context for this answer is here."
         assert str(test_files_path / "audio" / "the context for this answer is here.wav") == docs[1].meta["file_path"]
 
-<<<<<<< HEAD
         assert docs[2].content.strip().lower() == "answer."
+
 
     @pytest.mark.skipif(
         not os.environ.get("OPENAI_API_KEY", None),
@@ -211,7 +211,4 @@
                 }
             }
         )
-        assert "masses of people arising" in result["transcriber"]["documents"][0].content
-=======
-        assert docs[2].content.strip().lower() == "answer."
->>>>>>> a50593ed
+        assert "masses of people arising" in result["transcriber"]["documents"][0].content