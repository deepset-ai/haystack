# SPDX-FileCopyrightText: 2022-present deepset GmbH <info@deepset.ai>
#
# SPDX-License-Identifier: Apache-2.0
import logging
from unittest.mock import patch, Mock

import pytest

from haystack import Document, default_from_dict, default_to_dict
from haystack.components.converters.pypdf import PyPDFToDocument, PyPDFExtractionMode
from haystack.dataclasses import ByteStream


@pytest.fixture
def pypdf_component():
    return PyPDFToDocument()


class CustomConverter:
    def convert(self, reader):
        return Document(content="Custom converter")

    def to_dict(self):
        return {"key": "value", "more": False}

    @classmethod
    def from_dict(cls, data):
        assert data == {"key": "value", "more": False}
        return cls()


class TestPyPDFToDocument:
    def test_init(self, pypdf_component):
        assert pypdf_component.converter is None
        assert pypdf_component.extraction_mode == PyPDFExtractionMode.PLAIN
        assert pypdf_component.plain_mode_orientations == (0, 90, 180, 270)
        assert pypdf_component.plain_mode_space_width == 200.0
        assert pypdf_component.layout_mode_space_vertically is True
        assert pypdf_component.layout_mode_scale_weight == 1.25
        assert pypdf_component.layout_mode_strip_rotated is True
        assert pypdf_component.layout_mode_font_height_weight == 1.0

    def test_init_converter(self):
        pypdf_component = PyPDFToDocument(converter=CustomConverter())
        assert isinstance(pypdf_component.converter, CustomConverter)

    def test_init_custom_params(self):
        pypdf_component = PyPDFToDocument(
            extraction_mode="layout",
            plain_mode_orientations=(0, 90),
            plain_mode_space_width=150.0,
            layout_mode_space_vertically=False,
            layout_mode_scale_weight=2.0,
            layout_mode_strip_rotated=False,
            layout_mode_font_height_weight=0.5,
        )

        assert pypdf_component.extraction_mode == PyPDFExtractionMode.LAYOUT
        assert pypdf_component.plain_mode_orientations == (0, 90)
        assert pypdf_component.plain_mode_space_width == 150.0
        assert pypdf_component.layout_mode_space_vertically is False
        assert pypdf_component.layout_mode_scale_weight == 2.0
        assert pypdf_component.layout_mode_strip_rotated is False
        assert pypdf_component.layout_mode_font_height_weight == 0.5

    def test_init_invalid_extraction_mode(self):
        with pytest.raises(ValueError):
            PyPDFToDocument(extraction_mode="invalid")

    def test_to_dict(self, pypdf_component):
        data = pypdf_component.to_dict()
        assert data == {
            "type": "haystack.components.converters.pypdf.PyPDFToDocument",
            "init_parameters": {
                "converter": None,
                "extraction_mode": "plain",
                "plain_mode_orientations": (0, 90, 180, 270),
                "plain_mode_space_width": 200.0,
                "layout_mode_space_vertically": True,
                "layout_mode_scale_weight": 1.25,
                "layout_mode_strip_rotated": True,
                "layout_mode_font_height_weight": 1.0,
            },
        }

    def test_to_dict_custom_converter(self):
        pypdf_component = PyPDFToDocument(converter=CustomConverter())
        data = pypdf_component.to_dict()
        assert data == {
            "type": "haystack.components.converters.pypdf.PyPDFToDocument",
            "init_parameters": {
                "converter": {
                    "data": {"key": "value", "more": False},
                    "type": "converters.test_pypdf_to_document.CustomConverter",
                },
                "extraction_mode": "plain",
                "plain_mode_orientations": (0, 90, 180, 270),
                "plain_mode_space_width": 200.0,
                "layout_mode_space_vertically": True,
                "layout_mode_scale_weight": 1.25,
                "layout_mode_strip_rotated": True,
                "layout_mode_font_height_weight": 1.0,
            },
        }

    def test_from_dict(self):
        data = {
            "type": "haystack.components.converters.pypdf.PyPDFToDocument",
            "init_parameters": {
                "converter": None,
                "extraction_mode": "plain",
                "plain_mode_orientations": (0, 90, 180, 270),
                "plain_mode_space_width": 200.0,
                "layout_mode_space_vertically": True,
                "layout_mode_scale_weight": 1.25,
                "layout_mode_strip_rotated": True,
                "layout_mode_font_height_weight": 1.0,
            },
        }

        instance = PyPDFToDocument.from_dict(data)
        assert isinstance(instance, PyPDFToDocument)
        assert instance.converter is None
        assert instance.extraction_mode == PyPDFExtractionMode.PLAIN
        assert instance.plain_mode_orientations == (0, 90, 180, 270)
        assert instance.plain_mode_space_width == 200.0
        assert instance.layout_mode_space_vertically is True
        assert instance.layout_mode_scale_weight == 1.25
        assert instance.layout_mode_strip_rotated is True
        assert instance.layout_mode_font_height_weight == 1.0

    def test_from_dict_defaults(self):
        data = {"type": "haystack.components.converters.pypdf.PyPDFToDocument", "init_parameters": {}}
        instance = PyPDFToDocument.from_dict(data)
        assert isinstance(instance, PyPDFToDocument)
        assert instance.converter is None

    def test_from_dict_custom_converter(self):
        data = {
            "type": "haystack.components.converters.pypdf.PyPDFToDocument",
            "init_parameters": {
                "converter": {
                    "data": {"key": "value", "more": False},
                    "type": "converters.test_pypdf_to_document.CustomConverter",
                }
            },
        }
        instance = PyPDFToDocument.from_dict(data)
        assert isinstance(instance, PyPDFToDocument)
        assert isinstance(instance.converter, CustomConverter)

    def test_default_convert(self):
        mock_page1 = Mock()
        mock_page2 = Mock()
        mock_page1.extract_text.return_value = "Page 1 content"
        mock_page2.extract_text.return_value = "Page 2 content"
        mock_reader = Mock()
        mock_reader.pages = [mock_page1, mock_page2]

        converter = PyPDFToDocument(
            extraction_mode="layout",
            plain_mode_orientations=(0, 90),
            plain_mode_space_width=150.0,
            layout_mode_space_vertically=False,
            layout_mode_scale_weight=2.0,
            layout_mode_strip_rotated=False,
            layout_mode_font_height_weight=1.5,
        )

        doc = converter._default_convert(mock_reader)
        assert doc.content == "Page 1 content\fPage 2 content"

        expected_params = {
            "extraction_mode": "layout",
            "orientations": (0, 90),
            "space_width": 150.0,
            "layout_mode_space_vertically": False,
            "layout_mode_scale_weight": 2.0,
            "layout_mode_strip_rotated": False,
            "layout_mode_font_height_weight": 1.5,
        }
        for mock_page in mock_reader.pages:
            mock_page.extract_text.assert_called_once_with(**expected_params)

    @pytest.mark.integration
    def test_run(self, test_files_path, pypdf_component):
        """
        Test if the component runs correctly.
        """
        paths = [test_files_path / "pdf" / "sample_pdf_1.pdf"]
        output = pypdf_component.run(sources=paths)
        docs = output["documents"]
        assert len(docs) == 1
        assert "History" in docs[0].content

    @pytest.mark.integration
    def test_page_breaks_added(self, test_files_path, pypdf_component):
        paths = [test_files_path / "pdf" / "sample_pdf_1.pdf"]
        output = pypdf_component.run(sources=paths)
        docs = output["documents"]
        assert len(docs) == 1
        assert docs[0].content.count("\f") == 3

    def test_run_with_meta(self, test_files_path, pypdf_component):
        bytestream = ByteStream(data=b"test", meta={"author": "test_author", "language": "en"})

        with patch("haystack.components.converters.pypdf.PdfReader"):
            output = pypdf_component.run(
                sources=[bytestream, test_files_path / "pdf" / "sample_pdf_1.pdf"], meta={"language": "it"}
            )

        # check that the metadata from the bytestream is merged with that from the meta parameter
        assert output["documents"][0].meta["author"] == "test_author"
        assert output["documents"][0].meta["language"] == "it"
        assert output["documents"][1].meta["language"] == "it"

<<<<<<< HEAD
    def test_run_with_store_full_path_false(self, test_files_path):
        """
        Test if the component runs correctly with store_full_path=False
        """
        sources = [test_files_path / "pdf" / "sample_pdf_1.pdf"]
        converter = PyPDFToDocument(store_full_path=True)
        results = converter.run(sources=sources)
        docs = results["documents"]

        assert len(docs) == 1
        assert docs[0].meta["file_path"] == str(sources[0])

        converter = PyPDFToDocument(store_full_path=False)
        results = converter.run(sources=sources)
        docs = results["documents"]

        assert len(docs) == 1
        assert docs[0].meta["file_path"] == "sample_pdf_1.pdf"

    def test_run_error_handling(self, test_files_path, pypdf_converter, caplog):
=======
    def test_run_error_handling(self, test_files_path, pypdf_component, caplog):
>>>>>>> fb42c035
        """
        Test if the component correctly handles errors.
        """
        paths = ["non_existing_file.pdf"]
        with caplog.at_level(logging.WARNING):
            pypdf_component.run(sources=paths)
            assert "Could not read non_existing_file.pdf" in caplog.text

    @pytest.mark.integration
    def test_mixed_sources_run(self, test_files_path, pypdf_component):
        """
        Test if the component runs correctly when mixed sources are provided.
        """
        paths = [test_files_path / "pdf" / "sample_pdf_1.pdf"]
        with open(test_files_path / "pdf" / "sample_pdf_1.pdf", "rb") as f:
            paths.append(ByteStream(f.read()))

        output = pypdf_component.run(sources=paths)
        docs = output["documents"]
        assert len(docs) == 2
        assert "History and standardization" in docs[0].content
        assert "History and standardization" in docs[1].content

    @pytest.mark.integration
    def test_custom_converter(self, test_files_path):
        """
        Test if the component correctly handles custom converters.
        """
        from pypdf import PdfReader

        paths = [test_files_path / "pdf" / "sample_pdf_1.pdf"]

        class MyCustomConverter:
            def convert(self, reader: PdfReader) -> Document:
                return Document(content="I don't care about converting given pdfs, I always return this")

            def to_dict(self):
                return default_to_dict(self)

            @classmethod
            def from_dict(cls, data):
                return default_from_dict(cls, data)

        component = PyPDFToDocument(converter=MyCustomConverter())
        output = component.run(sources=paths)
        docs = output["documents"]
        assert len(docs) == 1
        assert "ReAct" not in docs[0].content
        assert "I don't care about converting given pdfs, I always return this" in docs[0].content

    def test_run_empty_document(self, caplog, test_files_path):
        paths = [test_files_path / "pdf" / "non_text_searchable.pdf"]
        with caplog.at_level(logging.WARNING):
            output = PyPDFToDocument().run(sources=paths)
            assert "PyPDFToDocument could not extract text from the file" in caplog.text
            assert output["documents"][0].content == ""<|MERGE_RESOLUTION|>--- conflicted
+++ resolved
@@ -214,7 +214,6 @@
         assert output["documents"][0].meta["language"] == "it"
         assert output["documents"][1].meta["language"] == "it"
 
-<<<<<<< HEAD
     def test_run_with_store_full_path_false(self, test_files_path):
         """
         Test if the component runs correctly with store_full_path=False
@@ -235,9 +234,6 @@
         assert docs[0].meta["file_path"] == "sample_pdf_1.pdf"
 
     def test_run_error_handling(self, test_files_path, pypdf_converter, caplog):
-=======
-    def test_run_error_handling(self, test_files_path, pypdf_component, caplog):
->>>>>>> fb42c035
         """
         Test if the component correctly handles errors.
         """
