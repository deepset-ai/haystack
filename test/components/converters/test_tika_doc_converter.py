--- conflicted
+++ resolved
@@ -8,23 +8,12 @@
 
 class TestTikaDocumentConverter:
     @patch("haystack.components.converters.tika.tika_parser.from_buffer")
-<<<<<<< HEAD
-    @patch("haystack.components.converters.tika.get_bytestream_from_source")
-    def test_run(self, mock_get_bytestream_from_source, mock_tika_parser):
-        mock_get_bytestream_from_source.return_value = ByteStream(data=b"mock_data")
-        mock_tika_parser.return_value = {"content": "Content of mock_file.pdf"}
-
-        component = TikaDocumentConverter()
-
-        documents = component.run(sources=["mock_file.pdf"])["documents"]
-=======
     def test_run(self, mock_tika_parser):
         mock_tika_parser.return_value = {"content": "Content of mock source"}
 
         component = TikaDocumentConverter()
         source = ByteStream(data=b"placeholder data")
         documents = component.run(sources=[source])["documents"]
->>>>>>> 2f034d3c
 
         assert len(documents) == 1
         assert documents[0].content == "Content of mock source"
