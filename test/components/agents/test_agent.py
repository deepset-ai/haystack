# SPDX-FileCopyrightText: 2022-present deepset GmbH <info@deepset.ai>
#
# SPDX-License-Identifier: Apache-2.0

import logging
import os
from datetime import datetime
from typing import Iterator, Dict, Any, List, Optional, Union

from unittest.mock import MagicMock, patch, AsyncMock
import pytest

from openai import Stream
from openai.types.chat import ChatCompletionChunk, chat_completion_chunk

from haystack.tracing.logging_tracer import LoggingTracer
from haystack import Pipeline, tracing
from haystack.components.agents import Agent
from haystack.components.builders.chat_prompt_builder import ChatPromptBuilder
from haystack.components.builders.prompt_builder import PromptBuilder
from haystack.components.generators.chat.openai import OpenAIChatGenerator
from haystack.components.generators.chat.types import ChatGenerator
from haystack.core.component.types import OutputSocket
from haystack.dataclasses import ChatMessage, ToolCall
from haystack.dataclasses.chat_message import ChatRole, TextContent
from haystack.dataclasses.streaming_chunk import StreamingChunk
from haystack.tools import Tool, ComponentTool
from haystack.tools.toolset import Toolset
from haystack.utils import serialize_callable, Secret
from haystack.dataclasses.state_utils import merge_lists


def streaming_callback_for_serde(chunk: StreamingChunk):
    pass


def weather_function(location):
    weather_info = {
        "Berlin": {"weather": "mostly sunny", "temperature": 7, "unit": "celsius"},
        "Paris": {"weather": "mostly cloudy", "temperature": 8, "unit": "celsius"},
        "Rome": {"weather": "sunny", "temperature": 14, "unit": "celsius"},
    }
    return weather_info.get(location, {"weather": "unknown", "temperature": 0, "unit": "celsius"})


@pytest.fixture
def weather_tool():
    return Tool(
        name="weather_tool",
        description="Provides weather information for a given location.",
        parameters={"type": "object", "properties": {"location": {"type": "string"}}, "required": ["location"]},
        function=weather_function,
    )


@pytest.fixture
def component_tool():
    return ComponentTool(name="parrot", description="This is a parrot.", component=PromptBuilder(template="{{parrot}}"))


class OpenAIMockStream(Stream[ChatCompletionChunk]):
    def __init__(self, mock_chunk: ChatCompletionChunk, client=None, *args, **kwargs):
        client = client or MagicMock()
        super().__init__(client=client, *args, **kwargs)
        self.mock_chunk = mock_chunk

    def __stream__(self) -> Iterator[ChatCompletionChunk]:
        yield self.mock_chunk


@pytest.fixture
def openai_mock_chat_completion_chunk():
    """
    Mock the OpenAI API completion chunk response and reuse it for tests
    """

    with patch("openai.resources.chat.completions.Completions.create") as mock_chat_completion_create:
        completion = ChatCompletionChunk(
            id="foo",
            model="gpt-4",
            object="chat.completion.chunk",
            choices=[
                chat_completion_chunk.Choice(
                    finish_reason="stop",
                    logprobs=None,
                    index=0,
                    delta=chat_completion_chunk.ChoiceDelta(content="Hello", role="assistant"),
                )
            ],
            created=int(datetime.now().timestamp()),
            usage=None,
        )
        mock_chat_completion_create.return_value = OpenAIMockStream(
            completion, cast_to=None, response=None, client=None
        )
        yield mock_chat_completion_create


class MockChatGeneratorWithoutTools(ChatGenerator):
    """A mock chat generator that implements ChatGenerator protocol but doesn't support tools."""

    __haystack_input__ = MagicMock(_sockets_dict={})
    __haystack_output__ = MagicMock(_sockets_dict={})

    def to_dict(self) -> Dict[str, Any]:
        return {"type": "MockChatGeneratorWithoutTools", "data": {}}

    @classmethod
    def from_dict(cls, data: Dict[str, Any]) -> "MockChatGeneratorWithoutTools":
        return cls()

    def run(self, messages: List[ChatMessage]) -> Dict[str, Any]:
        return {"replies": [ChatMessage.from_assistant("Hello")]}


class MockChatGeneratorWithoutRunAsync(ChatGenerator):
    """A mock chat generator that implements ChatGenerator protocol but doesn't have run_async method."""

    __haystack_input__ = MagicMock(_sockets_dict={})
    __haystack_output__ = MagicMock(_sockets_dict={})

    def to_dict(self) -> Dict[str, Any]:
        return {"type": "MockChatGeneratorWithoutRunAsync", "data": {}}

    @classmethod
    def from_dict(cls, data: Dict[str, Any]) -> "MockChatGeneratorWithoutRunAsync":
        return cls()

    def run(
        self, messages: List[ChatMessage], tools: Optional[Union[List[Tool], Toolset]] = None, **kwargs
    ) -> Dict[str, Any]:
        return {"replies": [ChatMessage.from_assistant("Hello")]}


class MockChatGeneratorWithRunAsync(ChatGenerator):
    __haystack_supports_async__ = True
    __haystack_input__ = MagicMock(_sockets_dict={})
    __haystack_output__ = MagicMock(_sockets_dict={})

    def to_dict(self) -> Dict[str, Any]:
        return {"type": "MockChatGeneratorWithoutRunAsync", "data": {}}

    @classmethod
    def from_dict(cls, data: Dict[str, Any]) -> "MockChatGeneratorWithoutRunAsync":
        return cls()

    def run(
        self, messages: List[ChatMessage], tools: Optional[Union[List[Tool], Toolset]] = None, **kwargs
    ) -> Dict[str, Any]:
        return {"replies": [ChatMessage.from_assistant("Hello")]}

    async def run_async(
        self, messages: List[ChatMessage], tools: Optional[Union[List[Tool], Toolset]] = None, **kwargs
    ) -> Dict[str, Any]:
        return {"replies": [ChatMessage.from_assistant("Hello from run_async")]}


class TestAgent:
    def test_output_types(self, weather_tool, component_tool, monkeypatch):
        monkeypatch.setenv("OPENAI_API_KEY", "fake-key")
        chat_generator = OpenAIChatGenerator()
        agent = Agent(chat_generator=chat_generator, tools=[weather_tool, component_tool])
        assert agent.__haystack_output__._sockets_dict == {
            "messages": OutputSocket(name="messages", type=List[ChatMessage], receivers=[])
        }

    def test_to_dict(self, weather_tool, component_tool, monkeypatch):
        monkeypatch.setenv("OPENAI_API_KEY", "fake-key")
        generator = OpenAIChatGenerator()
        agent = Agent(
            chat_generator=generator,
            tools=[weather_tool, component_tool],
            exit_conditions=["text", "weather_tool"],
            state_schema={"foo": {"type": str}},
        )
        serialized_agent = agent.to_dict()
        assert serialized_agent == {
            "type": "haystack.components.agents.agent.Agent",
            "init_parameters": {
                "chat_generator": {
                    "type": "haystack.components.generators.chat.openai.OpenAIChatGenerator",
                    "init_parameters": {
                        "model": "gpt-4o-mini",
                        "streaming_callback": None,
                        "api_base_url": None,
                        "organization": None,
                        "generation_kwargs": {},
                        "api_key": {"type": "env_var", "env_vars": ["OPENAI_API_KEY"], "strict": True},
                        "timeout": None,
                        "max_retries": None,
                        "tools": None,
                        "tools_strict": False,
                    },
                },
                "tools": [
                    {
                        "type": "haystack.tools.tool.Tool",
                        "data": {
                            "name": "weather_tool",
                            "description": "Provides weather information for a given location.",
                            "parameters": {
                                "type": "object",
                                "properties": {"location": {"type": "string"}},
                                "required": ["location"],
                            },
                            "function": "test_agent.weather_function",
                            "outputs_to_string": None,
                            "inputs_from_state": None,
                            "outputs_to_state": None,
                        },
                    },
                    {
                        "type": "haystack.tools.component_tool.ComponentTool",
                        "data": {
                            "component": {
                                "type": "haystack.components.builders.prompt_builder.PromptBuilder",
                                "init_parameters": {
                                    "template": "{{parrot}}",
                                    "variables": None,
                                    "required_variables": None,
                                },
                            },
                            "name": "parrot",
                            "description": "This is a parrot.",
                            "parameters": None,
                            "outputs_to_string": None,
                            "inputs_from_state": None,
                            "outputs_to_state": None,
                        },
                    },
                ],
                "system_prompt": None,
                "exit_conditions": ["text", "weather_tool"],
                "state_schema": {"foo": {"type": "str"}},
                "max_agent_steps": 100,
                "raise_on_tool_invocation_failure": False,
                "streaming_callback": None,
            },
        }

    def test_from_dict(self, weather_tool, component_tool, monkeypatch):
        monkeypatch.setenv("OPENAI_API_KEY", "fake-key")
        data = {
            "type": "haystack.components.agents.agent.Agent",
            "init_parameters": {
                "chat_generator": {
                    "type": "haystack.components.generators.chat.openai.OpenAIChatGenerator",
                    "init_parameters": {
                        "model": "gpt-4o-mini",
                        "streaming_callback": None,
                        "api_base_url": None,
                        "organization": None,
                        "generation_kwargs": {},
                        "api_key": {"type": "env_var", "env_vars": ["OPENAI_API_KEY"], "strict": True},
                        "timeout": None,
                        "max_retries": None,
                        "tools": None,
                        "tools_strict": False,
                    },
                },
                "tools": [
                    {
                        "type": "haystack.tools.tool.Tool",
                        "data": {
                            "name": "weather_tool",
                            "description": "Provides weather information for a given location.",
                            "parameters": {
                                "type": "object",
                                "properties": {"location": {"type": "string"}},
                                "required": ["location"],
                            },
                            "function": "test_agent.weather_function",
                            "outputs_to_string": None,
                            "inputs_from_state": None,
                            "outputs_to_state": None,
                        },
                    },
                    {
                        "type": "haystack.tools.component_tool.ComponentTool",
                        "data": {
                            "component": {
                                "type": "haystack.components.builders.prompt_builder.PromptBuilder",
                                "init_parameters": {
                                    "template": "{{parrot}}",
                                    "variables": None,
                                    "required_variables": None,
                                },
                            },
                            "name": "parrot",
                            "description": "This is a parrot.",
                            "parameters": None,
                            "outputs_to_string": None,
                            "inputs_from_state": None,
                            "outputs_to_state": None,
                        },
                    },
                ],
                "system_prompt": None,
                "exit_conditions": ["text", "weather_tool"],
                "state_schema": {"foo": {"type": "str"}},
                "max_agent_steps": 100,
                "raise_on_tool_invocation_failure": False,
                "streaming_callback": None,
            },
        }
        agent = Agent.from_dict(data)
        assert isinstance(agent, Agent)
        assert isinstance(agent.chat_generator, OpenAIChatGenerator)
        assert agent.chat_generator.model == "gpt-4o-mini"
        assert agent.chat_generator.api_key == Secret.from_env_var("OPENAI_API_KEY")
        assert agent.tools[0].function is weather_function
        assert isinstance(agent.tools[1]._component, PromptBuilder)
        assert agent.exit_conditions == ["text", "weather_tool"]
        assert agent.state_schema == {
            "foo": {"type": str},
            "messages": {"handler": merge_lists, "type": List[ChatMessage]},
        }

    def test_serde(self, weather_tool, component_tool, monkeypatch):
        monkeypatch.setenv("FAKE_OPENAI_KEY", "fake-key")
        generator = OpenAIChatGenerator(api_key=Secret.from_env_var("FAKE_OPENAI_KEY"))
        agent = Agent(
            chat_generator=generator,
            tools=[weather_tool, component_tool],
            exit_conditions=["text", "weather_tool"],
            state_schema={"foo": {"type": str}},
        )

        serialized_agent = agent.to_dict()

        init_parameters = serialized_agent["init_parameters"]

        assert serialized_agent["type"] == "haystack.components.agents.agent.Agent"
        assert (
            init_parameters["chat_generator"]["type"]
            == "haystack.components.generators.chat.openai.OpenAIChatGenerator"
        )
        assert init_parameters["streaming_callback"] is None
        assert init_parameters["tools"][0]["data"]["function"] == serialize_callable(weather_function)
        assert (
            init_parameters["tools"][1]["data"]["component"]["type"]
            == "haystack.components.builders.prompt_builder.PromptBuilder"
        )
        assert init_parameters["exit_conditions"] == ["text", "weather_tool"]

        deserialized_agent = Agent.from_dict(serialized_agent)

        assert isinstance(deserialized_agent, Agent)
        assert isinstance(deserialized_agent.chat_generator, OpenAIChatGenerator)
        assert deserialized_agent.tools[0].function is weather_function
        assert isinstance(deserialized_agent.tools[1]._component, PromptBuilder)
        assert deserialized_agent.exit_conditions == ["text", "weather_tool"]
        assert deserialized_agent.state_schema == {
            "foo": {"type": str},
            "messages": {"handler": merge_lists, "type": List[ChatMessage]},
        }

    def test_serde_with_streaming_callback(self, weather_tool, component_tool, monkeypatch):
        monkeypatch.setenv("FAKE_OPENAI_KEY", "fake-key")
        generator = OpenAIChatGenerator(api_key=Secret.from_env_var("FAKE_OPENAI_KEY"))
        agent = Agent(
            chat_generator=generator,
            tools=[weather_tool, component_tool],
            streaming_callback=streaming_callback_for_serde,
        )

        serialized_agent = agent.to_dict()

        init_parameters = serialized_agent["init_parameters"]
        assert init_parameters["streaming_callback"] == "test_agent.streaming_callback_for_serde"

        deserialized_agent = Agent.from_dict(serialized_agent)
        assert deserialized_agent.streaming_callback is streaming_callback_for_serde

    def test_exit_conditions_validation(self, weather_tool, component_tool, monkeypatch):
        monkeypatch.setenv("FAKE_OPENAI_KEY", "fake-key")
        generator = OpenAIChatGenerator(api_key=Secret.from_env_var("FAKE_OPENAI_KEY"))

        # Test invalid exit condition
        with pytest.raises(ValueError, match="Invalid exit conditions provided:"):
            Agent(chat_generator=generator, tools=[weather_tool, component_tool], exit_conditions=["invalid_tool"])

        # Test default exit condition
        agent = Agent(chat_generator=generator, tools=[weather_tool, component_tool])
        assert agent.exit_conditions == ["text"]

        # Test multiple valid exit conditions
        agent = Agent(
            chat_generator=generator, tools=[weather_tool, component_tool], exit_conditions=["text", "weather_tool"]
        )
        assert agent.exit_conditions == ["text", "weather_tool"]

    def test_run_with_params_streaming(self, openai_mock_chat_completion_chunk, weather_tool):
        chat_generator = OpenAIChatGenerator(api_key=Secret.from_token("test-api-key"))
        streaming_callback_called = False

        def streaming_callback(chunk: StreamingChunk) -> None:
            nonlocal streaming_callback_called
            streaming_callback_called = True

        agent = Agent(chat_generator=chat_generator, streaming_callback=streaming_callback, tools=[weather_tool])
        agent.warm_up()
        response = agent.run([ChatMessage.from_user("Hello")])

        # check we called the streaming callback
        assert streaming_callback_called is True

        # check that the component still returns the correct response
        assert isinstance(response, dict)
        assert "messages" in response
        assert isinstance(response["messages"], list)
        assert len(response["messages"]) == 2
        assert [isinstance(reply, ChatMessage) for reply in response["messages"]]
        assert "Hello" in response["messages"][1].text  # see openai_mock_chat_completion_chunk

    def test_run_with_run_streaming(self, openai_mock_chat_completion_chunk, weather_tool):
        chat_generator = OpenAIChatGenerator(api_key=Secret.from_token("test-api-key"))

        streaming_callback_called = False

        def streaming_callback(chunk: StreamingChunk) -> None:
            nonlocal streaming_callback_called
            streaming_callback_called = True

        agent = Agent(chat_generator=chat_generator, tools=[weather_tool])
        agent.warm_up()
        response = agent.run([ChatMessage.from_user("Hello")], streaming_callback=streaming_callback)

        # check we called the streaming callback
        assert streaming_callback_called is True

        # check that the component still returns the correct response
        assert isinstance(response, dict)
        assert "messages" in response
        assert isinstance(response["messages"], list)
        assert len(response["messages"]) == 2
        assert [isinstance(reply, ChatMessage) for reply in response["messages"]]
        assert "Hello" in response["messages"][1].text  # see openai_mock_chat_completion_chunk

    def test_keep_generator_streaming(self, openai_mock_chat_completion_chunk, weather_tool):
        streaming_callback_called = False

        def streaming_callback(chunk: StreamingChunk) -> None:
            nonlocal streaming_callback_called
            streaming_callback_called = True

        chat_generator = OpenAIChatGenerator(
            api_key=Secret.from_token("test-api-key"), streaming_callback=streaming_callback
        )

        agent = Agent(chat_generator=chat_generator, tools=[weather_tool])
        agent.warm_up()
        response = agent.run([ChatMessage.from_user("Hello")])

        # check we called the streaming callback
        assert streaming_callback_called is True

        # check that the component still returns the correct response
        assert isinstance(response, dict)
        assert "messages" in response
        assert isinstance(response["messages"], list)
        assert len(response["messages"]) == 2
        assert [isinstance(reply, ChatMessage) for reply in response["messages"]]
        assert "Hello" in response["messages"][1].text  # see openai_mock_chat_completion_chunk

    def test_chat_generator_must_support_tools(self, weather_tool):
        chat_generator = MockChatGeneratorWithoutTools()

        with pytest.raises(TypeError, match="MockChatGeneratorWithoutTools does not accept tools"):
            Agent(chat_generator=chat_generator, tools=[weather_tool])

    def test_multiple_llm_responses_with_tool_call(self, monkeypatch, weather_tool):
        monkeypatch.setenv("OPENAI_API_KEY", "fake-key")
        generator = OpenAIChatGenerator()

        mock_messages = [
            ChatMessage.from_assistant("First response"),
            ChatMessage.from_assistant(
                tool_calls=[ToolCall(tool_name="weather_tool", arguments={"location": "Berlin"})]
            ),
        ]

        agent = Agent(chat_generator=generator, tools=[weather_tool], max_agent_steps=1)
        agent.warm_up()

        # Patch agent.chat_generator.run to return mock_messages
        agent.chat_generator.run = MagicMock(return_value={"replies": mock_messages})

        result = agent.run([ChatMessage.from_user("Hello")])

        assert "messages" in result
        assert len(result["messages"]) == 4
        assert (
            result["messages"][-1].tool_call_result.result
            == "{'weather': 'mostly sunny', 'temperature': 7, 'unit': 'celsius'}"
        )

    def test_exceed_max_steps(self, monkeypatch, weather_tool, caplog):
        monkeypatch.setenv("OPENAI_API_KEY", "fake-key")
        generator = OpenAIChatGenerator()

        mock_messages = [
            ChatMessage.from_assistant("First response"),
            ChatMessage.from_assistant(
                tool_calls=[ToolCall(tool_name="weather_tool", arguments={"location": "Berlin"})]
            ),
        ]

        agent = Agent(chat_generator=generator, tools=[weather_tool], max_agent_steps=0)
        agent.warm_up()

        # Patch agent.chat_generator.run to return mock_messages
        agent.chat_generator.run = MagicMock(return_value={"replies": mock_messages})

        with caplog.at_level(logging.WARNING):
            agent.run([ChatMessage.from_user("Hello")])
            assert "Agent reached maximum agent steps" in caplog.text

    def test_exit_conditions_checked_across_all_llm_messages(self, monkeypatch, weather_tool):
        monkeypatch.setenv("OPENAI_API_KEY", "fake-key")
        generator = OpenAIChatGenerator()

        # Mock messages where the exit condition appears in the second message
        mock_messages = [
            ChatMessage.from_assistant("First response"),
            ChatMessage.from_assistant(
                tool_calls=[ToolCall(tool_name="weather_tool", arguments={"location": "Berlin"})]
            ),
        ]

        agent = Agent(chat_generator=generator, tools=[weather_tool], exit_conditions=["weather_tool"])
        agent.warm_up()

        # Patch agent.chat_generator.run to return mock_messages
        agent.chat_generator.run = MagicMock(return_value={"replies": mock_messages})

        result = agent.run([ChatMessage.from_user("Hello")])

        assert "messages" in result
        assert len(result["messages"]) == 4
        assert result["messages"][-2].tool_call.tool_name == "weather_tool"
        assert (
            result["messages"][-1].tool_call_result.result
            == "{'weather': 'mostly sunny', 'temperature': 7, 'unit': 'celsius'}"
        )

<<<<<<< HEAD
    def test_agent_with_no_tools(self, monkeypatch, caplog):
        monkeypatch.setenv("OPENAI_API_KEY", "fake-key")
        generator = OpenAIChatGenerator()

        # Mock messages where the exit condition appears in the second message
        mock_messages = [ChatMessage.from_assistant("Berlin")]

        with caplog.at_level("WARNING"):
            agent = Agent(chat_generator=generator, tools=[], max_agent_steps=3)
            agent.warm_up()
            assert "No tools provided to the Agent." in caplog.text

        # Patch agent.chat_generator.run to return mock_messages
        agent.chat_generator.run = MagicMock(return_value={"replies": mock_messages})

        response = agent.run([ChatMessage.from_user("What is the capital of Germany?")])

        assert isinstance(response, dict)
        assert "messages" in response
        assert isinstance(response["messages"], list)
        assert len(response["messages"]) == 2
        assert [isinstance(reply, ChatMessage) for reply in response["messages"]]
        assert response["messages"][0].text == "What is the capital of Germany?"
        assert response["messages"][1].text == "Berlin"
=======
    def test_run_with_system_prompt(self, weather_tool):
        chat_generator = MockChatGeneratorWithoutRunAsync()
        agent = Agent(chat_generator=chat_generator, tools=[weather_tool], system_prompt="This is a system prompt.")
        agent.warm_up()
        response = agent.run([ChatMessage.from_user("What is the weather in Berlin?")])
        assert response["messages"][0].text == "This is a system prompt."

    def test_run_not_warmed_up(self, weather_tool):
        chat_generator = MockChatGeneratorWithoutRunAsync()
        chat_generator.warm_up = MagicMock()
        agent = Agent(chat_generator=chat_generator, tools=[weather_tool], system_prompt="This is a system prompt.")
        with pytest.raises(RuntimeError, match="The component Agent wasn't warmed up."):
            agent.run([ChatMessage.from_user("What is the weather in Berlin?")])
>>>>>>> 185e1c79

    @pytest.mark.skipif(not os.environ.get("OPENAI_API_KEY"), reason="OPENAI_API_KEY not set")
    @pytest.mark.integration
    def test_run(self, weather_tool):
        chat_generator = OpenAIChatGenerator(model="gpt-4o-mini")
        agent = Agent(chat_generator=chat_generator, tools=[weather_tool], max_agent_steps=3)
        agent.warm_up()
        response = agent.run([ChatMessage.from_user("What is the weather in Berlin?")])

        assert isinstance(response, dict)
        assert "messages" in response
        assert isinstance(response["messages"], list)
        assert len(response["messages"]) == 4
        assert [isinstance(reply, ChatMessage) for reply in response["messages"]]
        # Loose check of message texts
        assert response["messages"][0].text == "What is the weather in Berlin?"
        assert response["messages"][1].text is None
        assert response["messages"][2].text is None
        assert response["messages"][3].text is not None
        # Loose check of message metadata
        assert response["messages"][0].meta == {}
        assert response["messages"][1].meta.get("model") is not None
        assert response["messages"][2].meta == {}
        assert response["messages"][3].meta.get("model") is not None
        # Loose check of tool calls and results
        assert response["messages"][1].tool_calls[0].tool_name == "weather_tool"
        assert response["messages"][1].tool_calls[0].arguments is not None
        assert response["messages"][2].tool_call_results[0].result is not None
        assert response["messages"][2].tool_call_results[0].origin is not None

    @pytest.mark.asyncio
    async def test_run_async_falls_back_to_run_when_chat_generator_has_no_run_async(self, weather_tool):
        chat_generator = MockChatGeneratorWithoutRunAsync()

        agent = Agent(chat_generator=chat_generator, tools=[weather_tool])
        agent.warm_up()

        chat_generator.run = MagicMock(return_value={"replies": [ChatMessage.from_assistant("Hello")]})

        result = await agent.run_async([ChatMessage.from_user("Hello")])

        expected_messages = [
            ChatMessage(_role=ChatRole.USER, _content=[TextContent(text="Hello")], _name=None, _meta={})
        ]
        chat_generator.run.assert_called_once_with(messages=expected_messages, tools=[weather_tool])

        assert isinstance(result, dict)
        assert "messages" in result
        assert isinstance(result["messages"], list)
        assert len(result["messages"]) == 2
        assert [isinstance(reply, ChatMessage) for reply in result["messages"]]
        assert "Hello" in result["messages"][1].text

    @pytest.mark.asyncio
    async def test_run_async_uses_chat_generator_run_async_when_available(self, weather_tool):
        chat_generator = MockChatGeneratorWithRunAsync()
        agent = Agent(chat_generator=chat_generator, tools=[weather_tool])
        agent.warm_up()

        chat_generator.run_async = AsyncMock(
            return_value={"replies": [ChatMessage.from_assistant("Hello from run_async")]}
        )

        result = await agent.run_async([ChatMessage.from_user("Hello")])

        expected_messages = [
            ChatMessage(_role=ChatRole.USER, _content=[TextContent(text="Hello")], _name=None, _meta={})
        ]
        chat_generator.run_async.assert_called_once_with(messages=expected_messages, tools=[weather_tool])

        assert isinstance(result, dict)
        assert "messages" in result
        assert isinstance(result["messages"], list)
        assert len(result["messages"]) == 2
        assert [isinstance(reply, ChatMessage) for reply in result["messages"]]
        assert "Hello from run_async" in result["messages"][1].text


class TestAgentTracing:
    def test_agent_tracing_span_run(self, caplog, monkeypatch, weather_tool):
        chat_generator = MockChatGeneratorWithoutRunAsync()
        agent = Agent(chat_generator=chat_generator, tools=[weather_tool])

        tracing.tracer.is_content_tracing_enabled = True
        tracing.enable_tracing(LoggingTracer())
        caplog.set_level(logging.DEBUG)

        _ = agent.run([ChatMessage.from_user("What's the weather in Paris?")])

        # Ensure tracing span was emitted
        assert any("Operation: haystack.component.run" in record.message for record in caplog.records)

        # Check specific tags
        tags_records = [r for r in caplog.records if hasattr(r, "tag_name")]

        expected_tag_names = [
            "haystack.component.name",
            "haystack.component.type",
            "haystack.component.input_types",
            "haystack.component.input_spec",
            "haystack.component.output_spec",
            "haystack.component.input",
            "haystack.component.visits",
            "haystack.component.output",
            "haystack.agent.max_steps",
            "haystack.agent.tools",
            "haystack.agent.exit_conditions",
            "haystack.agent.state_schema",
            "haystack.agent.input",
            "haystack.agent.output",
            "haystack.agent.steps_taken",
        ]

        expected_tag_values = [
            "chat_generator",
            "MockChatGeneratorWithoutRunAsync",
            {"messages": "list", "tools": "list"},
            {},
            {},
            {
                "messages": [ChatMessage.from_user(text="What's the weather in Paris?")],
                "tools": [
                    Tool(
                        name="weather_tool",
                        description="Provides weather information for a given location.",
                        parameters={
                            "type": "object",
                            "properties": {"location": {"type": "string"}},
                            "required": ["location"],
                        },
                        function=weather_function,
                        outputs_to_string=None,
                        inputs_from_state=None,
                        outputs_to_state=None,
                    )
                ],
            },
            1,
            {"replies": [ChatMessage.from_assistant(text="Hello")]},
            100,
            [
                Tool(
                    name="weather_tool",
                    description="Provides weather information for a given location.",
                    parameters={
                        "type": "object",
                        "properties": {"location": {"type": "string"}},
                        "required": ["location"],
                    },
                    function=weather_function,
                    outputs_to_string=None,
                    inputs_from_state=None,
                    outputs_to_state=None,
                )
            ],
            ["text"],
            {"messages": {"type": List[ChatMessage], "handler": merge_lists}},
            {"messages": [ChatMessage.from_user(text="What's the weather in Paris?")], "streaming_callback": None},
            {
                "messages": [
                    ChatMessage.from_user(text="What's the weather in Paris?"),
                    ChatMessage.from_assistant(text="Hello"),
                ]
            },
            1,
        ]
        for idx, record in enumerate(tags_records):
            assert record.tag_name == expected_tag_names[idx]
            assert record.tag_value == expected_tag_values[idx]

        # Clean up
        tracing.tracer.is_content_tracing_enabled = False
        tracing.disable_tracing()

    @pytest.mark.asyncio
    async def test_agent_tracing_span_async_run(self, caplog, monkeypatch, weather_tool):
        chat_generator = MockChatGeneratorWithRunAsync()
        agent = Agent(chat_generator=chat_generator, tools=[weather_tool])

        tracing.tracer.is_content_tracing_enabled = True
        tracing.enable_tracing(LoggingTracer())
        caplog.set_level(logging.DEBUG)

        _ = await agent.run_async([ChatMessage.from_user("What's the weather in Paris?")])

        # Ensure tracing span was emitted
        assert any("Operation: haystack.component.run" in record.message for record in caplog.records)

        # Check specific tags
        tags_records = [r for r in caplog.records if hasattr(r, "tag_name")]

        expected_tag_names = [
            "haystack.component.name",
            "haystack.component.type",
            "haystack.component.input_types",
            "haystack.component.input_spec",
            "haystack.component.output_spec",
            "haystack.component.input",
            "haystack.component.visits",
            "haystack.component.output",
            "haystack.agent.max_steps",
            "haystack.agent.tools",
            "haystack.agent.exit_conditions",
            "haystack.agent.state_schema",
            "haystack.agent.input",
            "haystack.agent.output",
            "haystack.agent.steps_taken",
        ]

        expected_tag_values = [
            "chat_generator",
            "MockChatGeneratorWithRunAsync",
            {"messages": "list", "tools": "list"},
            {},
            {},
            {
                "messages": [ChatMessage.from_user(text="What's the weather in Paris?")],
                "tools": [
                    Tool(
                        name="weather_tool",
                        description="Provides weather information for a given location.",
                        parameters={
                            "type": "object",
                            "properties": {"location": {"type": "string"}},
                            "required": ["location"],
                        },
                        function=weather_function,
                        outputs_to_string=None,
                        inputs_from_state=None,
                        outputs_to_state=None,
                    )
                ],
            },
            1,
            {"replies": [ChatMessage.from_assistant(text="Hello from run_async")]},
            100,
            [
                Tool(
                    name="weather_tool",
                    description="Provides weather information for a given location.",
                    parameters={
                        "type": "object",
                        "properties": {"location": {"type": "string"}},
                        "required": ["location"],
                    },
                    function=weather_function,
                    outputs_to_string=None,
                    inputs_from_state=None,
                    outputs_to_state=None,
                )
            ],
            ["text"],
            {"messages": {"type": List[ChatMessage], "handler": merge_lists}},
            {"messages": [ChatMessage.from_user(text="What's the weather in Paris?")], "streaming_callback": None},
            {
                "messages": [
                    ChatMessage.from_user(text="What's the weather in Paris?"),
                    ChatMessage.from_assistant(text="Hello from run_async"),
                ]
            },
            1,
        ]
        for idx, record in enumerate(tags_records):
            assert record.tag_name == expected_tag_names[idx]
            assert record.tag_value == expected_tag_values[idx]

        # Clean up
        tracing.tracer.is_content_tracing_enabled = False
        tracing.disable_tracing()

    def test_agent_tracing_in_pipeline(self, caplog, monkeypatch, weather_tool):
        chat_generator = MockChatGeneratorWithoutRunAsync()
        agent = Agent(chat_generator=chat_generator, tools=[weather_tool])
        agent.warm_up()

        tracing.tracer.is_content_tracing_enabled = True
        tracing.enable_tracing(LoggingTracer())
        caplog.set_level(logging.DEBUG)

        pipeline = Pipeline()
        pipeline.add_component(
            "prompt_builder", ChatPromptBuilder(template=[ChatMessage.from_user("Hello {{location}}")])
        )
        pipeline.add_component("agent", agent)
        pipeline.connect("prompt_builder.prompt", "agent.messages")

        pipeline.run(data={"prompt_builder": {"location": "Berlin"}})

        assert any("Operation: haystack.pipeline.run" in record.message for record in caplog.records)
        tags_records = [r for r in caplog.records if hasattr(r, "tag_name")]
        expected_tag_names = [
            "haystack.component.name",
            "haystack.component.type",
            "haystack.component.input_types",
            "haystack.component.input_spec",
            "haystack.component.output_spec",
            "haystack.component.input",
            "haystack.component.visits",
            "haystack.component.output",
            "haystack.component.name",
            "haystack.component.type",
            "haystack.component.input_types",
            "haystack.component.input_spec",
            "haystack.component.output_spec",
            "haystack.component.input",
            "haystack.component.visits",
            "haystack.component.output",
            "haystack.agent.max_steps",
            "haystack.agent.tools",
            "haystack.agent.exit_conditions",
            "haystack.agent.state_schema",
            "haystack.agent.input",
            "haystack.agent.output",
            "haystack.agent.steps_taken",
            "haystack.component.name",
            "haystack.component.type",
            "haystack.component.input_types",
            "haystack.component.input_spec",
            "haystack.component.output_spec",
            "haystack.component.input",
            "haystack.component.visits",
            "haystack.component.output",
            "haystack.pipeline.input_data",
            "haystack.pipeline.output_data",
            "haystack.pipeline.metadata",
            "haystack.pipeline.max_runs_per_component",
        ]
        for idx, record in enumerate(tags_records):
            assert record.tag_name == expected_tag_names[idx]

        # Clean up
        tracing.tracer.is_content_tracing_enabled = False
        tracing.disable_tracing()<|MERGE_RESOLUTION|>--- conflicted
+++ resolved
@@ -544,7 +544,6 @@
             == "{'weather': 'mostly sunny', 'temperature': 7, 'unit': 'celsius'}"
         )
 
-<<<<<<< HEAD
     def test_agent_with_no_tools(self, monkeypatch, caplog):
         monkeypatch.setenv("OPENAI_API_KEY", "fake-key")
         generator = OpenAIChatGenerator()
@@ -569,7 +568,7 @@
         assert [isinstance(reply, ChatMessage) for reply in response["messages"]]
         assert response["messages"][0].text == "What is the capital of Germany?"
         assert response["messages"][1].text == "Berlin"
-=======
+
     def test_run_with_system_prompt(self, weather_tool):
         chat_generator = MockChatGeneratorWithoutRunAsync()
         agent = Agent(chat_generator=chat_generator, tools=[weather_tool], system_prompt="This is a system prompt.")
@@ -583,7 +582,6 @@
         agent = Agent(chat_generator=chat_generator, tools=[weather_tool], system_prompt="This is a system prompt.")
         with pytest.raises(RuntimeError, match="The component Agent wasn't warmed up."):
             agent.run([ChatMessage.from_user("What is the weather in Berlin?")])
->>>>>>> 185e1c79
 
     @pytest.mark.skipif(not os.environ.get("OPENAI_API_KEY"), reason="OPENAI_API_KEY not set")
     @pytest.mark.integration
