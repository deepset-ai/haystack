--- conflicted
+++ resolved
@@ -200,7 +200,6 @@
     assert doc1_text1.id != doc3_text2.id
 
     with pytest.raises(ValueError):
-<<<<<<< HEAD
         _ = Document(content=text1, meta={"name": "doc1"}, id_hash_keys=["content","non_existing_field"])
 
 
@@ -235,7 +234,4 @@
     label = MultiLabel(labels=[label1_with_filter1, label2_with_filter1])
     assert label.filters == {"name":["filename1"]}
     with pytest.raises(ValueError):
-        label = MultiLabel(labels=[label1_with_filter1, label3_with_filter2])
-=======
-        _ = Document(content=text1, meta={"name": "doc1"}, id_hash_keys=["content", "non_existing_field"])
->>>>>>> a59bca36
+        label = MultiLabel(labels=[label1_with_filter1, label3_with_filter2])