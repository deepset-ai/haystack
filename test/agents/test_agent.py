--- conflicted
+++ resolved
@@ -116,11 +116,7 @@
         )
     )
     result = agent._run_tool(tool_name="Retriever", tool_input="", transcript="")
-<<<<<<< HEAD
-    assert result == []
-=======
     assert result == "[]"  # empty list of documents
->>>>>>> 8bfa8f3a
 
 
 @pytest.mark.unit
