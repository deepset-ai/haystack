--- conflicted
+++ resolved
@@ -4,14 +4,9 @@
 from typing import Tuple
 from unittest.mock import Mock, patch
 
-<<<<<<< HEAD
-from haystack.agents.types import AgentToolLogger
-=======
-
 from events import Events
 
-from haystack.agents.types import AgentTokenStreamingHandler
->>>>>>> 7731713a
+from haystack.agents.types import AgentTokenStreamingHandler, AgentToolLogger
 from test.conftest import MockRetriever, MockPromptNode
 from unittest import mock
 import pytest
