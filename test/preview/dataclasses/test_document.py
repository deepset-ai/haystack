from pathlib import Path
import dataclasses
import textwrap
import json

import pytest
import pandas as pd
import numpy as np

from haystack.preview import Document
from haystack.preview.dataclasses.document import DocumentEncoder, DocumentDecoder


@pytest.mark.unit
def test_document_is_immutable():
    doc = Document(text="test text")
    with pytest.raises(dataclasses.FrozenInstanceError):
        doc.text = "won't work"


@pytest.mark.unit
@pytest.mark.parametrize(
    "doc,doc_str",
    [
        (Document(text="test text"), "text: 'test text'"),
        (Document(array=np.zeros((3, 7))), "array: (3, 7)"),
        (
            Document(dataframe=pd.DataFrame([["John", 25], ["Martha", 34]], columns=["name", "age"])),
            "dataframe: (2, 2)",
        ),
        (Document(blob=bytes("hello, test string".encode("utf-8"))), "blob: 18 bytes"),
        (
            Document(
                text="test text",
                array=np.zeros((3, 7)),
                dataframe=pd.DataFrame([["John", 25], ["Martha", 34]], columns=["name", "age"]),
                blob=bytes("hello, test string".encode("utf-8")),
            ),
            "text: 'test text', array: (3, 7), dataframe: (2, 2), blob: 18 bytes",
        ),
    ],
)
def test_document_str(doc, doc_str):
    assert f"Document(id={doc.id}, mimetype: 'text/plain', {doc_str})" == str(doc)


@pytest.mark.unit
@pytest.mark.parametrize(
    "doc1_data,doc2_data",
    [
        [{"text": "test text"}, {"text": "test text", "mime_type": "text/plain"}],
        [{"text": "test text", "mime_type": "text/html"}, {"text": "test text", "mime_type": "text/plain"}],
        [{"text": "test text"}, {"text": "test text", "metadata": {"path": Path(__file__)}}],
        [
            {"text": "test text", "metadata": {"path": Path(__file__).parent}},
            {"text": "test text", "metadata": {"path": Path(__file__)}},
        ],
        [{"text": "test text"}, {"text": "test text", "score": 200}],
        [{"text": "test text", "score": 0}, {"text": "test text", "score": 200}],
        [{"text": "test text"}, {"text": "test text", "embedding": np.array([1, 2, 3])}],
        [
            {"text": "test text", "embedding": np.array([100, 222, 345])},
            {"text": "test text", "embedding": np.array([1, 2, 3])},
        ],
        [{"array": np.array(range(10))}, {"array": np.array(range(10))}],
        [{"dataframe": pd.DataFrame([1, 2, 3])}, {"dataframe": pd.DataFrame([1, 2, 3])}],
        [{"blob": b"some bytes"}, {"blob": b"some bytes"}],
    ],
)
def test_id_hash_keys_default_fields_equal_id(doc1_data, doc2_data):
    doc1 = Document.from_dict(doc1_data)
    doc2 = Document.from_dict(doc2_data)
    assert doc1.id == doc2.id


@pytest.mark.unit
@pytest.mark.parametrize(
    "doc1_data,doc2_data",
    [
        [{"text": "test text"}, {"text": "test text "}],
        [{"array": np.array(range(10))}, {"array": np.array(range(11))}],
        [{"dataframe": pd.DataFrame([1, 2, 3])}, {"dataframe": pd.DataFrame([1, 2, 3, 4])}],
        [{"blob": b"some bytes"}, {"blob": "something else".encode()}],
    ],
)
def test_id_hash_keys_default_fields_different_ids(doc1_data, doc2_data):
    doc1 = Document.from_dict(doc1_data)
    doc2 = Document.from_dict(doc2_data)
    assert doc1.id != doc2.id


@pytest.mark.unit
def test_id_hash_keys_changes_id():
    doc1 = Document(text="test text", metadata={"some-value": "value"})
    doc2 = Document(text="test text", metadata={"some-value": "value"}, id_hash_keys=["text", "some-value"])
    assert doc1.id != doc2.id


@pytest.mark.unit
def test_id_hash_keys_field_may_be_missing(caplog):
    doc1 = Document(text="test text", id_hash_keys=["something"])
    doc2 = Document(text="test text", id_hash_keys=["something else"])
    assert doc1.id == doc2.id
    assert "is missing the following id_hash_keys: ['something']." in caplog.text
    assert "is missing the following id_hash_keys: ['something else']." in caplog.text


@pytest.mark.unit
def test_init_document_same_meta_as_main_fields():
    """
    This is forbidden to prevent later issues with `Document.flatten()`
    """
    with pytest.raises(ValueError, match="score"):
        Document(text="test text", metadata={"score": "10/10"})


@pytest.mark.unit
def test_basic_equality_type_mismatch():
    doc = Document(text="test text")
    assert doc != "test text"


@pytest.mark.unit
def test_basic_equality_id():
    doc1 = Document(text="test text")
    doc2 = Document(text="test text")

    assert doc1 == doc2

    object.__setattr__(doc1, "id", "1234")
    object.__setattr__(doc2, "id", "5678")

    assert doc1 != doc2


@pytest.mark.unit
def test_equality_with_metadata_with_objects():
    class TestObject:
        def __eq__(self, other):
            if type(self) == type(other):
                return True

    doc1 = Document(
        text="test text", metadata={"value": np.array([0, 1, 2]), "path": Path(__file__), "obj": TestObject()}
    )
    doc2 = Document(
        text="test text", metadata={"value": np.array([0, 1, 2]), "path": Path(__file__), "obj": TestObject()}
    )
    assert doc1 == doc2


@pytest.mark.unit
def test_empty_document_to_dict():
    doc = Document()
    assert doc.to_dict() == {
        "id": doc._create_id(),
        "text": None,
        "array": None,
        "dataframe": None,
        "blob": None,
        "mime_type": "text/plain",
        "metadata": {},
        "id_hash_keys": ["text", "array", "dataframe", "blob"],
        "score": None,
        "embedding": None,
    }


@pytest.mark.unit
def test_empty_document_from_dict():
    assert Document.from_dict({}) == Document()


@pytest.mark.unit
def test_full_document_to_dict():
    doc = Document(
        text="test text",
        array=np.array([1, 2, 3]),
        dataframe=pd.DataFrame([10, 20, 30]),
        blob=b"some bytes",
        mime_type="application/pdf",
        metadata={"some": "values", "test": 10},
        id_hash_keys=["test"],
        score=0.99,
        embedding=np.zeros([10, 10]),
    )
    dictionary = doc.to_dict()

    array = dictionary.pop("array")
    assert array.shape == doc.array.shape and (array == doc.array).all()

    dataframe = dictionary.pop("dataframe")
    assert dataframe.equals(doc.dataframe)

    blob = dictionary.pop("blob")
    assert blob == doc.blob

    embedding = dictionary.pop("embedding")
    assert (embedding == doc.embedding).all()

    assert dictionary == {
        "id": doc.id,
        "text": "test text",
        "mime_type": "application/pdf",
        "metadata": {"some": "values", "test": 10},
        "id_hash_keys": ["test"],
        "score": 0.99,
    }


@pytest.mark.unit
def test_document_with_most_attributes_from_dict():
    embedding = np.zeros([10, 10])
    assert Document.from_dict(
        {
            "text": "test text",
            "array": np.array([1, 2, 3]),
            "dataframe": pd.DataFrame([10, 20, 30]),
            "blob": b"some bytes",
            "mime_type": "application/pdf",
            "metadata": {"some": "values", "test": 10},
            "id_hash_keys": ["test"],
            "score": 0.99,
            "embedding": embedding,
        }
    ) == Document(
        text="test text",
        array=np.array([1, 2, 3]),
        dataframe=pd.DataFrame([10, 20, 30]),
        blob=b"some bytes",
        mime_type="application/pdf",
        metadata={"some": "values", "test": 10},
        id_hash_keys=["test"],
        score=0.99,
        embedding=embedding,
    )


@pytest.mark.unit
def test_empty_document_to_json():
    doc = Document()
    assert doc.to_json() == json.dumps(
        {
            "id": doc.id,
            "text": None,
            "array": None,
            "dataframe": None,
            "mime_type": "text/plain",
            "metadata": {},
            "id_hash_keys": ["text", "array", "dataframe", "blob"],
            "score": None,
            "embedding": None,
        }
    )


@pytest.mark.unit
def test_empty_document_from_json():
    assert Document.from_json("{}") == Document()


@pytest.mark.unit
def test_full_document_to_json(tmp_path):
    class TestClass:
        def __repr__(self):
            return "<the object>"

    doc_1 = Document(
        text="test text",
        array=np.array([1, 2, 3]),
        dataframe=pd.DataFrame([10, 20, 30]),
        blob=b"some bytes",
        mime_type="application/pdf",
        metadata={"some object": TestClass(), "a path": tmp_path / "test.txt"},
        id_hash_keys=["test"],
        score=0.5,
        embedding=np.array([1, 2, 3, 4]),
    )
    assert doc_1.to_json() == json.dumps(
        {
            "id": doc_1.id,
            "text": "test text",
            "array": [1, 2, 3],
            "dataframe": '{"0":{"0":10,"1":20,"2":30}}',
            "mime_type": "application/pdf",
            "metadata": {"some object": "<the object>", "a path": str((tmp_path / "test.txt").absolute())},
            "id_hash_keys": ["test"],
            "score": 0.5,
            "embedding": [1, 2, 3, 4],
        }
    )


@pytest.mark.unit
def test_full_document_from_json(tmp_path):
    class TestClass:
        def __repr__(self):
            return "'<the object>'"

        def __eq__(self, other):
            return type(self) == type(other)

    doc = Document.from_json(
        json.dumps(
            {
                "text": "test text",
                "array": [1, 2, 3],
                "dataframe": '{"0":{"0":10,"1":20,"2":30}}',
                "mime_type": "application/pdf",
                "metadata": {"some object": "<the object>", "a path": str((tmp_path / "test.txt").absolute())},
                "id_hash_keys": ["test"],
                "score": 0.5,
                "embedding": [1, 2, 3, 4],
            }
        )
    )
    assert doc == Document(
        text="test text",
        array=np.array([1, 2, 3]),
        dataframe=pd.DataFrame([10, 20, 30]),
        blob=None,
        mime_type="application/pdf",
        # Note the object serialization
        metadata={"some object": "<the object>", "a path": str((tmp_path / "test.txt").absolute())},
        id_hash_keys=["test"],
        score=0.5,
        embedding=np.array([1, 2, 3, 4]),
    )


@pytest.mark.unit
def test_to_json_custom_encoder(tmp_path):
    class SerializableTestClass:
        ...

    class TestEncoder(DocumentEncoder):
        def default(self, obj):
            if isinstance(obj, SerializableTestClass):
                return "<<CUSTOM ENCODING>>"
            return DocumentEncoder.default(self, obj)

    doc = Document(text="test text", metadata={"some object": SerializableTestClass()})
    doc_json = doc.to_json(indent=4, json_encoder=TestEncoder).strip()

    assert doc_json == json.dumps(
        {
            "id": doc.id,
            "text": "test text",
            "array": None,
            "dataframe": None,
            "mime_type": "text/plain",
            "metadata": {"some object": "<<CUSTOM ENCODING>>"},
            "id_hash_keys": ["text", "array", "dataframe", "blob"],
            "score": None,
            "embedding": None,
        },
        indent=4,
    )


@pytest.mark.unit
def test_from_json_custom_decoder():
    class TestClass:
        def __eq__(self, other):
            return type(self) == type(other)

    class TestDecoder(DocumentDecoder):
        def __init__(self, *args, **kwargs):
            super().__init__(object_hook=self.object_hook)

        def object_hook(self, dictionary):
            if "metadata" in dictionary:
                for key, value in dictionary["metadata"].items():
                    if value == "<<CUSTOM ENCODING>>":
                        dictionary["metadata"][key] = TestClass()
            return dictionary

    doc = Document(text="test text", metadata={"some object": TestClass()})

    assert doc == Document.from_json(
        json.dumps(
            {
<<<<<<< HEAD
                "id": doc.id,
=======
>>>>>>> bf6d306d
                "text": "test text",
                "array": None,
                "dataframe": None,
                "mime_type": "text/plain",
                "metadata": {"some object": "<<CUSTOM ENCODING>>"},
                "id_hash_keys": ["text", "array", "dataframe", "blob"],
                "score": None,
                "embedding": None,
            }
        ),
        json_decoder=TestDecoder,
    )


@pytest.mark.unit
def test_flatten_document_no_meta():
    doc = Document(text="test text")
    assert doc.flatten() == {
        "id": doc.id,
        "text": "test text",
        "array": None,
        "dataframe": None,
        "blob": None,
        "mime_type": "text/plain",
        "id_hash_keys": ["text", "array", "dataframe", "blob"],
        "score": None,
        "embedding": None,
    }


@pytest.mark.unit
def test_flatten_document_with_flat_meta():
    doc = Document(text="test text", metadata={"some-key": "a value", "another-key": "another value!"})
    assert doc.flatten() == {
        "id": doc.id,
        "text": "test text",
        "array": None,
        "dataframe": None,
        "blob": None,
        "mime_type": "text/plain",
        "id_hash_keys": ["text", "array", "dataframe", "blob"],
        "score": None,
        "embedding": None,
        "some-key": "a value",
        "another-key": "another value!",
    }


@pytest.mark.unit
def test_flatten_document_with_nested_meta():
    doc = Document(text="test text", metadata={"some-key": "a value", "nested": {"key": 10, "key2": 50}})
    assert doc.flatten() == {
        "id": doc.id,
        "text": "test text",
        "array": None,
        "dataframe": None,
        "blob": None,
        "mime_type": "text/plain",
        "id_hash_keys": ["text", "array", "dataframe", "blob"],
        "score": None,
        "embedding": None,
        "some-key": "a value",
        "nested": {"key": 10, "key2": 50},
    }<|MERGE_RESOLUTION|>--- conflicted
+++ resolved
@@ -380,10 +380,6 @@
     assert doc == Document.from_json(
         json.dumps(
             {
-<<<<<<< HEAD
-                "id": doc.id,
-=======
->>>>>>> bf6d306d
                 "text": "test text",
                 "array": None,
                 "dataframe": None,
