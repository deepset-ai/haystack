--- conflicted
+++ resolved
@@ -92,18 +92,17 @@
         assert docstore.filter_documents() == docs
         assert docstore.filter_documents(filters={}) == docs
 
-<<<<<<< HEAD
+    @pytest.mark.unit
     def test_filter_simple_metadata_value(self, docstore, filterable_docs):
         docstore.write_documents(filterable_docs)
         result = docstore.filter_documents(filters={"page": "100"})
         assert self.contains_same_docs(result, [doc for doc in filterable_docs if doc.metadata.get("page") == "100"])
-=======
+
     @pytest.mark.unit
     def test_filter_simple_value(self, docstore, filterable_docs):
         self.direct_write(docstore, filterable_docs)
         result = docstore.filter_documents(filters={"year": "2020"})
         assert self.contains_same_docs(result, [doc for doc in filterable_docs if doc.metadata.get("year") == "2020"])
->>>>>>> 9cb153d0
 
     @pytest.mark.unit
     def test_filter_simple_list_single_element(self, docstore, filterable_docs):
@@ -111,6 +110,7 @@
         result = docstore.filter_documents(filters={"page": ["100"]})
         assert self.contains_same_docs(result, [doc for doc in filterable_docs if doc.metadata.get("page") == "100"])
 
+    @pytest.mark.unit
     def test_filter_document_content(self, docstore, filterable_docs):
         docstore.write_documents(filterable_docs)
         result = docstore.filter_documents(filters={"content": "A Foo Document 1"})
@@ -118,11 +118,13 @@
             result, [doc for doc in filterable_docs if doc.content_type == "text" and doc.content == "A Foo Document 1"]
         )
 
+    @pytest.mark.unit
     def test_filter_document_type(self, docstore, filterable_docs):
         docstore.write_documents(filterable_docs)
         result = docstore.filter_documents(filters={"content_type": "table"})
         assert self.contains_same_docs(result, [doc for doc in filterable_docs if doc.content_type == "table"])
 
+    @pytest.mark.unit
     def test_filter_simple_list_one_value(self, docstore, filterable_docs):
         docstore.write_documents(filterable_docs)
         result = docstore.filter_documents(filters={"page": ["100"]})
@@ -160,21 +162,25 @@
         with pytest.raises(ValueError, match="malformed"):
             docstore.filter_documents(filters={"number": {"page": "100"}})
 
+    @pytest.mark.unit
     def test_deeper_incorrect_filter_nesting(self, docstore, filterable_docs):
         docstore.write_documents(filterable_docs)
         with pytest.raises(ValueError, match="malformed"):
             docstore.filter_documents(filters={"number": {"page": {"chapter": "intro"}}})
 
+    @pytest.mark.unit
     def test_eq_filter_explicit(self, docstore, filterable_docs):
         docstore.write_documents(filterable_docs)
         result = docstore.filter_documents(filters={"page": {"$eq": "100"}})
         assert self.contains_same_docs(result, [doc for doc in filterable_docs if doc.metadata.get("page") == "100"])
 
+    @pytest.mark.unit
     def test_eq_filter_implicit(self, docstore, filterable_docs):
         docstore.write_documents(filterable_docs)
         result = docstore.filter_documents(filters={"page": "100"})
         assert self.contains_same_docs(result, [doc for doc in filterable_docs if doc.metadata.get("page") == "100"])
 
+    @pytest.mark.unit
     def test_eq_filter_table(self, docstore, filterable_docs):
         docstore.write_documents(filterable_docs)
         result = docstore.filter_documents(filters={"content": pd.DataFrame([1])})
@@ -187,6 +193,7 @@
             ],
         )
 
+    @pytest.mark.unit
     def test_eq_filter_tensor(self, docstore, filterable_docs):
         docstore.write_documents(filterable_docs)
         embedding = np.zeros([768, 1]).astype(np.float32)
@@ -229,6 +236,7 @@
             result, [doc for doc in filterable_docs if doc.metadata.get("page") in ["100", "123"]]
         )
 
+    @pytest.mark.unit
     def test_in_filter_table(self, docstore, filterable_docs):
         docstore.write_documents(filterable_docs)
         result = docstore.filter_documents(filters={"content": {"$in": [pd.DataFrame([1]), pd.DataFrame([2])]}})
@@ -242,6 +250,7 @@
             ],
         )
 
+    @pytest.mark.unit
     def test_in_filter_tensor(self, docstore, filterable_docs):
         docstore.write_documents(filterable_docs)
         embedding_zero = np.zeros([768, 1]).astype(np.float32)
@@ -263,6 +272,7 @@
         result = docstore.filter_documents(filters={"page": {"$ne": "100"}})
         assert self.contains_same_docs(result, [doc for doc in filterable_docs if doc.metadata.get("page") != "100"])
 
+    @pytest.mark.unit
     def test_ne_filter_table(self, docstore, filterable_docs):
         docstore.write_documents(filterable_docs)
         result = docstore.filter_documents(filters={"content": {"$ne": pd.DataFrame([1])}})
@@ -275,6 +285,7 @@
             ],
         )
 
+    @pytest.mark.unit
     def test_ne_filter_tensor(self, docstore, filterable_docs):
         docstore.write_documents(filterable_docs)
         embedding = np.zeros([768, 1]).astype(np.float32)
@@ -288,6 +299,7 @@
             ],
         )
 
+    @pytest.mark.unit
     def test_nin_filter(self, docstore, filterable_docs):
         docstore.write_documents(filterable_docs)
         result = docstore.filter_documents(filters={"page": {"$nin": ["100", "123", "n.a."]}})
@@ -295,6 +307,7 @@
             result, [doc for doc in filterable_docs if doc.metadata.get("page", None) not in ["100", "123"]]
         )
 
+    @pytest.mark.unit
     def test_nin_filter_table(self, docstore, filterable_docs):
         docstore.write_documents(filterable_docs)
         result = docstore.filter_documents(filters={"content": {"$nin": [pd.DataFrame([1]), pd.DataFrame([0])]}})
@@ -308,6 +321,7 @@
             ],
         )
 
+    @pytest.mark.unit
     def test_nin_filter_tensor(self, docstore, filterable_docs):
         docstore.write_documents(filterable_docs)
         embedding_zeros = np.zeros([768, 1]).astype(np.float32)
@@ -342,26 +356,26 @@
             result, [doc for doc in filterable_docs if "number" in doc.metadata and doc.metadata["number"] > 0]
         )
 
-<<<<<<< HEAD
+    @pytest.mark.unit
     def test_gt_filter_non_numeric(self, docstore, filterable_docs):
         docstore.write_documents(filterable_docs)
         with pytest.raises(StoreError, match="Can't evaluate"):
             docstore.filter_documents(filters={"page": {"$gt": "100"}})
 
+    @pytest.mark.unit
     def test_gt_filter_table(self, docstore, filterable_docs):
         docstore.write_documents(filterable_docs)
         with pytest.raises(StoreError, match="Can't evaluate"):
             docstore.filter_documents(filters={"content": {"$gt": pd.DataFrame([[1, 2, 3], [-1, -2, -3]])}})
 
+    @pytest.mark.unit
     def test_gt_filter_tensor(self, docstore, filterable_docs):
         docstore.write_documents(filterable_docs)
         embedding_zeros = np.zeros([768, 1]).astype(np.float32)
         with pytest.raises(StoreError, match="Can't evaluate"):
             docstore.filter_documents(filters={"embedding": {"$gt": embedding_zeros}})
 
-=======
-    @pytest.mark.unit
->>>>>>> 9cb153d0
+    @pytest.mark.unit
     def test_gte_filter(self, docstore, filterable_docs):
         docstore.write_documents(filterable_docs)
         result = docstore.filter_documents(filters={"number": {"$gte": -2.0}})
@@ -369,26 +383,26 @@
             result, [doc for doc in filterable_docs if "number" in doc.metadata and doc.metadata["number"] >= -2.0]
         )
 
-<<<<<<< HEAD
+    @pytest.mark.unit
     def test_gte_filter_non_numeric(self, docstore, filterable_docs):
         docstore.write_documents(filterable_docs)
         with pytest.raises(StoreError, match="Can't evaluate"):
             docstore.filter_documents(filters={"page": {"$gte": "100"}})
 
+    @pytest.mark.unit
     def test_gte_filter_table(self, docstore, filterable_docs):
         docstore.write_documents(filterable_docs)
         with pytest.raises(StoreError, match="Can't evaluate"):
             docstore.filter_documents(filters={"content": {"$gte": pd.DataFrame([[1, 2, 3], [-1, -2, -3]])}})
 
+    @pytest.mark.unit
     def test_gte_filter_tensor(self, docstore, filterable_docs):
         docstore.write_documents(filterable_docs)
         embedding_zeros = np.zeros([768, 1]).astype(np.float32)
         with pytest.raises(StoreError, match="Can't evaluate"):
             docstore.filter_documents(filters={"embedding": {"$gte": embedding_zeros}})
 
-=======
-    @pytest.mark.unit
->>>>>>> 9cb153d0
+    @pytest.mark.unit
     def test_lt_filter(self, docstore, filterable_docs):
         docstore.write_documents(filterable_docs)
         result = docstore.filter_documents(filters={"number": {"$lt": 0.0}})
@@ -396,26 +410,26 @@
             result, [doc for doc in filterable_docs if "number" in doc.metadata and doc.metadata["number"] < 0]
         )
 
-<<<<<<< HEAD
+    @pytest.mark.unit
     def test_lt_filter_non_numeric(self, docstore, filterable_docs):
         docstore.write_documents(filterable_docs)
         with pytest.raises(StoreError, match="Can't evaluate"):
             docstore.filter_documents(filters={"page": {"$lt": "100"}})
 
+    @pytest.mark.unit
     def test_lt_filter_table(self, docstore, filterable_docs):
         docstore.write_documents(filterable_docs)
         with pytest.raises(StoreError, match="Can't evaluate"):
             docstore.filter_documents(filters={"content": {"$lt": pd.DataFrame([[1, 2, 3], [-1, -2, -3]])}})
 
+    @pytest.mark.unit
     def test_lt_filter_tensor(self, docstore, filterable_docs):
         docstore.write_documents(filterable_docs)
         embedding_ones = np.ones([768, 1]).astype(np.float32)
         with pytest.raises(StoreError, match="Can't evaluate"):
             docstore.filter_documents(filters={"embedding": {"$lt": embedding_ones}})
 
-=======
-    @pytest.mark.unit
->>>>>>> 9cb153d0
+    @pytest.mark.unit
     def test_lte_filter(self, docstore, filterable_docs):
         docstore.write_documents(filterable_docs)
         result = docstore.filter_documents(filters={"number": {"$lte": 2.0}})
@@ -423,22 +437,26 @@
             result, [doc for doc in filterable_docs if "number" in doc.metadata and doc.metadata["number"] <= 2.0]
         )
 
+    @pytest.mark.unit
     def test_lte_filter_non_numeric(self, docstore, filterable_docs):
         docstore.write_documents(filterable_docs)
         with pytest.raises(StoreError, match="Can't evaluate"):
             docstore.filter_documents(filters={"page": {"$lte": "100"}})
 
+    @pytest.mark.unit
     def test_lte_filter_table(self, docstore, filterable_docs):
         docstore.write_documents(filterable_docs)
         with pytest.raises(StoreError, match="Can't evaluate"):
             docstore.filter_documents(filters={"content": {"$lte": pd.DataFrame([[1, 2, 3], [-1, -2, -3]])}})
 
+    @pytest.mark.unit
     def test_lte_filter_tensor(self, docstore, filterable_docs):
         docstore.write_documents(filterable_docs)
         embedding_ones = np.ones([768, 1]).astype(np.float32)
         with pytest.raises(StoreError, match="Can't evaluate"):
             docstore.filter_documents(filters={"embedding": {"$lte": embedding_ones}})
 
+    @pytest.mark.unit
     def test_filter_simple_implicit_and_with_multi_key_dict(self, docstore, filterable_docs):
         docstore.write_documents(filterable_docs)
         result = docstore.filter_documents(filters={"number": {"$lte": 2.0, "$gte": 0.0}})
@@ -451,16 +469,15 @@
             ],
         )
 
-<<<<<<< HEAD
+    @pytest.mark.unit
     def test_filter_simple_implicit_and_with_sibling_dicts(self, docstore, filterable_docs):
         docstore.write_documents(filterable_docs)
         result = docstore.filter_documents(filters={"number": [{"$lte": 2.0}, {"$gte": 0.0}]})
-=======
+
     @pytest.mark.unit
     def test_filter_simple_explicit_and_with_multikey_dict(self, docstore, filterable_docs):
         self.direct_write(docstore, filterable_docs)
         result = docstore.filter_documents(filters={"number": {"$and": {"$lte": 1, "$gte": -1}}})
->>>>>>> 9cb153d0
         assert self.contains_same_docs(
             result,
             [
@@ -470,16 +487,15 @@
             ],
         )
 
-<<<<<<< HEAD
+    @pytest.mark.unit
     def test_filter_simple_explicit_and_with_multi_key_dict(self, docstore, filterable_docs):
         docstore.write_documents(filterable_docs)
         result = docstore.filter_documents(filters={"number": {"$and": {"$lte": 2.0, "$gte": 0.0}}})
-=======
+
     @pytest.mark.unit
     def test_filter_simple_explicit_and_with_list(self, docstore, filterable_docs):
         self.direct_write(docstore, filterable_docs)
         result = docstore.filter_documents(filters={"number": {"$and": [{"$lte": 1}, {"$gte": -1}]}})
->>>>>>> 9cb153d0
         assert self.contains_same_docs(
             result,
             [
@@ -489,16 +505,15 @@
             ],
         )
 
-<<<<<<< HEAD
+    @pytest.mark.unit
     def test_filter_simple_explicit_and_with_sibling_dicts(self, docstore, filterable_docs):
         docstore.write_documents(filterable_docs)
         result = docstore.filter_documents(filters={"number": {"$and": [{"$lte": 2.0}, {"$gte": 0.0}]}})
-=======
+
     @pytest.mark.unit
     def test_filter_simple_implicit_and(self, docstore, filterable_docs):
         self.direct_write(docstore, filterable_docs)
         result = docstore.filter_documents(filters={"number": {"$lte": 1, "$gte": -1}})
->>>>>>> 9cb153d0
         assert self.contains_same_docs(
             result,
             [
