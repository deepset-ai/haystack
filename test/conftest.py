--- conflicted
+++ resolved
@@ -83,7 +83,6 @@
     tracing.disable_tracing()
 
 
-<<<<<<< HEAD
 def load_and_resume_pipeline_snapshot(pipeline, output_directory: Path, component_name: str, data: Dict = None) -> Dict:
     """
     Utility function to load and resume pipeline snapshot from a breakpoint file.
@@ -112,8 +111,7 @@
     if not file_found:
         msg = f"No files found for {component_name} in {output_directory}."
         raise ValueError(msg)
-=======
+
 @pytest.fixture()
 def base64_image_string():
-    return "iVBORw0KGgoAAAANSUhEUgAAAAEAAAABCAQAAAC1HAwCAAAAC0lEQVR42mP8/x8AAwMCAO+ip1sAAAAASUVORK5CYII="
->>>>>>> 8e792a3d
+    return "iVBORw0KGgoAAAANSUhEUgAAAAEAAAABCAQAAAC1HAwCAAAAC0lEQVR42mP8/x8AAwMCAO+ip1sAAAAASUVORK5CYII="