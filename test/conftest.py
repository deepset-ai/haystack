--- conflicted
+++ resolved
@@ -567,16 +567,7 @@
         responses.add_passthru(DC_API_ENDPOINT)
 
 
-@pytest.fixture
-<<<<<<< HEAD
-@responses.activate
-def deepset_cloud_document_store(deepset_cloud_fixture):
-    return DeepsetCloudDocumentStore(api_endpoint=DC_API_ENDPOINT, api_key=DC_API_KEY, index=DC_TEST_INDEX)
-
-
 @pytest.fixture(scope="class")
-=======
->>>>>>> dc26e6d4
 def rag_generator():
     return RAGenerator(model_name_or_path="facebook/rag-token-nq", generator_type="token", max_length=20)
 
@@ -723,43 +714,6 @@
     )
 
 
-<<<<<<< HEAD
-# TODO Fix bug in test_no_answer_output when using
-# @pytest.fixture(params=["farm", "transformers"])
-@pytest.fixture(params=["farm"], scope="module")
-def no_answer_reader(request):
-    if request.param == "farm":
-        return FARMReader(
-            model_name_or_path="deepset/bert-medium-squad2-distilled",
-            use_gpu=False,
-            top_k_per_sample=5,
-            no_ans_boost=0,
-            return_no_answer=True,
-            num_processes=0,
-        )
-    if request.param == "transformers":
-        return TransformersReader(
-            model_name_or_path="deepset/bert-medium-squad2-distilled",
-            tokenizer="deepset/bert-medium-squad2-distilled",
-            use_gpu=-1,
-            top_k_per_candidate=5,
-        )
-
-
-@pytest.fixture
-def prediction(reader, docs):
-    prediction = reader.predict(query="Who lives in Berlin?", documents=docs, top_k=5)
-    return prediction
-
-
-@pytest.fixture
-def no_answer_prediction(no_answer_reader, docs):
-    prediction = no_answer_reader.predict(query="What is the meaning of life?", documents=docs, top_k=5)
-    return prediction
-
-
-=======
->>>>>>> dc26e6d4
 @pytest.fixture(params=["es_filter_only", "elasticsearch", "dpr", "embedding", "tfidf", "table_text_retriever"])
 def retriever(request, document_store):
     return get_retriever(request.param, document_store)
