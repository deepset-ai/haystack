import subprocess
import time
from subprocess import run
from sys import platform
import gc

import numpy as np
import psutil
import pytest
import requests
from elasticsearch import Elasticsearch

from haystack.nodes.answer_generator.transformers import Seq2SeqGenerator
from haystack.document_stores.graphdb import GraphDBKnowledgeGraph
from milvus import Milvus

import weaviate
from haystack.document_stores.weaviate import WeaviateDocumentStore

from haystack.document_stores.milvus import MilvusDocumentStore
from haystack.nodes.answer_generator.transformers import RAGenerator, RAGeneratorType
from haystack.modeling.infer import Inferencer, QAInferencer
from haystack.nodes.ranker import SentenceTransformersRanker
from haystack.nodes.document_classifier.transformers import TransformersDocumentClassifier

from haystack.nodes.retriever.sparse import ElasticsearchFilterOnlyRetriever, ElasticsearchRetriever, TfidfRetriever

from haystack.nodes.retriever.dense import DensePassageRetriever, EmbeddingRetriever, TableTextRetriever

from haystack.schema import Document
from haystack.document_stores.elasticsearch import ElasticsearchDocumentStore
from haystack.document_stores.faiss import FAISSDocumentStore
from haystack.document_stores.memory import InMemoryDocumentStore
from haystack.document_stores.sql import SQLDocumentStore
from haystack.nodes.reader.farm import FARMReader
from haystack.nodes.reader.transformers import TransformersReader
from haystack.nodes.reader.table import TableReader, RCIReader
from haystack.nodes.summarizer.transformers import TransformersSummarizer
from haystack.nodes.translator import TransformersTranslator
from haystack.nodes.question_generator import QuestionGenerator


def pytest_addoption(parser):
    parser.addoption("--document_store_type", action="store", default="elasticsearch, faiss, memory, milvus, weaviate")


def pytest_generate_tests(metafunc):
    # Get selected docstores from CLI arg
    document_store_type = metafunc.config.option.document_store_type
    selected_doc_stores = [item.strip() for item in document_store_type.split(",")]

    # parametrize document_store fixture if it's in the test function argument list
    # but does not have an explicit parametrize annotation e.g
    # @pytest.mark.parametrize("document_store", ["memory"], indirect=False)
    found_mark_parametrize_document_store = False
    for marker in metafunc.definition.iter_markers('parametrize'):
        if 'document_store' in marker.args[0] or 'document_store_with_docs' in marker.args[0] or 'document_store_type' in marker.args[0]:
            found_mark_parametrize_document_store = True
            break
    # for all others that don't have explicit parametrization, we add the ones from the CLI arg
    if 'document_store' in metafunc.fixturenames and not found_mark_parametrize_document_store:
        metafunc.parametrize("document_store", selected_doc_stores, indirect=True)


def _sql_session_rollback(self, attr):
    """
    Inject SQLDocumentStore at runtime to do a session rollback each time it is called. This allows to catch
    errors where an intended operation is still in a transaction, but not committed to the database.
    """
    method = object.__getattribute__(self, attr)
    if callable(method):
        try:
            self.session.rollback()
        except AttributeError:
            pass

    return method


SQLDocumentStore.__getattribute__ = _sql_session_rollback


def pytest_collection_modifyitems(config,items):
    for item in items:

        # add pytest markers for tests that are not explicitly marked but include some keywords
        # in the test name (e.g. test_elasticsearch_client would get the "elasticsearch" marker)
        if "generator" in item.nodeid:
            item.add_marker(pytest.mark.generator)
        elif "summarizer" in item.nodeid:
            item.add_marker(pytest.mark.summarizer)
        elif "tika" in item.nodeid:
            item.add_marker(pytest.mark.tika)
        elif "elasticsearch" in item.nodeid:
            item.add_marker(pytest.mark.elasticsearch)
        elif "graphdb" in item.nodeid:
            item.add_marker(pytest.mark.graphdb)
        elif "pipeline" in item.nodeid:
            item.add_marker(pytest.mark.pipeline)
        elif "slow" in item.nodeid:
            item.add_marker(pytest.mark.slow)
        elif "weaviate" in item.nodeid:
            item.add_marker(pytest.mark.weaviate)

        # if the cli argument "--document_store_type" is used, we want to skip all tests that have markers of other docstores
        # Example: pytest -v test_document_store.py --document_store_type="memory" => skip all tests marked with "elasticsearch"
        document_store_types_to_run = config.getoption("--document_store_type")
        keywords = []
        for i in item.keywords:
            if "-" in i:
                keywords.extend(i.split("-"))
            else:
                keywords.append(i)
        for cur_doc_store in ["elasticsearch", "faiss", "sql", "memory", "milvus", "weaviate"]:
            if cur_doc_store in keywords and cur_doc_store not in document_store_types_to_run:
                skip_docstore = pytest.mark.skip(
                    reason=f'{cur_doc_store} is disabled. Enable via pytest --document_store_type="{cur_doc_store}"')
                item.add_marker(skip_docstore)


@pytest.fixture(scope="function", autouse=True)
def gc_cleanup(request):
    """
    Run garbage collector between tests in order to reduce memory footprint for CI.
    """
    yield
    gc.collect()


@pytest.fixture(scope="session")
def elasticsearch_fixture():
    # test if a ES cluster is already running. If not, download and start an ES instance locally.
    try:
        client = Elasticsearch(hosts=[{"host": "localhost", "port": "9200"}])
        client.info()
    except:
        print("Starting Elasticsearch ...")
        status = subprocess.run(
            ['docker rm haystack_test_elastic'],
            shell=True
        )
        status = subprocess.run(
            ['docker run -d --name haystack_test_elastic -p 9200:9200 -e "discovery.type=single-node" elasticsearch:7.9.2'],
            shell=True
        )
        if status.returncode:
            raise Exception(
                "Failed to launch Elasticsearch. Please check docker container logs.")
        time.sleep(30)


@pytest.fixture(scope="session")
def milvus_fixture():
    # test if a Milvus server is already running. If not, start Milvus docker container locally.
    # Make sure you have given > 6GB memory to docker engine
    try:
        milvus_server = Milvus(uri="tcp://localhost:19530", timeout=5, wait_timeout=5)
        milvus_server.server_status(timeout=5)
    except:
        print("Starting Milvus ...")
        status = subprocess.run(['docker run -d --name milvus_cpu_0.10.5 -p 19530:19530 -p 19121:19121 '
                                 'milvusdb/milvus:0.10.5-cpu-d010621-4eda95'], shell=True)
        time.sleep(40)

@pytest.fixture(scope="session")
def weaviate_fixture():
    # test if a Weaviate server is already running. If not, start Weaviate docker container locally.
    # Make sure you have given > 6GB memory to docker engine
    try:
        weaviate_server = weaviate.Client(url='http://localhost:8080', timeout_config=(5, 15))
        weaviate_server.is_ready()
    except:
        print("Starting Weaviate servers ...")
        status = subprocess.run(
            ['docker rm haystack_test_weaviate'],
            shell=True
        )
        status = subprocess.run(
            ['docker run -d --name haystack_test_weaviate -p 8080:8080 semitechnologies/weaviate:1.7.2'],
            shell=True
        )
        if status.returncode:
            raise Exception(
                "Failed to launch Weaviate. Please check docker container logs.")
        time.sleep(60)

@pytest.fixture(scope="session")
def graphdb_fixture():
    # test if a GraphDB instance is already running. If not, download and start a GraphDB instance locally.
    try:
        kg = GraphDBKnowledgeGraph()
        # fail if not running GraphDB
        kg.delete_index()
    except:
        print("Starting GraphDB ...")
        status = subprocess.run(
            ['docker rm haystack_test_graphdb'],
            shell=True
        )
        status = subprocess.run(
            ['docker run -d -p 7200:7200 --name haystack_test_graphdb docker-registry.ontotext.com/graphdb-free:9.4.1-adoptopenjdk11'],
            shell=True
        )
        if status.returncode:
            raise Exception(
                "Failed to launch GraphDB. Please check docker container logs.")
        time.sleep(30)


@pytest.fixture(scope="session")
def tika_fixture():
    try:
        tika_url = "http://localhost:9998/tika"
        ping = requests.get(tika_url)
        if ping.status_code != 200:
            raise Exception(
                "Unable to connect Tika. Please check tika endpoint {0}.".format(tika_url))
    except:
        print("Starting Tika ...")
        status = subprocess.run(
            ['docker run -d --name tika -p 9998:9998 apache/tika:1.24.1'],
            shell=True
        )
        if status.returncode:
            raise Exception(
                "Failed to launch Tika. Please check docker container logs.")
        time.sleep(30)


@pytest.fixture(scope="session")
def xpdf_fixture():
    verify_installation = run(["pdftotext"], shell=True)
    if verify_installation.returncode == 127:
        if platform.startswith("linux"):
            platform_id = "linux"
            sudo_prefix = "sudo"
        elif platform.startswith("darwin"):
            platform_id = "mac"
            # For Mac, generally sudo need password in interactive console.
            # But most of the cases current user already have permission to copy to /user/local/bin.
            # Hence removing sudo requirement for Mac.
            sudo_prefix = ""
        else:
            raise Exception(
                """Currently auto installation of pdftotext is not supported on {0} platform """.format(platform)
            )
        commands = """ wget --no-check-certificate https://dl.xpdfreader.com/xpdf-tools-{0}-4.03.tar.gz &&
                       tar -xvf xpdf-tools-{0}-4.03.tar.gz &&
                       {1} cp xpdf-tools-{0}-4.03/bin64/pdftotext /usr/local/bin""".format(platform_id, sudo_prefix)
        run([commands], shell=True)

        verify_installation = run(["pdftotext -v"], shell=True)
        if verify_installation.returncode == 127:
            raise Exception(
                """pdftotext is not installed. It is part of xpdf or poppler-utils software suite.
                 You can download for your OS from here: https://www.xpdfreader.com/download.html."""
            )


@pytest.fixture(scope="function")
def rag_generator():
    return RAGenerator(
        model_name_or_path="facebook/rag-token-nq",
        generator_type=RAGeneratorType.TOKEN,
        max_length=20
    )


@pytest.fixture(scope="function")
def question_generator():
    return QuestionGenerator(model_name_or_path="valhalla/t5-small-e2e-qg")


@pytest.fixture(scope="function")
def eli5_generator():
    return Seq2SeqGenerator(model_name_or_path="yjernite/bart_eli5", max_length=20)


@pytest.fixture(scope="function")
def summarizer():
    return TransformersSummarizer(
        model_name_or_path="google/pegasus-xsum",
        use_gpu=-1
    )


@pytest.fixture(scope="function")
def en_to_de_translator():
    return TransformersTranslator(
        model_name_or_path="Helsinki-NLP/opus-mt-en-de",
    )


@pytest.fixture(scope="function")
def de_to_en_translator():
    return TransformersTranslator(
        model_name_or_path="Helsinki-NLP/opus-mt-de-en",
    )


@pytest.fixture(scope="function")
def test_docs_xs():
    return [
        # current "dict" format for a document
        {"content": "My name is Carla and I live in Berlin", "meta": {"meta_field": "test1", "name": "filename1"}},
        # metafield at the top level for backward compatibility
        {"content": "My name is Paul and I live in New York", "meta_field": "test2", "name": "filename2"},
        # Document object for a doc
        Document(content="My name is Christelle and I live in Paris", meta={"meta_field": "test3", "name": "filename3"})
    ]


@pytest.fixture(scope="function")
def reader_without_normalized_scores():
    return FARMReader(
        model_name_or_path="distilbert-base-uncased-distilled-squad",
        use_gpu=False,
        top_k_per_sample=5,
        num_processes=0,
        use_confidence_scores=False
    )


@pytest.fixture(params=["farm", "transformers"], scope="function")
def reader(request):
    if request.param == "farm":
        return FARMReader(
            model_name_or_path="distilbert-base-uncased-distilled-squad",
            use_gpu=False,
            top_k_per_sample=5,
            num_processes=0
        )
    if request.param == "transformers":
        return TransformersReader(
            model_name_or_path="distilbert-base-uncased-distilled-squad",
            tokenizer="distilbert-base-uncased",
            use_gpu=-1
        )


<<<<<<< HEAD
@pytest.fixture(params=["tapas", "rci"], scope="module")
def table_reader(request):
    if request.param == "tapas":
        return TableReader(model_name_or_path="google/tapas-base-finetuned-wtq")
    elif request.param == "rci":
        return RCIReader(row_model_name_or_path="michaelrglass/albert-base-rci-wikisql-row",
                         column_model_name_or_path="michaelrglass/albert-base-rci-wikisql-col")
=======
@pytest.fixture(scope="function")
def table_reader():
    return TableReader(model_name_or_path="google/tapas-base-finetuned-wtq")
>>>>>>> 39573cf0


@pytest.fixture(scope="function")
def ranker_two_logits():
    return SentenceTransformersRanker(
        model_name_or_path="deepset/gbert-base-germandpr-reranking",
    )

@pytest.fixture(scope="function")
def ranker():
    return SentenceTransformersRanker(
        model_name_or_path="cross-encoder/ms-marco-MiniLM-L-12-v2",
    )


@pytest.fixture(scope="function")
def document_classifier():
    return TransformersDocumentClassifier(
        model_name_or_path="bhadresh-savani/distilbert-base-uncased-emotion",
        use_gpu=False
    )

@pytest.fixture(scope="function")
def zero_shot_document_classifier():
    return TransformersDocumentClassifier(
        model_name_or_path="cross-encoder/nli-distilroberta-base",
        use_gpu=False,
        task="zero-shot-classification",
        labels=["negative", "positive"]
    )

@pytest.fixture(scope="function")
def batched_document_classifier():
    return TransformersDocumentClassifier(
        model_name_or_path="bhadresh-savani/distilbert-base-uncased-emotion",
        use_gpu=False,
        batch_size=16
    )

@pytest.fixture(scope="function")
def indexing_document_classifier():
    return TransformersDocumentClassifier(
        model_name_or_path="bhadresh-savani/distilbert-base-uncased-emotion",
        use_gpu=False,
        batch_size=16,
        classification_field="class_field"
    )

# TODO Fix bug in test_no_answer_output when using
# @pytest.fixture(params=["farm", "transformers"])
@pytest.fixture(params=["farm"], scope="function")
def no_answer_reader(request):
    if request.param == "farm":
        return FARMReader(
            model_name_or_path="deepset/roberta-base-squad2",
            use_gpu=False,
            top_k_per_sample=5,
            no_ans_boost=0,
            return_no_answer=True,
            num_processes=0
        )
    if request.param == "transformers":
        return TransformersReader(
            model_name_or_path="deepset/roberta-base-squad2",
            tokenizer="deepset/roberta-base-squad2",
            use_gpu=-1,
            top_k_per_candidate=5
        )


@pytest.fixture(scope="function")
def prediction(reader, test_docs_xs):
    docs = [Document.from_dict(d) if isinstance(d, dict) else d for d in test_docs_xs]
    prediction = reader.predict(query="Who lives in Berlin?", documents=docs, top_k=5)
    return prediction


@pytest.fixture(scope="function")
def no_answer_prediction(no_answer_reader, test_docs_xs):
    docs = [Document.from_dict(d) if isinstance(d, dict) else d for d in test_docs_xs]
    prediction = no_answer_reader.predict(query="What is the meaning of life?", documents=docs, top_k=5)
    return prediction


@pytest.fixture(params=["es_filter_only", "elasticsearch", "dpr", "embedding", "tfidf", "table_text_retriever"])
def retriever(request, document_store):
    return get_retriever(request.param, document_store)


# @pytest.fixture(params=["es_filter_only", "elasticsearch", "dpr", "embedding", "tfidf"])
@pytest.fixture(params=["tfidf"])
def retriever_with_docs(request, document_store_with_docs):
    return get_retriever(request.param, document_store_with_docs)


def get_retriever(retriever_type, document_store):

    if retriever_type == "dpr":
        retriever = DensePassageRetriever(document_store=document_store,
                                          query_embedding_model="facebook/dpr-question_encoder-single-nq-base",
                                          passage_embedding_model="facebook/dpr-ctx_encoder-single-nq-base",
                                          use_gpu=False, embed_title=True)
    elif retriever_type == "tfidf":
        retriever = TfidfRetriever(document_store=document_store)
        retriever.fit()
    elif retriever_type == "embedding":
        retriever = EmbeddingRetriever(
            document_store=document_store,
            embedding_model="deepset/sentence_bert",
            use_gpu=False
        )
    elif retriever_type == "retribert":
        retriever = EmbeddingRetriever(document_store=document_store,
                                       embedding_model="yjernite/retribert-base-uncased",
                                       model_format="retribert",
                                       use_gpu=False)
    elif retriever_type == "elasticsearch":
        retriever = ElasticsearchRetriever(document_store=document_store)
    elif retriever_type == "es_filter_only":
        retriever = ElasticsearchFilterOnlyRetriever(document_store=document_store)
    elif retriever_type == "table_text_retriever":
        retriever = TableTextRetriever(document_store=document_store,
                                       query_embedding_model="deepset/bert-small-mm_retrieval-question_encoder",
                                       passage_embedding_model="deepset/bert-small-mm_retrieval-passage_encoder",
                                       table_embedding_model="deepset/bert-small-mm_retrieval-table_encoder",
                                       use_gpu=False)
    else:
        raise Exception(f"No retriever fixture for '{retriever_type}'")

    return retriever


@pytest.fixture(params=["elasticsearch", "faiss", "memory", "milvus", "weaviate"])
def document_store_with_docs(request, test_docs_xs):
    document_store = get_document_store(request.param)
    document_store.write_documents(test_docs_xs)
    yield document_store
    document_store.delete_documents()


@pytest.fixture
def document_store(request, test_docs_xs):
    vector_dim = request.node.get_closest_marker("vector_dim", pytest.mark.vector_dim(768))
    document_store = get_document_store(request.param, vector_dim.args[0])
    yield document_store
    document_store.delete_documents()

@pytest.fixture(params=["faiss", "milvus", "weaviate"])
def document_store_cosine(request, test_docs_xs):
    vector_dim = request.node.get_closest_marker("vector_dim", pytest.mark.vector_dim(768))
    document_store = get_document_store(request.param, vector_dim.args[0], similarity="cosine")
    yield document_store
    document_store.delete_documents()

@pytest.fixture(params=["elasticsearch", "faiss", "memory", "milvus", "weaviate"])
def document_store_cosine_small(request, test_docs_xs):
    vector_dim = request.node.get_closest_marker("vector_dim", pytest.mark.vector_dim(3))
    document_store = get_document_store(request.param, vector_dim.args[0], similarity="cosine")
    yield document_store
    document_store.delete_documents()    

def get_document_store(document_store_type, embedding_dim=768, embedding_field="embedding", index="haystack_test", similarity:str="dot_product"):
    if document_store_type == "sql":
        document_store = SQLDocumentStore(url="sqlite://", index=index)
    elif document_store_type == "memory":
        document_store = InMemoryDocumentStore(
            return_embedding=True, embedding_dim=embedding_dim, embedding_field=embedding_field, index=index, similarity=similarity
        )
    elif document_store_type == "elasticsearch":
        # make sure we start from a fresh index
        client = Elasticsearch()
        client.indices.delete(index=index+'*', ignore=[404])
        document_store = ElasticsearchDocumentStore(
            index=index, return_embedding=True, embedding_dim=embedding_dim, embedding_field=embedding_field, similarity=similarity
        )
    elif document_store_type == "faiss":
        document_store = FAISSDocumentStore(
            vector_dim=embedding_dim,
            sql_url="sqlite://",
            return_embedding=True,
            embedding_field=embedding_field,
            index=index,
            similarity=similarity
        )
    elif document_store_type == "milvus":
        document_store = MilvusDocumentStore(
            vector_dim=embedding_dim,
            sql_url="sqlite://",
            return_embedding=True,
            embedding_field=embedding_field,
            index=index,
            similarity=similarity
        )
        _, collections = document_store.milvus_server.list_collections()
        for collection in collections:
            if collection.startswith(index):
                document_store.milvus_server.drop_collection(collection)
    elif document_store_type == "weaviate":
        document_store = WeaviateDocumentStore(
            weaviate_url="http://localhost:8080",
            index=index,
            similarity=similarity,
            embedding_dim=embedding_dim,
        )
        document_store.weaviate_client.schema.delete_all()
        document_store._create_schema_and_index_if_not_exist()
    else:
        raise Exception(f"No document store fixture for '{document_store_type}'")

    return document_store


@pytest.fixture(scope="function")
def adaptive_model_qa(num_processes):
    """
    PyTest Fixture for a Question Answering Inferencer based on PyTorch.
    """
    try:
        model = Inferencer.load(
            "deepset/bert-base-cased-squad2",
            task_type="question_answering",
            batch_size=16,
            num_processes=num_processes,
            gpu=False,
        )
        yield model
    finally:
        if num_processes != 0:
            # close the pool
            # we pass join=True to wait for all sub processes to close
            # this is because below we want to test if all sub-processes
            # have exited
            model.close_multiprocessing_pool(join=True)

    # check if all workers (sub processes) are closed
    current_process = psutil.Process()
    children = current_process.children()
    assert len(children) == 0


@pytest.fixture(scope="function")
def bert_base_squad2(request):
    model = QAInferencer.load(
            "deepset/minilm-uncased-squad2",
            task_type="question_answering",
            batch_size=4,
            num_processes=0,
            multithreading_rust=False,
            use_fast=True # TODO parametrize this to test slow as well
    )
    return model



DOCS_WITH_EMBEDDINGS = [
    Document(
        content="""The capital of Germany is the city state of Berlin.""",
        embedding=np.array([2.22920075e-01, 1.07770450e-02, 3.35382462e-01, -7.27265477e-02,
                           -1.98119566e-01, -5.64537346e-02, 6.09261453e-01, 2.87229061e-01,
                           -7.73971230e-02, -2.23876238e-01, -5.47461927e-01, -1.08676875e+00,
                           2.95721531e-01, 7.53905892e-01, -3.36153835e-01, 1.94666490e-01,
                           2.92297024e-02, 6.56022906e-01, 2.67616689e-01, -3.81376356e-01,
                           -2.98582464e-01, -1.89207539e-01, 6.07246757e-01, 1.67709842e-01,
                           2.75577039e-01, -9.33986664e-01, 4.31648612e-01, -1.00929722e-01,
                           -4.82133955e-01, 7.30958655e-02, -4.85000134e-01, -1.17192902e-01,
                           -2.78178096e-01, 6.61195964e-02, 4.15457308e-01, 3.25128995e-02,
                           2.66546309e-01, 1.30013347e-01, 3.52349013e-01, -6.64731681e-01,
                           -6.83372736e-01, -3.16153020e-01, 3.67267191e-01, -4.05127078e-01,
                           -8.20419341e-02, -1.00207639e+00, -2.10523933e-01, 9.38237131e-01,
                           -2.96095699e-01, -1.82708800e-01, -9.05334055e-01, 2.68770158e-01,
                           3.29131901e-01, 9.00070250e-01, 4.34159547e-01, -5.65743327e-01,
                           -7.94787586e-01, -9.83037204e-02, -1.01550505e-01, 1.17718965e-01,
                           2.48768821e-01, 2.64568210e-01, -1.21708572e-01, 3.54779810e-01,
                           7.25113750e-01, 4.65293467e-01, -4.09185141e-02, -8.67474079e-03,
                           -2.21501254e-02, -6.34054065e-01, -9.91622388e-01, -2.93476105e-01,
                           -3.77548009e-01, -3.20685089e-01, 7.97941908e-02, -4.51179177e-01,
                           1.61721796e-01, 2.01941788e-01, 2.18551666e-01, 8.89380276e-02,
                           9.31400955e-02, -1.68867663e-01, 1.93741471e-01, 9.80174169e-03,
                           3.96567971e-01, 3.25188875e-01, -3.59817073e-02, -3.05083066e-01,
                           -2.91377038e-01, -2.59871781e-01, -2.33116597e-02, 8.39208305e-01,
                           1.92560270e-01, 1.10900663e-01, -6.46018386e-02, -7.44270265e-01,
                           1.63968995e-01, 1.13590971e-01, 2.35207364e-01, 1.82242617e-01,
                           -1.76687598e-01, 1.26516908e-01, 3.98482740e-01, 2.40804136e-01,
                           4.77896258e-02, -6.28400743e-01, -4.66124773e-01, 3.31229940e-02,
                           -2.50761136e-02, 4.35739040e-01, -2.45411038e-01, -2.20042571e-01,
                           8.92485529e-02, -4.65541370e-02, -1.38036475e-01, 5.56459785e-01,
                           5.61165631e-01, -9.59392071e-01, -2.86836233e-02, 2.67911255e-01,
                           4.45386730e-02, 8.50977540e-01, -6.11386299e-02, -1.98372751e-01,
                           4.68791090e-02, -5.06277978e-01, 1.34303793e-01, 7.62167692e-01,
                           -2.64607519e-01, 4.18876261e-02, 2.89180636e-01, 5.62154353e-01,
                           2.11251423e-01, 3.10281783e-01, 7.21961856e-02, -5.72963893e-01,
                           3.83405089e-01, 1.92931354e-01, -4.10556868e-02, 6.54039383e-02,
                           -7.69101679e-01, -3.99726629e-01, 4.27413732e-04, -8.61558840e-02,
                           6.74372464e-02, -6.33262277e-01, 1.29509404e-01, -7.98301876e-01,
                           -1.86452359e-01, -3.74487117e-02, 6.27469346e-02, 5.53238690e-01,
                           -1.18287519e-01, 2.22255215e-01, -3.88892442e-01, -5.07142544e-02,
                           1.17656231e+00, 1.06320940e-01, 4.87917721e-01, 1.30945101e-01,
                           5.19872069e-01, -5.09424150e-01, 7.24166155e-01, 2.54679173e-02,
                           4.71467018e-01, 2.11418241e-01, 7.24739254e-01, 8.81170094e-01,
                           5.08289784e-03, -2.56663375e-02, -7.88815022e-01, -3.99944574e-01,
                           4.35373336e-01, -1.85048744e-01, -3.40764970e-03, -3.34966034e-02,
                           -5.41758597e-01, 1.26321182e-01, 2.60807693e-01, 6.73399121e-03,
                           -2.97145188e-01, 8.47041607e-01, -9.33591202e-02, 5.28455973e-01,
                           -3.99243206e-01, 1.12693250e-01, -1.43983305e-01, 1.67462572e-01,
                           -5.15321195e-02, 4.32413101e-01, 4.54831392e-01, -4.17369545e-01,
                           2.24987328e-01, -7.20562488e-02, 1.14134535e-01, 4.92308468e-01,
                           -8.98665905e-01, 5.71145713e-01, -4.19293523e-01, 3.95240694e-01,
                           1.14924744e-01, -6.05691969e-01, 5.72251439e-01, -2.09341362e-01,
                           -2.33997151e-01, 1.25237420e-01, 1.88679054e-01, -1.65349171e-01,
                           1.09286271e-01, 3.67127098e-02, -8.38237703e-02, -7.06058443e-01,
                           2.02231467e-01, -2.55237550e-01, 1.09513953e-01, -1.31659687e-01,
                           -6.15252674e-01, -3.03829938e-01, 1.37894958e-01, -4.24786448e-01,
                           4.53196496e-01, -1.98051147e-02, -4.47584987e-01, 2.15226576e-01,
                           1.43030539e-01, 1.77718982e-01, -7.88647681e-02, 5.66962123e-01,
                           -4.94479597e-01, -2.12739050e-01, -6.91644847e-03, 3.48478556e-02,
                           -1.28705889e-01, -3.83449569e-02, 5.88934198e-02, -6.58130586e-01,
                           -5.36214471e-01, 2.55122989e-01, 8.75554740e-01, -4.75414962e-01,
                           9.52955902e-01, 1.35785684e-01, 1.23120442e-01, 5.05717754e-01,
                           1.48803160e-01, 4.04200435e-01, 2.76372820e-01, -2.47299239e-01,
                           -8.07143569e-01, 4.83604342e-01, -1.85374618e-01, -1.95024580e-01,
                           -1.25921816e-01, 7.70030096e-02, 1.42136604e-01, -3.08087885e-01,
                           1.59089297e-01, 3.25954586e-01, 1.59884766e-01, 6.17780030e-01,
                           2.01809742e-02, -3.50671440e-01, -6.72550499e-01, 4.13817167e-03,
                           -2.71146059e-01, 7.78259337e-02, -2.49091178e-01, -3.05263430e-01,
                           2.25365594e-01, 3.72759551e-01, 3.85581732e-01, -1.09396994e-01,
                           -3.47314715e-01, -1.12919524e-01, 1.29915655e-01, 8.06079060e-03,
                           3.92060950e-02, 1.97335854e-02, -6.53263927e-01, -1.24800075e-02,
                           -1.32480651e-01, 7.22689390e-01, -2.42579862e-01, -1.25441504e+00,
                           -1.32172257e-02, -1.10918665e+00, 8.78458321e-01, -3.46063733e-01,
                           -3.95923197e-01, 7.50630498e-01, -6.05472811e-02, 3.24168801e-03,
                           -1.87530309e-01, 1.40227765e-01, -2.82838583e-01, 1.33317798e-01,
                           1.89625695e-01, -8.86574462e-02, 2.12340951e-01, -2.99456716e-01,
                           -1.22753668e+00, 3.14115554e-01, -6.14668578e-02, 5.75566962e-02,
                           4.74531233e-01, -4.22935635e-01, -4.82785627e-02, 1.42783090e-01,
                           -5.56570292e+00, -3.73210102e-01, -3.54320705e-01, -4.24514055e-01,
                           -2.42527917e-01, 6.06708586e-01, 1.82795480e-01, 4.26353738e-02,
                           -3.05563331e-01, -5.30404389e-01, 8.72441947e-01, 1.09079361e-01,
                           2.24435870e-02, 6.74964964e-01, 2.53065675e-01, 3.88592303e-01,
                           1.19709507e-01, -3.20065737e-01, -3.31855297e-01, -2.44884327e-01,
                           -3.52100194e-01, -2.81845808e-01, 8.55575204e-01, 1.62181407e-01,
                           7.85247564e-01, -2.96381339e-02, -2.88497955e-01, 6.53568059e-02,
                           -7.08795369e-01, -8.04900110e-01, 4.42439765e-02, -4.29058880e-01,
                           3.26467693e-01, -1.53244287e-01, 3.99080157e-01, 4.89609912e-02,
                           4.12760764e-01, 3.94182920e-01, 1.94052160e-01, -4.93394583e-01,
                           -2.29200646e-02, 4.95266408e-01, -6.72604218e-02, 1.91921741e-02,
                           5.96645474e-01, -2.27546245e-01, -1.71159700e-01, -5.57102934e-02,
                           -8.21766138e-01, 5.46978891e-01, 7.12940097e-02, 2.39723727e-01,
                           3.99156392e-01, -4.60546672e-01, -3.68922651e-01, 4.64805663e-01,
                           9.51609537e-02, 4.60486412e-01, -4.56739873e-01, 1.10822640e-01,
                           -2.06528842e-01, 1.95380542e-02, -1.97392479e-01, -1.14359230e-01,
                           -2.01808512e-02, -1.26127511e-01, -7.95332611e-01, 6.66711032e-01,
                           2.22024679e-01, 7.37181231e-02, -2.25423813e-01, -8.22625279e-01,
                           2.40563720e-01, -6.11137688e-01, -6.11412823e-01, -1.45952356e+00,
                           -1.37649477e-04, -5.29529095e-01, 1.47666246e-01, 3.54295582e-01,
                           -6.83852911e-01, 1.97373703e-01, -1.56224251e-01, -1.39315836e-02,
                           1.52347326e-01, -1.78363323e-01, -2.45118767e-01, 4.62190807e-02,
                           6.59810960e-01, -5.49332023e-01, -3.59251350e-01, -8.36586714e-01,
                           4.37820464e-01, -7.46994615e-01, -6.13222957e-01, 5.13272882e-01,
                           -8.53794441e-02, -5.95119596e-01, 6.63125142e-02, -2.91639060e-01,
                           3.56542349e-01, -2.10935414e-01, -6.86178625e-01, -4.68558609e-01,
                           2.96867311e-01, 1.22527696e-01, 3.36856037e-01, 6.65121257e-01,
                           8.23574543e-01, -4.33361620e-01, -4.60013747e-01, 9.83969793e-02,
                           -2.06140336e-02, -9.26007748e-01, 4.21539873e-01, -1.04092360e+00,
                           -8.31346154e-01, 7.40615308e-01, 2.03596890e-01, -3.54458541e-01,
                           -1.00714087e-01, 6.06378078e-01, -1.25727594e-01, -7.54246935e-02,
                           -4.75891769e-01, -8.33747163e-03, -7.37221539e-01, 8.11691880e-02,
                           -4.76147123e-02, 1.16448052e-01, 6.71404898e-02, 8.09732974e-02,
                           4.06575024e-01, -6.49466589e-02, 6.71445608e-01, 1.64475188e-01,
                           2.04286948e-01, -3.85309786e-01, -1.56549439e-01, -7.14797437e-01,
                           2.02202156e-01, 5.64372897e-01, 3.26015085e-01, 1.32548913e-01,
                           7.73424655e-02, -3.40584129e-01, -1.97809264e-02, 2.23556265e-01,
                           -4.01336968e-01, -6.39470071e-02, 8.09292793e-01, 6.28170550e-01,
                           -6.66837394e-03, -1.85917675e-01, -8.26690435e-01, 2.90101707e-01,
                           3.71746987e-01, 3.63382846e-01, 3.30177546e-01, -1.59507245e-01,
                           4.05810446e-01, -6.38260722e-01, -4.45926607e-01, 3.86468828e-01,
                           5.87992489e-01, -1.67837348e-02, -8.56421649e-01, -1.46168426e-01,
                           1.47883758e-01, -3.02581072e-01, 3.04086179e-01, -3.63289267e-01,
                           -1.37931064e-01, 2.16311902e-01, -2.87937909e-01, 2.17867494e-01,
                           1.85905039e-01, 2.63448834e-01, 3.99643362e-01, 7.09417015e-02,
                           -7.54964426e-02, -5.97936213e-01, -4.81102228e-01, 8.86633337e-01,
                           -2.07774624e-01, 4.67518479e-01, 2.69507207e-02, 3.04756582e-01,
                           1.97698742e-01, 2.01897427e-01, 7.08150089e-01, -1.89206481e-01,
                           -2.48630807e-01, 1.31412342e-01, -3.77624273e-01, -8.65468025e-01,
                           2.81697720e-01, 2.68136449e-02, -3.59579533e-01, -1.67907849e-01,
                           3.39563519e-01, 5.14352739e-01, -5.05458474e-01, 1.13890879e-01,
                           5.56517914e-02, -2.44290620e-01, 5.04581273e-01, 6.74505532e-02,
                           1.21912472e-01, 3.03465098e-01, -1.17531466e+00, -2.73063779e-03,
                           -2.87389159e-01, 5.57524502e-01, -4.76101369e-01, -2.24274755e-01,
                           6.08418345e-01, -8.36228848e-01, -2.73688063e-02, 1.36113301e-01,
                           4.85431179e-02, 3.30218256e-01, 2.45848745e-02, -2.14380369e-01,
                           -1.55451417e-01, 4.74268287e-01, -5.26949689e-02, -3.60365629e-01,
                           1.46594465e-01, -7.30531573e-01, 4.51633155e-01, -5.78917377e-02,
                           -1.14988096e-01, -5.43769002e-02, -5.84075786e-02, -1.25919655e-01,
                           3.54636490e-01, 1.66502092e-02, -2.82013208e-01, 1.53901696e-01,
                           7.34325886e-01, 6.29021525e-01, 1.65552661e-01, -2.53647298e-01,
                           2.58286983e-01, -2.23352492e-01, 1.37091652e-01, -7.11111128e-02,
                           -7.29316473e-01, 3.14306825e-01, -1.94846138e-01, -1.88290656e-01,
                           -5.51873147e-01, -5.86067080e-01, 7.76780128e-01, -3.32203567e-01,
                           1.26009226e-01, 6.82506114e-02, 2.42465541e-01, -4.79260236e-01,
                           -2.64422894e-01, -1.46414991e-02, -1.63076729e-01, 4.91135448e-01,
                           -7.55948648e-02, -4.34874535e-01, -4.70796406e-01, 2.31533051e-01,
                           6.86599091e-02, -4.67249811e-01, -3.49846303e-01, -1.56457052e-01,
                           2.26900756e-01, -3.05055201e-01, 5.14786020e-02, 7.42341399e-01,
                           3.08751971e-01, 3.73778671e-01, -3.72706920e-01, 4.08769280e-01,
                           -4.39344704e-01, 9.28550214e-03, 2.11898744e-01, -8.82063210e-01,
                           2.79842377e-01, -9.61523890e-01, -1.06504209e-01, 4.37725782e-01,
                           -6.85699284e-01, -7.09701329e-02, 2.03018457e-01, -7.74664462e-01,
                           -3.58985692e-01, 2.29817599e-01, -1.63717717e-02, 3.96644741e-01,
                           3.03747296e-01, 7.59450972e-01, 3.05326551e-01, 1.13241032e-01,
                           -3.04896057e-01, 7.16535866e-01, 5.99493623e-01, -3.41223150e-01,
                           8.01769421e-02, 2.74060369e-01, -1.89308211e-01, -7.03582019e-02,
                           6.31491482e-01, -2.66766787e-01, -3.60058993e-02, -4.59694006e-02,
                           4.13341448e-02, 6.20938718e-01, -4.05673683e-01, 3.14955115e-01,
                           8.51010144e-01, -1.57450408e-01, 1.32778615e-01, 3.33602667e-01,
                           -1.68273598e-01, -8.25519502e-01, 3.41632813e-01, 2.60136947e-02,
                           1.49609357e-01, 3.42133522e-01, 3.76624107e-01, -1.45224094e-01,
                           -6.06691055e-02, 1.32190138e-01, 1.17674023e-01, 7.03091204e-01,
                           -5.53888232e-02, 1.80667877e-01, -9.27466691e-01, -2.98746169e-01,
                           1.82669535e-01, 5.05023301e-01, -4.15828198e-01, 4.03008044e-01,
                           2.74655282e-01, 5.33584476e-01, -2.66726196e-01, 3.71005863e-01,
                           6.66988790e-01, -2.88121644e-02, -3.36296678e-01, -4.08127680e-02,
                           2.42406055e-01, -3.95779252e-01, 6.24649882e-01, -2.11524870e-02,
                           -9.01915729e-02, 6.27994537e-04, 2.01389760e-01, -2.37837404e-01,
                           2.33498871e-01, 2.53635406e-01, -1.48279428e-01, -1.29509941e-01,
                           1.57033205e-01, -3.17683131e-01, 9.30176303e-03, 2.08731264e-01,
                           -2.70904571e-01, 1.72909975e-01, -2.84282975e-02, -1.26348920e-02,
                           -5.57500660e-01, -4.00371701e-01, 4.37779486e-01, 2.39513844e-01,
                           -9.83366221e-02, -4.74843085e-01, 7.46401250e-02, 2.65029907e-01,
                           -2.55706310e-01, -4.04609382e-01, 6.11083746e-01, 2.09431499e-01,
                           -4.90902215e-01, -3.79809409e-01, -4.07738805e-01, -8.39593947e-01,
                           -4.45040494e-01, 1.32427901e-01, -2.89512202e-02, -4.05294597e-01,
                           1.10134587e-01, 2.92823054e-02, -7.39422813e-03, -3.82603586e-01,
                           2.00942218e-01, -1.56378612e-01, -6.31098151e-02, -8.38923037e-01,
                           2.18381509e-01, 4.24017191e-01, -1.11921988e-02, -2.06086934e-02,
                           8.83747578e-01, 2.98153669e-01, -1.01949327e-01, 3.51015419e-01,
                           1.73736498e-01, 4.60796833e-01, -1.50092870e-01, -4.06093806e-01,
                           -5.45160949e-01, 8.19314718e-02, 5.16103089e-01, -8.94221127e-01,
                           -2.19182819e-01, 3.07301104e-01, -2.76391618e-02, -1.36747360e-01,
                           3.67395580e-01, -3.47063392e-01, -2.81705800e-02, 1.09726787e-02,
                           2.90009379e-02, -2.60963470e-01, 4.64340061e-01, 7.83061028e-01,
                           4.33903933e-01, 2.94982612e-01, 8.19467902e-01, 6.35938764e-01,
                           -4.21458691e-01, 3.45274419e-01, -7.68046618e-01, -5.41747689e-01,
                           -8.85769799e-02, 1.31434202e-01, -5.25221646e-01, 4.55112815e-01,
                           6.91722155e-01, 6.68683171e-01, -5.47426462e-01, -7.70461857e-01,
                           -1.66969776e-01, 4.41468775e-01, 5.66215217e-01, 3.57928425e-02,
                           2.17262149e-01, -9.86621380e-02, -4.86463368e-01, 2.94643529e-02,
                           -8.25751781e-01, 3.90646994e-01, 3.40370983e-01, 3.16112041e-01,
                           9.32825267e-01, -1.61067862e-02, 2.67292827e-01, -3.85537408e-02,
                           3.50360483e-01, -4.22007769e-01, 8.67691994e-01, 1.73017085e-01],
                           dtype=np.float32)
    ),
    Document(
        content="""Berlin is the capital and largest city of Germany by both area and population.""",
        embedding=np.array([-3.50273997e-02, -2.48432189e-01, 6.22839212e-01, -2.02022746e-01,
                           -3.85405064e-01, 2.25520879e-01, 3.62649381e-01, 5.04554689e-01,
                           -4.23478037e-01, -3.49022627e-01, -3.92042458e-01, -1.29845297e+00,
                           2.67841876e-01, 8.42141330e-01, -1.04595557e-01, 3.08678299e-01,
                           2.04692081e-01, 4.04445529e-01, 1.46137536e-01, 4.34402674e-02,
                           -2.07350522e-01, -1.23709336e-01, 6.03435040e-01, 2.23109469e-01,
                           4.06399101e-01, -8.63346577e-01, 6.71044067e-02, -1.64094806e-01,
                           -2.01718658e-01, 2.26681113e-01, -4.99083489e-01, 3.95566672e-02,
                           -2.56573886e-01, 1.36661112e-01, 4.94901866e-01, -3.79223824e-01,
                           4.39944714e-02, 7.74090067e-02, 1.65991753e-01, -6.05902374e-01,
                           -6.71969056e-01, -3.25198919e-01, 4.57322180e-01, -5.73203489e-02,
                           -1.81668729e-01, -9.46653485e-01, -3.48476291e-01, 7.92435110e-01,
                           -5.79158902e-01, -5.66574708e-02, -8.12117040e-01, 2.75338925e-02,
                           1.85874030e-01, 8.35340858e-01, 4.10750836e-01, -3.47608507e-01,
                           -8.52427721e-01, 2.69759744e-02, -3.20787787e-01, -2.51891077e-01,
                           4.47721303e-01, 3.11386466e-01, -1.98152617e-01, 4.73785162e-01,
                           9.63908017e-01, 1.64340034e-01, 3.54560353e-02, -6.74128532e-03,
                           -8.14039856e-02, -7.24786401e-01, -7.03148484e-01, -2.28851557e-01,
                           -4.46531236e-01, -1.46620423e-01, -2.65437990e-01, -5.92449844e-01,
                           1.21022910e-02, 2.23394483e-03, 1.67981237e-01, -1.21683285e-01,
                           -1.35042474e-01, -3.92371416e-01, 2.45243281e-01, -1.92256197e-01,
                           5.04460752e-01, 2.30800226e-01, -3.78899246e-01, -2.25738496e-01,
                           -4.10815418e-01, -2.89627165e-01, -2.01466121e-02, 6.42084002e-01,
                           3.61558765e-01, 7.81632885e-02, -8.87344405e-02, -5.39395750e-01,
                           1.73859358e-01, 2.29152858e-01, 1.93723273e-02, -1.40379012e-01,
                           -2.77711898e-01, 1.50807753e-01, 4.77448404e-01, 5.50886393e-02,
                           -8.28208998e-02, -6.45287335e-01, -2.45338172e-01, 2.00820148e-01,
                           5.36505699e-01, 1.91126034e-01, -2.88397133e-01, -3.70828032e-01,
                           -7.51306936e-02, -4.33721125e-01, -2.39529923e-01, 2.26737723e-01,
                           3.62281471e-01, -6.49121046e-01, 7.34182149e-02, -1.84938148e-01,
                           -1.40600190e-01, 6.90262318e-01, -4.20865417e-03, 3.37241292e-02,
                           -1.04037970e-01, -5.12658119e-01, 2.85518885e-01, 6.14049435e-01,
                           -3.64280075e-01, -1.79104939e-01, -3.40193689e-01, 6.93493247e-01,
                           1.68136895e-01, 8.19072276e-02, -1.26587659e-01, -2.71052718e-01,
                           -1.73928216e-03, 5.96372664e-01, -1.99492872e-01, -1.85374454e-01,
                           -8.67393851e-01, -3.30342293e-01, -1.45058334e-01, -5.84702380e-03,
                           -1.16527915e-01, -5.52076221e-01, -1.82155043e-01, -9.68754411e-01,
                           1.34406865e-01, -2.16481060e-01, 1.59609109e-01, 7.34762907e-01,
                           -5.40787280e-01, 1.33426115e-01, -1.09678365e-01, -2.30006188e-01,
                           1.11722279e+00, 1.23066463e-01, 5.51491082e-01, 1.47878438e-01,
                           2.54464090e-01, -5.22197366e-01, 6.91881776e-01, 9.90326330e-03,
                           2.30611145e-01, -2.40993947e-02, 8.55854809e-01, 4.04415131e-01,
                           -4.35511768e-02, 2.06272732e-02, -4.83772397e-01, -3.05012941e-01,
                           4.56852138e-01, 1.49446487e-01, -3.67835537e-02, -7.69569874e-02,
                           -6.35296702e-02, 7.86715373e-02, 3.23589087e-01, -3.12235892e-01,
                           -3.00187111e-01, 6.28162324e-01, -1.43585145e-01, 7.48719096e-01,
                           1.29490951e-02, 4.96434420e-02, -2.50086904e-01, 4.04200941e-01,
                           -1.52548060e-01, 3.55123967e-01, 5.69406033e-01, -7.01724470e-01,
                           -4.43677038e-01, -3.60161997e-02, 2.70253092e-01, 2.54021317e-01,
                           -3.79845738e-01, 4.18389171e-01, -3.44766617e-01, 5.34608603e-01,
                           -3.11189979e-01, -5.41499853e-01, 3.03177029e-01, -1.43043652e-01,
                           -3.13276738e-01, 1.96103245e-01, 1.35801420e-01, -2.77429074e-02,
                           2.61924118e-01, 3.11452188e-02, 3.58356237e-02, -8.88519526e-01,
                           -4.75191772e-02, -3.92460853e-01, -8.64207298e-02, -3.05925369e-01,
                           -7.02316165e-01, -1.89588279e-01, 2.78257459e-01, -1.03573985e-01,
                           7.07532704e-01, 1.37647629e-01, -1.70264706e-01, 3.27573344e-02,
                           3.35145622e-01, 2.08075792e-02, -8.76764581e-02, 3.28958869e-01,
                           -2.38072902e-01, -3.96241456e-01, -1.07984692e-01, 1.34444326e-01,
                           -2.46238917e-01, 2.79079139e-01, -1.55260623e-01, -4.74754244e-01,
                           -2.84023583e-01, 1.02182478e-01, 1.05142117e+00, -4.61189121e-01,
                           8.53893757e-01, 1.00932568e-01, 2.80390769e-01, 6.44754589e-01,
                           4.87237096e-01, 3.82993698e-01, 1.41536862e-01, -3.36806178e-01,
                           -5.53201795e-01, 2.69606560e-01, -2.34568954e-01, -2.23571286e-02,
                           -7.33271688e-02, 4.06048372e-02, 5.10511518e-01, -2.35112339e-01,
                           3.62917244e-01, 1.57821834e-01, 4.87915903e-01, 4.96996820e-01,
                           -1.96621269e-01, -2.43224114e-01, -5.20324349e-01, 5.90502322e-02,
                           -2.56272733e-01, 3.61729294e-01, -3.32738519e-01, -5.96960723e-01,
                           2.99745977e-01, 4.65166926e-01, 3.28167796e-01, -1.17259681e-01,
                           -5.01662433e-01, -1.48999184e-01, 2.17762917e-01, -4.10884678e-01,
                           1.44081831e-01, 7.76892304e-02, -4.42914069e-01, 1.29206687e-01,
                           1.71367854e-01, 6.29935980e-01, -2.19932780e-01, -1.30284238e+00,
                           1.45756677e-01, -9.61726546e-01, 6.56495571e-01, -1.52887583e-01,
                           -2.01431572e-01, 2.95827806e-01, -2.80632555e-01, 4.25828323e-02,
                           -2.11607650e-01, -6.34967312e-02, -1.49535969e-01, 1.87844545e-01,
                           2.66154408e-01, 7.77923465e-02, 2.01846510e-01, -4.23298031e-01,
                           -1.10681295e+00, 2.42170855e-01, -6.48393482e-03, -1.13451183e-01,
                           3.46645772e-01, -5.15025079e-01, -1.29404336e-01, 3.50346863e-01,
                           -5.70772457e+00, -8.72777998e-02, -1.83941588e-01, 5.33758998e-02,
                           -2.60958552e-01, 2.95171022e-01, -8.71118158e-03, 1.90805584e-01,
                           -3.13076824e-01, -4.78946745e-01, 5.23603499e-01, 1.21371880e-01,
                           -2.50287764e-02, 7.15912938e-01, 2.29437172e-01, 2.97248602e-01,
                           2.51952589e-01, -1.86277822e-01, 9.31650400e-02, -1.53992958e-02,
                           -4.04607445e-01, -2.78155923e-01, 3.67175877e-01, 3.75201046e-01,
                           4.96505558e-01, 3.66121769e-01, -1.59621641e-01, 1.76051900e-01,
                           -8.60311389e-01, -6.75116122e-01, -1.56537183e-02, -4.97247845e-01,
                           3.06776136e-01, -4.22662735e-01, 6.39765680e-01, 2.48774216e-02,
                           2.31036097e-01, 3.25571090e-01, 9.33806449e-02, -6.65107429e-01,
                           3.17120165e-01, 4.41605687e-01, -1.78470194e-01, -2.38168150e-01,
                           7.48334885e-01, -5.21835506e-01, -3.73043060e-01, 3.62553686e-01,
                           -4.96466815e-01, 2.34892637e-01, 3.01374078e-01, 3.05527598e-01,
                           1.48040339e-01, -2.32049793e-01, -4.06453580e-01, 2.26377442e-01,
                           4.25807416e-01, 4.14450318e-01, -1.77013934e-01, 5.26809469e-02,
                           -2.83185631e-01, -1.47750434e-02, -9.70338732e-02, -4.51183803e-02,
                           5.33358902e-02, -9.44599956e-02, -2.00490251e-01, 3.36551577e-01,
                           1.70389459e-01, 6.69810623e-02, -3.73803884e-01, -3.69580567e-01,
                           2.31907159e-01, -5.82696736e-01, -6.36856616e-01, -8.39038551e-01,
                           -4.10703987e-01, -2.61468112e-01, 2.63036303e-02, 1.72604293e-01,
                           -1.00000954e+00, -1.09753408e-01, -3.69728804e-01, 7.57561699e-02,
                           2.22493976e-01, -2.52135634e-01, -4.21582580e-01, 4.54726070e-02,
                           5.95288694e-01, -1.79186583e-01, 9.71945152e-02, -7.58243561e-01,
                           6.97836161e-01, -5.38700461e-01, -2.39157140e-01, 2.57476777e-01,
                           -1.71200082e-01, -1.90746903e-01, 3.61735761e-01, 6.05483800e-02,
                           6.03016734e-01, -3.64552736e-01, -7.73001552e-01, -4.50461119e-01,
                           3.19612086e-01, 3.50916743e-01, 1.87987700e-01, 1.03144979e+00,
                           9.68851626e-01, -3.40994745e-01, -1.22335069e-01, 1.49947748e-01,
                           -1.03934139e-01, -8.34116578e-01, 6.82787180e-01, -7.01456428e-01,
                           -8.52156222e-01, 9.83630240e-01, 3.32455635e-01, -1.71249673e-01,
                           -3.09638940e-02, 6.74620807e-01, 6.88535199e-02, 1.20285749e-02,
                           -1.89996332e-01, -2.75208242e-02, -6.31824434e-01, 1.28967464e-01,
                           -3.11984301e-01, -5.88281713e-02, 1.64214373e-01, -2.94747557e-02,
                           5.38486123e-01, -1.07168958e-01, 2.51502037e-01, 2.42167205e-01,
                           3.11857104e-01, -5.06378293e-01, -1.26543716e-01, -5.85934401e-01,
                           4.25757676e-01, 7.08761454e-01, 3.90809447e-01, 2.80379802e-01,
                           -1.50237560e-01, 2.49918178e-03, -1.25070959e-01, 2.48671040e-01,
                           -2.42208377e-01, -2.54361063e-01, 6.48561537e-01, 2.21887559e-01,
                           -2.15696931e-01, 1.80307105e-01, -5.25993466e-01, 2.46874169e-01,
                           5.23397386e-01, 5.82857549e-01, 4.52213019e-01, 6.09597191e-02,
                           3.06350380e-01, -9.12604570e-01, -6.82491004e-01, -7.84439147e-02,
                           4.71254766e-01, -3.44983667e-01, -7.07369804e-01, -1.63650617e-01,
                           3.54335994e-01, -1.51956707e-01, 4.20144707e-01, -2.70185262e-01,
                           -2.19435751e-01, 1.45269379e-01, -2.86464304e-01, 2.22090811e-01,
                           -1.77325144e-01, 1.67901158e-01, 2.73082137e-01, 2.36154377e-01,
                           2.24694774e-01, -4.98087257e-01, -4.11527336e-01, 1.09001088e+00,
                           2.04774439e-01, 6.21963859e-01, -9.19686481e-02, 2.32351631e-01,
                           -1.68183297e-01, -9.68001932e-02, 5.58549523e-01, -2.39460319e-01,
                           -3.05309594e-01, 2.14133635e-01, -9.41303298e-02, -8.82585645e-01,
                           3.83934170e-01, 2.19155788e-01, -5.49660802e-01, 1.05475634e-02,
                           -6.32535443e-02, 5.38853288e-01, -6.00962579e-01, 1.27381921e-01,
                           6.89040273e-02, -2.42806375e-01, 6.02003813e-01, 2.98819840e-01,
                           2.75932997e-03, 5.27704470e-02, -1.20524478e+00, -1.19761616e-01,
                           -2.65623242e-01, 6.10629499e-01, -8.19721639e-01, -1.34642273e-02,
                           3.11588407e-01, -8.70028734e-01, -2.76728660e-01, -1.44883553e-02,
                           1.05519965e-02, 4.65373188e-01, -8.50991160e-03, -4.79901612e-01,
                           -5.53666353e-02, 6.45023704e-01, 4.40883525e-02, -3.37444067e-01,
                           1.66669071e-01, -7.71508217e-01, 4.64793175e-01, 1.12663239e-01,
                           7.72295445e-02, 2.11972415e-01, 1.04857258e-01, -2.91724950e-01,
                           3.10113102e-01, -5.58248647e-02, -2.20166266e-01, 2.14233980e-01,
                           7.40465403e-01, 3.50917518e-01, -2.04494998e-01, 3.72638553e-03,
                           2.92335540e-01, 2.86426067e-01, 2.92725444e-01, -1.24314696e-01,
                           -7.32817292e-01, -1.03724509e-01, -6.12943433e-04, -4.29165125e-01,
                           -6.33485794e-01, -4.30804014e-01, 8.27492356e-01, -4.06285793e-01,
                           3.14204842e-01, 2.00469457e-02, 4.55530435e-02, -2.90983647e-01,
                           -2.27689341e-01, -6.81395978e-02, -1.44458458e-01, 6.21065676e-01,
                           -3.66319835e-01, -3.82178009e-01, -6.32210135e-01, 1.07237205e-01,
                           -2.69225568e-01, -4.39629734e-01, -1.83134109e-01, 5.49998134e-02,
                           4.72239286e-01, -3.50412190e-01, -6.82684332e-02, 7.34665513e-01,
                           2.02386290e-01, 1.13228574e-01, -8.60403031e-02, 2.10516557e-01,
                           -3.78268421e-01, 7.76122957e-02, 1.87401593e-01, -7.81153500e-01,
                           -4.67521511e-02, -5.43340206e-01, -2.12380067e-01, 4.36673701e-01,
                           -5.81688881e-01, 5.90436339e-01, 2.56112739e-02, -8.63464177e-01,
                           -2.72117466e-01, 8.26949924e-02, -2.95551158e-02, 2.69366592e-01,
                           1.99876040e-01, 7.31362820e-01, 2.92425871e-01, 4.52556126e-02,
                           -7.45288193e-01, 6.59792423e-01, 1.32268772e-01, -7.25544393e-01,
                           1.63429856e-01, 2.86987305e-01, 2.65547365e-01, -7.67112374e-02,
                           3.05402249e-01, -3.07283700e-02, 2.72607058e-01, 1.11119784e-02,
                           5.46655431e-02, 5.27894378e-01, -5.70523500e-01, 5.23774862e-01,
                           9.90136445e-01, -2.67104745e-01, 2.66145349e-01, 8.45695660e-03,
                           -1.94764182e-01, -8.19335639e-01, 3.73185098e-01, 9.66813508e-03,
                           1.67991698e-01, 3.19511116e-01, 4.94989455e-01, -4.73073393e-01,
                           -1.90819204e-01, 1.00033917e-01, 3.54037255e-01, 3.50040078e-01,
                           -6.15488410e-01, 3.80280077e-01, -6.42622590e-01, -7.59413242e-02,
                           3.32028776e-01, 2.72891670e-01, -7.13512480e-01, 1.67983383e-01,
                           6.72589064e-01, 6.51851475e-01, -4.69424307e-01, 6.19312108e-01,
                           3.20728719e-01, 1.92631543e-01, 3.01389899e-02, 1.28930196e-01,
                           3.21145579e-02, -1.60675317e-01, 5.37545025e-01, -3.68021786e-01,
                           -3.48078310e-01, -2.95386523e-01, 1.20226748e-01, -3.62616450e-01,
                           1.78619117e-01, -1.57189220e-01, 4.32226732e-02, -6.19882271e-02,
                           -1.29041612e-01, -3.06471102e-02, 7.73153007e-02, 2.08616316e-01,
                           -8.33643898e-02, 2.84585238e-01, 2.56437182e-01, -1.31445184e-01,
                           -3.73958707e-01, -1.51229143e-01, 1.24631889e-01, 2.56145447e-01,
                           -1.46403000e-01, -5.62559128e-01, 1.44000500e-01, 7.43318856e-01,
                           -1.76492184e-01, -2.19288468e-03, 4.34121430e-01, 2.52328999e-02,
                           -1.73008680e-01, -3.12634945e-01, -3.77913564e-01, -4.67106253e-01,
                           -5.43051720e-01, -1.42914444e-01, -9.43699777e-02, -5.05417824e-01,
                           -3.18035513e-01, -9.26198438e-02, -1.14961147e-01, -3.74270320e-01,
                           2.06078768e-01, 5.94099090e-02, -1.84328973e-01, -4.85224694e-01,
                           -3.01569700e-03, 4.26463097e-01, -1.51644573e-01, 1.29547372e-01,
                           7.62950063e-01, 1.42216891e-01, -2.64579892e-01, 4.26969469e-01,
                           1.86565630e-02, 6.25447690e-01, -8.33212435e-02, -5.01296699e-01,
                           -4.33987439e-01, 2.94599593e-01, 5.06730258e-01, -4.56841111e-01,
                           -2.52863407e-01, 1.46224990e-01, -1.34221286e-01, 3.59161258e-01,
                           1.44742414e-01, -4.64949697e-01, 9.34459828e-03, -2.75842607e-01,
                           2.41558000e-01, -1.28513649e-01, 1.25265077e-01, 7.52536952e-01,
                           4.12320405e-01, 2.18520522e-01, 7.09124982e-01, 3.20003182e-01,
                           -3.68131578e-01, 3.14773470e-02, -5.25491655e-01, -1.46920130e-01,
                           -5.02151966e-01, 2.66258836e-01, -7.80072629e-01, 6.64352655e-01,
                           9.51846957e-01, 4.84095603e-01, -4.69458699e-01, -6.44100308e-01,
                           -2.09408700e-01, 1.88016608e-01, 5.53907156e-01, 2.46309891e-01,
                           3.69830072e-01, 3.00819635e-01, -5.66207170e-01, 3.10216904e-01,
                           -7.62370825e-01, 6.62293613e-01, 2.95080066e-01, 2.16252878e-01,
                           1.02028084e+00, -5.11510437e-03, 5.37559271e-01, 3.52584869e-01,
                           2.35834837e-01, -4.11791533e-01, 7.64139056e-01, 1.23637088e-01],
                           dtype=np.float32)
    )
]<|MERGE_RESOLUTION|>--- conflicted
+++ resolved
@@ -338,19 +338,13 @@
         )
 
 
-<<<<<<< HEAD
-@pytest.fixture(params=["tapas", "rci"], scope="module")
+@pytest.fixture(params=["tapas", "rci"], scope="function")
 def table_reader(request):
     if request.param == "tapas":
         return TableReader(model_name_or_path="google/tapas-base-finetuned-wtq")
     elif request.param == "rci":
         return RCIReader(row_model_name_or_path="michaelrglass/albert-base-rci-wikisql-row",
                          column_model_name_or_path="michaelrglass/albert-base-rci-wikisql-col")
-=======
-@pytest.fixture(scope="function")
-def table_reader():
-    return TableReader(model_name_or_path="google/tapas-base-finetuned-wtq")
->>>>>>> 39573cf0
 
 
 @pytest.fixture(scope="function")
