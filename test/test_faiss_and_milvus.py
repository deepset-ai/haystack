<<<<<<< HEAD
import time
import uuid
=======
import sys

>>>>>>> 9025615b
import faiss
import math
import numpy as np
import pytest
from haystack.schema import Document
from haystack.pipelines import DocumentSearchPipeline
from haystack.document_stores.faiss import FAISSDocumentStore
from haystack.document_stores.weaviate import WeaviateDocumentStore

from haystack.pipelines import Pipeline
from haystack.nodes.retriever.dense import EmbeddingRetriever

DOCUMENTS = [
    {"name": "name_1", "content": "text_1", "embedding": np.random.rand(768).astype(np.float32)},
    {"name": "name_2", "content": "text_2", "embedding": np.random.rand(768).astype(np.float32)},
    {"name": "name_3", "content": "text_3", "embedding": np.random.rand(768).astype(np.float64)},
    {"name": "name_4", "content": "text_4", "embedding": np.random.rand(768).astype(np.float32)},
    {"name": "name_5", "content": "text_5", "embedding": np.random.rand(768).astype(np.float32)},
    {"name": "name_6", "content": "text_6", "embedding": np.random.rand(768).astype(np.float64)},
]


@pytest.mark.skipif(sys.platform in ['win32', 'cygwin'], reason="Test with tmp_path not working on windows runner")
def test_faiss_index_save_and_load(tmp_path):
    document_store = FAISSDocumentStore(
        sql_url=f"sqlite:////{tmp_path/'haystack_test.db'}",
        index="haystack_test",
        progress_bar=False  # Just to check if the init parameters are kept
    )
    document_store.write_documents(DOCUMENTS)

    # test saving the index
    document_store.save(tmp_path / "haystack_test_faiss")

    # clear existing faiss_index
    document_store.faiss_indexes[document_store.index].reset()

    # test faiss index is cleared
    assert document_store.faiss_indexes[document_store.index].ntotal == 0

    # test loading the index
    new_document_store = FAISSDocumentStore.load(tmp_path / "haystack_test_faiss")

    # check faiss index is restored
    assert new_document_store.faiss_indexes[document_store.index].ntotal == len(DOCUMENTS)
    # check if documents are restored
    assert len(new_document_store.get_all_documents()) == len(DOCUMENTS)
    # Check if the init parameters are kept
    assert not new_document_store.progress_bar


@pytest.mark.skipif(sys.platform in ['win32', 'cygwin'], reason="Test with tmp_path not working on windows runner")
def test_faiss_index_save_and_load_custom_path(tmp_path):
    document_store = FAISSDocumentStore(
        sql_url=f"sqlite:////{tmp_path/'haystack_test.db'}",
        index="haystack_test",
        progress_bar=False  # Just to check if the init parameters are kept
    )
    document_store.write_documents(DOCUMENTS)

    # test saving the index
    document_store.save(index_path=tmp_path / "haystack_test_faiss", config_path=tmp_path / "custom_path.json")

    # clear existing faiss_index
    document_store.faiss_indexes[document_store.index].reset()

    # test faiss index is cleared
    assert document_store.faiss_indexes[document_store.index].ntotal == 0

    # test loading the index
    new_document_store = FAISSDocumentStore.load(index_path=tmp_path / "haystack_test_faiss", config_path=tmp_path / "custom_path.json")

    # check faiss index is restored
    assert new_document_store.faiss_indexes[document_store.index].ntotal == len(DOCUMENTS)
    # check if documents are restored
    assert len(new_document_store.get_all_documents()) == len(DOCUMENTS)
    # Check if the init parameters are kept
    assert not new_document_store.progress_bar


@pytest.mark.parametrize("document_store", ["faiss"], indirect=True)
@pytest.mark.parametrize("index_buffer_size", [10_000, 2])
@pytest.mark.parametrize("batch_size", [2])
def test_faiss_write_docs(document_store, index_buffer_size, batch_size):
    document_store.index_buffer_size = index_buffer_size

    # Write in small batches
    for i in range(0, len(DOCUMENTS), batch_size):
        document_store.write_documents(DOCUMENTS[i: i + batch_size])

    documents_indexed = document_store.get_all_documents()
    assert len(documents_indexed) == len(DOCUMENTS)

    # test if correct vectors are associated with docs
    for i, doc in enumerate(documents_indexed):
        # we currently don't get the embeddings back when we call document_store.get_all_documents()
        original_doc = [d for d in DOCUMENTS if d["content"] == doc.content][0]
        stored_emb = document_store.faiss_indexes[document_store.index].reconstruct(int(doc.meta["vector_id"]))
        # compare original input vec with stored one (ignore extra dim added by hnsw)
        assert np.allclose(original_doc["embedding"], stored_emb, rtol=0.01)


@pytest.mark.slow
@pytest.mark.parametrize("retriever", ["dpr"], indirect=True)
@pytest.mark.parametrize("document_store", ["faiss", "milvus"], indirect=True)
@pytest.mark.parametrize("batch_size", [4, 6])
def test_update_docs(document_store, retriever, batch_size):
    # initial write
    document_store.write_documents(DOCUMENTS)

    document_store.update_embeddings(retriever=retriever, batch_size=batch_size)
    documents_indexed = document_store.get_all_documents()
    assert len(documents_indexed) == len(DOCUMENTS)

    # test if correct vectors are associated with docs
    for doc in documents_indexed:
        original_doc = [d for d in DOCUMENTS if d["content"] == doc.content][0]
        updated_embedding = retriever.embed_documents([Document.from_dict(original_doc)])
        stored_doc = document_store.get_all_documents(filters={"name": [doc.meta["name"]]})[0]
        # compare original input vec with stored one (ignore extra dim added by hnsw)
        assert np.allclose(updated_embedding, stored_doc.embedding, rtol=0.01)


@pytest.mark.slow
@pytest.mark.parametrize("retriever", ["dpr"], indirect=True)
@pytest.mark.parametrize("document_store", ["milvus", "faiss"], indirect=True)
def test_update_existing_docs(document_store, retriever):
    document_store.duplicate_documents = "overwrite"
    old_document = Document(content="text_1")
    # initial write
    document_store.write_documents([old_document])
    document_store.update_embeddings(retriever=retriever)
    old_documents_indexed = document_store.get_all_documents()
    assert len(old_documents_indexed) == 1

    # Update document data
    new_document = Document(content="text_2")
    new_document.id = old_document.id
    document_store.write_documents([new_document])
    document_store.update_embeddings(retriever=retriever)
    new_documents_indexed = document_store.get_all_documents()
    assert len(new_documents_indexed) == 1

    assert old_documents_indexed[0].id == new_documents_indexed[0].id
    assert old_documents_indexed[0].content == "text_1"
    assert new_documents_indexed[0].content == "text_2"
    assert not np.allclose(old_documents_indexed[0].embedding, new_documents_indexed[0].embedding, rtol=0.01)


@pytest.mark.parametrize("retriever", ["dpr"], indirect=True)
@pytest.mark.parametrize("document_store", ["faiss", "milvus"], indirect=True)
def test_update_with_empty_store(document_store, retriever):
    # Call update with empty doc store
    document_store.update_embeddings(retriever=retriever)

    # initial write
    document_store.write_documents(DOCUMENTS)

    documents_indexed = document_store.get_all_documents()

    assert len(documents_indexed) == len(DOCUMENTS)


@pytest.mark.skipif(sys.platform in ['win32', 'cygwin'], reason="Test with tmp_path not working on windows runner")
@pytest.mark.parametrize("index_factory", ["Flat", "HNSW", "IVF1,Flat"])
def test_faiss_retrieving(index_factory, tmp_path):
    document_store = FAISSDocumentStore(
        sql_url=f"sqlite:////{tmp_path/'test_faiss_retrieving.db'}", faiss_index_factory_str=index_factory
    )

    document_store.delete_all_documents(index="document")
    if "ivf" in index_factory.lower():
        document_store.train_index(DOCUMENTS)
    document_store.write_documents(DOCUMENTS)

    retriever = EmbeddingRetriever(
        document_store=document_store,
        embedding_model="deepset/sentence_bert",
        use_gpu=False
    )
    result = retriever.retrieve(query="How to test this?")

    assert len(result) == len(DOCUMENTS)
    assert type(result[0]) == Document

    # Cleanup
    document_store.faiss_indexes[document_store.index].reset()


@pytest.mark.parametrize("retriever", ["embedding"], indirect=True)
@pytest.mark.parametrize("document_store", ["faiss", "milvus"], indirect=True)
def test_finding(document_store, retriever):
    document_store.write_documents(DOCUMENTS)
    pipe = DocumentSearchPipeline(retriever=retriever)

    prediction = pipe.run(query="How to test this?", params={"Retriever": {"top_k": 1}})

    assert len(prediction.get('documents', [])) == 1


@pytest.mark.slow
@pytest.mark.parametrize("retriever", ["dpr"], indirect=True)
@pytest.mark.parametrize("document_store", ["faiss", "milvus"], indirect=True)
def test_delete_docs_with_filters(document_store, retriever):
    document_store.write_documents(DOCUMENTS)
    document_store.update_embeddings(retriever=retriever, batch_size=4)
    assert document_store.get_embedding_count() == 6

    document_store.delete_documents(filters={"name": ["name_1", "name_2", "name_3", "name_4"]})

    documents = document_store.get_all_documents()
    assert len(documents) == 2
    assert document_store.get_embedding_count() == 2
    assert {doc.meta["name"] for doc in documents} == {"name_5", "name_6"}


@pytest.mark.slow
@pytest.mark.parametrize("retriever", ["dpr"], indirect=True)
@pytest.mark.parametrize("document_store", ["faiss", "milvus"], indirect=True)
def test_delete_docs_by_id(document_store, retriever):
    document_store.write_documents(DOCUMENTS)
    document_store.update_embeddings(retriever=retriever, batch_size=4)
    assert document_store.get_embedding_count() == 6
    doc_ids = [doc.id for doc in document_store.get_all_documents()]
    ids_to_delete = doc_ids[0:3]

    document_store.delete_documents(ids=ids_to_delete)

    documents = document_store.get_all_documents()
    assert len(documents) == len(doc_ids) - len(ids_to_delete)
    assert document_store.get_embedding_count() == len(doc_ids) - len(ids_to_delete)

    remaining_ids = [doc.id for doc in documents]
    assert all(doc_id not in remaining_ids for doc_id in ids_to_delete)


@pytest.mark.slow
@pytest.mark.parametrize("retriever", ["dpr"], indirect=True)
@pytest.mark.parametrize("document_store", ["faiss", "milvus"], indirect=True)
def test_delete_docs_by_id_with_filters(document_store, retriever):
    document_store.write_documents(DOCUMENTS)
    document_store.update_embeddings(retriever=retriever, batch_size=4)
    assert document_store.get_embedding_count() == 6

    ids_to_delete = [doc.id for doc in document_store.get_all_documents(filters={"name": ["name_1", "name_2"]})]
    ids_not_to_delete = [doc.id for doc in document_store.get_all_documents(filters={"name": ["name_3", "name_4", "name_5", "name_6"]})]

    document_store.delete_documents(ids=ids_to_delete, filters={"name": ["name_1", "name_2", "name_3", "name_4"]})

    documents = document_store.get_all_documents()
    assert len(documents) == len(DOCUMENTS) - len(ids_to_delete)
    assert document_store.get_embedding_count() == len(DOCUMENTS) - len(ids_to_delete)

    assert all(doc.meta["name"] != "name_1" for doc in documents)
    assert all(doc.meta["name"] != "name_2" for doc in documents)

    all_ids_left = [doc.id for doc in documents]
    assert all(doc_id in all_ids_left for doc_id in ids_not_to_delete)



@pytest.mark.parametrize("retriever", ["embedding"], indirect=True)
@pytest.mark.parametrize("document_store", ["faiss", "milvus"], indirect=True)
def test_pipeline(document_store, retriever):
    documents = [
        {"name": "name_1", "content": "text_1", "embedding": np.random.rand(768).astype(np.float32)},
        {"name": "name_2", "content": "text_2", "embedding": np.random.rand(768).astype(np.float32)},
        {"name": "name_3", "content": "text_3", "embedding": np.random.rand(768).astype(np.float64)},
        {"name": "name_4", "content": "text_4", "embedding": np.random.rand(768).astype(np.float32)},
    ]
    document_store.write_documents(documents)
    pipeline = Pipeline()
    pipeline.add_node(component=retriever, name="FAISS", inputs=["Query"])
    output = pipeline.run(query="How to test this?", params={"FAISS": {"top_k": 3}})
    assert len(output["documents"]) == 3


@pytest.mark.skipif(sys.platform in ['win32', 'cygwin'], reason="Test with tmp_path not working on windows runner")
def test_faiss_passing_index_from_outside(tmp_path):
    d = 768
    nlist = 2
    quantizer = faiss.IndexFlatIP(d)
    index = "haystack_test_1"
    faiss_index = faiss.IndexIVFFlat(quantizer, d, nlist, faiss.METRIC_INNER_PRODUCT)
    faiss_index.set_direct_map_type(faiss.DirectMap.Hashtable)
    faiss_index.nprobe = 2
    document_store = FAISSDocumentStore(
        sql_url=f"sqlite:////{tmp_path/'haystack_test_faiss.db'}", faiss_index=faiss_index, index=index
    )

    document_store.delete_documents()
    # as it is a IVF index we need to train it before adding docs
    document_store.train_index(DOCUMENTS)

    document_store.write_documents(documents=DOCUMENTS)
    documents_indexed = document_store.get_all_documents()

    # test if vectors ids are associated with docs
    for doc in documents_indexed:
        assert 0 <= int(doc.meta["vector_id"]) <= 7

def ensure_ids_are_correct_uuids(docs:list,document_store:object)->None:
    # Weaviate currently only supports UUIDs
    if type(document_store)==WeaviateDocumentStore:
        for d in docs:
            d["id"] = str(uuid.uuid4())

<<<<<<< HEAD
def test_cosine_similarity(document_store_cosine):
=======
@pytest.mark.skipif(sys.platform in ['win32', 'cygwin'], reason="Test with tmp_path not working on windows runner")
def test_faiss_cosine_similarity(tmp_path):
    document_store = FAISSDocumentStore(
        sql_url=f"sqlite:////{tmp_path/'haystack_test_faiss.db'}", similarity='cosine'
    )

>>>>>>> 9025615b
    # below we will write documents to the store and then query it to see if vectors were normalized

    ensure_ids_are_correct_uuids(docs=DOCUMENTS,document_store=document_store_cosine)
    document_store_cosine.write_documents(documents=DOCUMENTS)

    # note that the same query will be used later when querying after updating the embeddings
    query = np.random.rand(768).astype(np.float32)

    query_results = document_store_cosine.query_by_embedding(query_emb=query, top_k=len(DOCUMENTS), return_embedding=True)

    # check if search with cosine similarity returns the correct number of results
    assert len(query_results) == len(DOCUMENTS)
    indexed_docs = {}
    for doc in DOCUMENTS:
        indexed_docs[doc["content"]] = doc["embedding"]

    for doc in query_results:
        result_emb = doc.embedding
        original_emb = np.array([indexed_docs[doc.content]], dtype="float32")
        document_store_cosine.normalize_embedding(original_emb[0])

        # check if the stored embedding was normalized
        assert np.allclose(original_emb[0], result_emb, rtol=0.01)

        # check if the score is plausible for cosine similarity
        assert 0 <= doc.score <= 1.0

    # now check if vectors are normalized when updating embeddings
    class MockRetriever():
        def embed_documents(self, docs):
            return [np.random.rand(768).astype(np.float32) for doc in docs]

    retriever = MockRetriever()
    document_store_cosine.update_embeddings(retriever=retriever)
    query_results = document_store_cosine.query_by_embedding(query_emb=query, top_k=len(DOCUMENTS), return_embedding=True)

    for doc in query_results:
        original_emb = np.array([indexed_docs[doc.content]], dtype="float32")
        document_store_cosine.normalize_embedding(original_emb[0])
        # check if the original embedding has changed after updating the embeddings
        assert not np.allclose(original_emb[0], doc.embedding, rtol=0.01)


<<<<<<< HEAD
def test_normalize_embeddings_diff_shapes(document_store_cosine_small):
    VEC_1 = np.array([.1, .2, .3], dtype="float32")
    document_store_cosine_small.normalize_embedding(VEC_1)
    assert np.linalg.norm(VEC_1) - 1 < 0.01

    VEC_1 = np.array([.1, .2, .3], dtype="float32").reshape(1, -1)
    document_store_cosine_small.normalize_embedding(VEC_1)
    assert np.linalg.norm(VEC_1) - 1 < 0.01

=======
@pytest.mark.skipif(sys.platform in ['win32', 'cygwin'], reason="Test with tmp_path not working on windows runner")
def test_faiss_cosine_sanity_check(tmp_path):
    document_store = FAISSDocumentStore(
        sql_url=f"sqlite:////{tmp_path/'haystack_test_faiss.db'}", similarity='cosine',
        vector_dim=3
    )
>>>>>>> 9025615b

def test_cosine_sanity_check(document_store_cosine_small):
    VEC_1 = np.array([.1, .2, .3], dtype="float32")
    VEC_2 = np.array([.4, .5, .6], dtype="float32")

    # This is the cosine similarity of VEC_1 and VEC_2 calculated using sklearn.metrics.pairwise.cosine_similarity
    # The score is normalized to yield a value between 0 and 1.
    KNOWN_COSINE = (0.9746317 + 1) / 2

    docs = [{"name": "vec_1", "text": "vec_1", "content": "vec_1", "embedding": VEC_1}]
    ensure_ids_are_correct_uuids(docs=docs,document_store=document_store_cosine_small)
    document_store_cosine_small.write_documents(documents=docs)

    query_results = document_store_cosine_small.query_by_embedding(query_emb=VEC_2, top_k=1, return_embedding=True)

    # check if faiss returns the same cosine similarity. Manual testing with faiss yielded 0.9746318
    assert math.isclose(query_results[0].score, KNOWN_COSINE, abs_tol=0.00002)<|MERGE_RESOLUTION|>--- conflicted
+++ resolved
@@ -1,14 +1,10 @@
-<<<<<<< HEAD
-import time
 import uuid
-=======
-import sys
-
->>>>>>> 9025615b
 import faiss
 import math
 import numpy as np
 import pytest
+import sys
+
 from haystack.schema import Document
 from haystack.pipelines import DocumentSearchPipeline
 from haystack.document_stores.faiss import FAISSDocumentStore
@@ -105,7 +101,7 @@
         stored_emb = document_store.faiss_indexes[document_store.index].reconstruct(int(doc.meta["vector_id"]))
         # compare original input vec with stored one (ignore extra dim added by hnsw)
         assert np.allclose(original_doc["embedding"], stored_emb, rtol=0.01)
-
+        
 
 @pytest.mark.slow
 @pytest.mark.parametrize("retriever", ["dpr"], indirect=True)
@@ -312,16 +308,7 @@
         for d in docs:
             d["id"] = str(uuid.uuid4())
 
-<<<<<<< HEAD
 def test_cosine_similarity(document_store_cosine):
-=======
-@pytest.mark.skipif(sys.platform in ['win32', 'cygwin'], reason="Test with tmp_path not working on windows runner")
-def test_faiss_cosine_similarity(tmp_path):
-    document_store = FAISSDocumentStore(
-        sql_url=f"sqlite:////{tmp_path/'haystack_test_faiss.db'}", similarity='cosine'
-    )
-
->>>>>>> 9025615b
     # below we will write documents to the store and then query it to see if vectors were normalized
 
     ensure_ids_are_correct_uuids(docs=DOCUMENTS,document_store=document_store_cosine)
@@ -345,7 +332,7 @@
 
         # check if the stored embedding was normalized
         assert np.allclose(original_emb[0], result_emb, rtol=0.01)
-
+        
         # check if the score is plausible for cosine similarity
         assert 0 <= doc.score <= 1.0
 
@@ -365,7 +352,6 @@
         assert not np.allclose(original_emb[0], doc.embedding, rtol=0.01)
 
 
-<<<<<<< HEAD
 def test_normalize_embeddings_diff_shapes(document_store_cosine_small):
     VEC_1 = np.array([.1, .2, .3], dtype="float32")
     document_store_cosine_small.normalize_embedding(VEC_1)
@@ -375,14 +361,6 @@
     document_store_cosine_small.normalize_embedding(VEC_1)
     assert np.linalg.norm(VEC_1) - 1 < 0.01
 
-=======
-@pytest.mark.skipif(sys.platform in ['win32', 'cygwin'], reason="Test with tmp_path not working on windows runner")
-def test_faiss_cosine_sanity_check(tmp_path):
-    document_store = FAISSDocumentStore(
-        sql_url=f"sqlite:////{tmp_path/'haystack_test_faiss.db'}", similarity='cosine',
-        vector_dim=3
-    )
->>>>>>> 9025615b
 
 def test_cosine_sanity_check(document_store_cosine_small):
     VEC_1 = np.array([.1, .2, .3], dtype="float32")
